--- conflicted
+++ resolved
@@ -1,595 +1,551 @@
-#region namespace
-using System;
-using System.Collections.Generic;
-using System.Web.Security;
-using System.Configuration;
-using Umbraco.Core;
-using Umbraco.Core.Security;
-using umbraco.BusinessLogic;
-using System.Web.Util;
-using System.Configuration.Provider;
-using System.Linq;
-#endregion
-
-namespace umbraco.providers
-{
-    /// <summary>
-    /// Custom Membership Provider for Umbraco Users (User authentication for Umbraco Backend CMS)  
-    /// </summary>
-    public class UsersMembershipProvider : MembershipProviderBase
-    {
-<<<<<<< HEAD
-        /// <summary>
-        /// Override to maintain backwards compatibility with 0 required non-alphanumeric chars
-        /// </summary>
-        protected override int DefaultMinNonAlphanumericChars
-        {
-            get { return 0; }
-        }
-
-        /// <summary>
-        /// Override to maintain backwards compatibility with only 4 required length
-        /// </summary>
-        protected override int DefaultMinPasswordLength
-        {
-            get { return 4; }
-        }
-
-        /// <summary>
-        /// Override to maintain backwards compatibility
-        /// </summary>
-        protected override bool DefaultUseLegacyEncoding
-        {
-            get { return true; }
-        }
-        
-        public override void Initialize(string name, System.Collections.Specialized.NameValueCollection config) 
-=======
-        
-        /// <summary>
-        /// Override to maintain backwards compatibility with 0 required non-alphanumeric chars
-        /// </summary>
-        protected override int DefaultMinNonAlphanumericChars
-        {
-            get { return 0; }
-        }
-
-        /// <summary>
-        /// Override to maintain backwards compatibility with only 4 required length
-        /// </summary>
-        protected override int DefaultMinPasswordLength
-        {
-            get { return 4; }
-        }
-
-        /// <summary>
-        /// Override to maintain backwards compatibility
-        /// </summary>
-        protected override bool DefaultUseLegacyEncoding
-        {
-            get { return true; }
-        }
-        
-        public override void Initialize(string name, System.Collections.Specialized.NameValueCollection config)
->>>>>>> dc4a0fec
-        {
-            if (config == null) throw new ArgumentNullException("config");
-            if (string.IsNullOrEmpty(name)) name = "UsersMembershipProvider";
-
-            base.Initialize(name, config);
-        }
-
-        #region Methods
-
-        /// <summary>
-        /// Processes a request to update the password for a membership user.
-        /// </summary>
-        /// <param name="username">The user to update the password for.</param>
-        /// <param name="oldPassword">The current password for the specified user.</param>
-        /// <param name="newPassword">The new password for the specified user.</param>
-        /// <returns>
-        /// true if the password was updated successfully; otherwise, false.
-        /// </returns>
-        /// <remarks>
-        /// During installation the application will not be configured, if this is the case and the 'default' password 
-        /// is stored in the database then we will validate the user - this will allow for an admin password reset if required
-        /// </remarks>
-        protected override bool PerformChangePassword(string username, string oldPassword, string newPassword)
-        {
-
-
-            if (ApplicationContext.Current.IsConfigured == false && oldPassword == "default"
-                || ValidateUser(username, oldPassword))
-            {
-                var args = new ValidatePasswordEventArgs(username, newPassword, false);
-                OnValidatingPassword(args);
-
-                if (args.Cancel)
-                {
-                    if (args.FailureInformation != null)
-                        throw args.FailureInformation;
-                    throw new MembershipPasswordException("Change password canceled due to password validation failure.");
-                }
-
-                var user = new User(username);
-                //encrypt/hash the new one
-                string salt;
-                var encodedPassword = EncryptOrHashNewPassword(newPassword, out salt);
-
-                //Yes, it's true, this actually makes a db call to set the password
-                user.Password = FormatPasswordForStorage(encodedPassword, salt);
-                //call this just for fun.
-                user.Save();
-
-                return true;    
-            }
-
-            return false;
-
-        }
-
-        /// <summary>
-        /// Processes a request to update the password question and answer for a membership user.
-        /// </summary>
-        /// <param name="username">The user to change the password question and answer for.</param>
-        /// <param name="password">The password for the specified user.</param>
-        /// <param name="newPasswordQuestion">The new password question for the specified user.</param>
-        /// <param name="newPasswordAnswer">The new password answer for the specified user.</param>
-        /// <returns>
-        /// true if the password question and answer are updated successfully; otherwise, false.
-        /// </returns>
-        public override bool ChangePasswordQuestionAndAnswer(string username, string password, string newPasswordQuestion, string newPasswordAnswer)
-        {
-            throw new Exception("The method or operation is not implemented.");
-        }
-
-        /// <summary>
-        /// Adds a new membership user to the data source.
-        /// </summary>
-        /// <param name="username">The user name for the new user.</param>
-        /// <param name="password">The password for the new user.</param>
-        /// <param name="email">The e-mail address for the new user.</param>
-        /// <param name="passwordQuestion">The password question for the new user.</param>
-        /// <param name="passwordAnswer">The password answer for the new user</param>
-        /// <param name="isApproved">Whether or not the new user is approved to be validated.</param>
-        /// <param name="providerUserKey">The unique identifier from the membership data source for the user.</param>
-        /// <param name="status">A <see cref="T:System.Web.Security.MembershipCreateStatus"></see> enumeration value indicating whether the user was created successfully.</param>
-        /// <returns>
-        /// A <see cref="T:System.Web.Security.MembershipUser"></see> object populated with the information for the newly created user.
-        /// </returns>
-        public override MembershipUser CreateUser(string username, string password, string email, string passwordQuestion, string passwordAnswer, bool isApproved, object providerUserKey, out MembershipCreateStatus status)
-        {
-            var args = new ValidatePasswordEventArgs(username, password, true);
-            OnValidatingPassword(args);
-            if (args.Cancel)
-            {
-                status = MembershipCreateStatus.InvalidPassword;
-                return null;
-            }
-
-            // TODO: Does umbraco allow duplicate emails??
-            //if (RequiresUniqueEmail && !string.IsNullOrEmpty(GetUserNameByEmail(email)))
-            //{
-            //    status = MembershipCreateStatus.DuplicateEmail;
-            //    return null;
-            //}
-
-            var u = GetUser(username, false) as UsersMembershipUser;
-            if (u == null)
-            {
-                try
-                {
-                    // Get the usertype of the current user
-                    var ut = UserType.GetUserType(1);
-                    if (BasePages.UmbracoEnsuredPage.CurrentUser != null)
-                    {
-                        ut = BasePages.UmbracoEnsuredPage.CurrentUser.UserType;
-                    }
-
-                    //ensure the password is encrypted/hashed
-                    string salt;
-                    var encodedPass = EncryptOrHashNewPassword(password, out salt);
-
-                    User.MakeNew(username, username, FormatPasswordForStorage(encodedPass, salt), ut);
-
-                    status = MembershipCreateStatus.Success;
-                }
-                catch (Exception)
-                {
-                    status = MembershipCreateStatus.ProviderError;
-                }
-                return GetUser(username, false);
-            }
-
-            status = MembershipCreateStatus.DuplicateUserName;
-            return null;
-        }
-
-        /// <summary>
-        /// Removes a user from the membership data source.
-        /// </summary>
-        /// <param name="username">The name of the user to delete.</param>
-        /// <param name="deleteAllRelatedData">true to delete data related to the user from the database; false to leave data related to the user in the database.</param>
-        /// <returns>
-        /// true if the user was successfully deleted; otherwise, false.
-        /// </returns>
-        public override bool DeleteUser(string username, bool deleteAllRelatedData)
-        {
-            try
-            {
-                User user = new User(username);
-                user.delete();
-            }
-            catch (Exception)
-            {
-                return false;
-            }
-            return true;
-        }
-
-        /// <summary>
-        /// Gets a collection of membership users where the e-mail address contains the specified e-mail address to match.
-        /// </summary>
-        /// <param name="emailToMatch">The e-mail address to search for.</param>
-        /// <param name="pageIndex">The index of the page of results to return. pageIndex is zero-based.</param>
-        /// <param name="pageSize">The size of the page of results to return.</param>
-        /// <param name="totalRecords">The total number of matched users.</param>
-        /// <returns>
-        /// A <see cref="T:System.Web.Security.MembershipUserCollection"></see> collection that contains a page of pageSize<see cref="T:System.Web.Security.MembershipUser"></see> objects beginning at the page specified by pageIndex.
-        /// </returns>
-        public override MembershipUserCollection FindUsersByEmail(string emailToMatch, int pageIndex, int pageSize, out int totalRecords)
-        {
-            var counter = 0;
-            var startIndex = pageSize * pageIndex;
-            var endIndex = startIndex + pageSize - 1;
-            var usersList = new MembershipUserCollection();
-            var usersArray = User.getAllByEmail(emailToMatch);
-            totalRecords = usersArray.Length;
-
-            foreach (var user in usersArray)
-            {
-                if (counter >= startIndex)
-                    usersList.Add(ConvertToMembershipUser(user));
-                if (counter >= endIndex) break;
-                counter++;
-            }
-            return usersList;
-        }
-
-        /// <summary>
-        /// Gets a collection of membership users where the user name contains the specified user name to match.
-        /// </summary>
-        /// <param name="usernameToMatch">The user name to search for.</param>
-        /// <param name="pageIndex">The index of the page of results to return. pageIndex is zero-based.</param>
-        /// <param name="pageSize">The size of the page of results to return.</param>
-        /// <param name="totalRecords">The total number of matched users.</param>
-        /// <returns>
-        /// A <see cref="T:System.Web.Security.MembershipUserCollection"></see> collection that contains a page of pageSize<see cref="T:System.Web.Security.MembershipUser"></see> objects beginning at the page specified by pageIndex.
-        /// </returns>
-        public override MembershipUserCollection FindUsersByName(string usernameToMatch, int pageIndex, int pageSize, out int totalRecords)
-        {
-            var counter = 0;
-            var startIndex = pageSize * pageIndex;
-            var endIndex = startIndex + pageSize - 1;
-            var usersList = new MembershipUserCollection();
-            var usersArray = User.GetAllByLoginName(usernameToMatch, true).ToArray();
-            totalRecords = usersArray.Length;
-
-            foreach (var user in usersArray)
-            {
-                if (counter >= startIndex)
-                    usersList.Add(ConvertToMembershipUser(user));
-                if (counter >= endIndex) break;
-                counter++;
-            }
-            return usersList;
-        }
-
-        /// <summary>
-        /// Gets a collection of all the users in the data source in pages of data.
-        /// </summary>
-        /// <param name="pageIndex">The index of the page of results to return. pageIndex is zero-based.</param>
-        /// <param name="pageSize">The size of the page of results to return.</param>
-        /// <param name="totalRecords">The total number of matched users.</param>
-        /// <returns>
-        /// A <see cref="T:System.Web.Security.MembershipUserCollection"></see> collection that contains a page of pageSize<see cref="T:System.Web.Security.MembershipUser"></see> objects beginning at the page specified by pageIndex.
-        /// </returns>
-        public override MembershipUserCollection GetAllUsers(int pageIndex, int pageSize, out int totalRecords)
-        {
-            var counter = 0;
-            var startIndex = pageSize * pageIndex;
-            var endIndex = startIndex + pageSize - 1;
-            var usersList = new MembershipUserCollection();
-            var usersArray = User.getAll();
-            totalRecords = usersArray.Length;
-
-            foreach (User user in usersArray)
-            {
-                if (counter >= startIndex)
-                    usersList.Add(ConvertToMembershipUser(user));
-                if (counter >= endIndex) break;
-                counter++;
-            }
-            return usersList;
-        }
-
-        /// <summary>
-        /// Gets the number of users currently accessing the application.
-        /// </summary>
-        /// <returns>
-        /// The number of users currently accessing the application.
-        /// </returns>
-        public override int GetNumberOfUsersOnline()
-        {
-            throw new Exception("The method or operation is not implemented.");
-        }
-
-        /// <summary>
-        /// Gets the password for the specified user name from the data source. This is - for security - not
-        /// supported for Umbraco Users and an exception will be thrown
-        /// </summary>
-        /// <param name="username">The user to retrieve the password for.</param>
-        /// <param name="answer">The password answer for the user.</param>
-        /// <returns>
-        /// The password for the specified user name.
-        /// </returns>
-        public override string GetPassword(string username, string answer)
-        {
-            throw new ProviderException("Password Retrieval Not Enabled.");
-        }
-
-        /// <summary>
-        /// Gets information from the data source for a user. Provides an option to update the last-activity date/time stamp for the user.
-        /// </summary>
-        /// <param name="username">The name of the user to get information for.</param>
-        /// <param name="userIsOnline">true to update the last-activity date/time stamp for the user; false to return user information without updating the last-activity date/time stamp for the user.</param>
-        /// <returns>
-        /// A <see cref="T:System.Web.Security.MembershipUser"></see> object populated with the specified user's information from the data source.
-        /// </returns>
-        public override MembershipUser GetUser(string username, bool userIsOnline)
-        {
-            var userId = User.getUserId(username);
-            return (userId != -1) ? ConvertToMembershipUser(new User(userId)) : null;
-        }
-
-        /// <summary>
-        /// Gets information from the data source for a user based on the unique identifier for the membership user. Provides an option to update the last-activity date/time stamp for the user.
-        /// </summary>
-        /// <param name="providerUserKey">The unique identifier for the membership user to get information for.</param>
-        /// <param name="userIsOnline">true to update the last-activity date/time stamp for the user; false to return user information without updating the last-activity date/time stamp for the user.</param>
-        /// <returns>
-        /// A <see cref="T:System.Web.Security.MembershipUser"></see> object populated with the specified user's information from the data source.
-        /// </returns>
-        public override MembershipUser GetUser(object providerUserKey, bool userIsOnline)
-        {
-            return ConvertToMembershipUser(new User(Convert.ToInt32(providerUserKey)));
-        }
-
-        /// <summary>
-        /// Gets the user name associated with the specified e-mail address.
-        /// </summary>
-        /// <param name="email">The e-mail address to search for.</param>
-        /// <returns>
-        /// The user name associated with the specified e-mail address. If no match is found, return null.
-        /// </returns>
-        public override string GetUserNameByEmail(string email)
-        {
-            throw new Exception("The method or operation is not implemented.");
-        }
-
-        /// <summary>
-        /// Resets a user's password to a new, automatically generated password.
-        /// </summary>
-        /// <param name="username">The user to reset the password for.</param>
-        /// <param name="answer">The password answer for the specified user.</param>
-        /// <returns>The new password for the specified user.</returns>
-        public override string ResetPassword(string username, string answer)
-        {
-            if (EnablePasswordReset == false)
-            {
-                throw new NotSupportedException("Password reset is not supported");
-            }
-
-            //TODO: This should be here - but how do we update failure count in this provider??
-            //if (answer == null && RequiresQuestionAndAnswer)
-            //{
-            //    UpdateFailureCount(username, "passwordAnswer");
-
-            //    throw new ProviderException("Password answer required for password reset.");
-            //}
-
-            var newPassword = Membership.GeneratePassword(MinRequiredPasswordLength, MinRequiredNonAlphanumericCharacters);
-
-            var args = new ValidatePasswordEventArgs(username, newPassword, true);
-            OnValidatingPassword(args);
-            if (args.Cancel)
-            {
-                if (args.FailureInformation != null)
-                    throw args.FailureInformation;
-                throw new MembershipPasswordException("Reset password canceled due to password validation failure.");
-            }
-
-            var found = User.GetAllByLoginName(username, false);
-            if (found == null || found.Any() == false)
-                throw new MembershipPasswordException("The supplied user is not found");
-
-            var user = found.First();
-
-            //Yes, it's true, this actually makes a db call to set the password
-            string salt;
-            var encPass = EncryptOrHashNewPassword(newPassword, out salt);
-            user.Password = FormatPasswordForStorage(encPass, salt);
-            //call this just for fun.
-            user.Save();
-
-            return newPassword;
-        }
-
-        /// <summary>
-        /// Clears a lock so that the membership user can be validated.
-        /// </summary>
-        /// <param name="userName">The membership user to clear the lock status for.</param>
-        /// <returns>
-        /// true if the membership user was successfully unlocked; otherwise, false.
-        /// </returns>
-        public override bool UnlockUser(string userName)
-        {
-            try
-            {
-                var user = new User(userName)
-                    {
-                        Disabled = false
-                    };
-                user.Save();
-            }
-            catch (Exception)
-            {
-                return false;
-            }
-            return true;
-        }
-
-        /// <summary>
-        /// Updates information about a user in the data source.
-        /// </summary>
-        /// <param name="user">A <see cref="T:System.Web.Security.MembershipUser"></see> object that represents the user to update and the updated information for the user.</param>
-        public override void UpdateUser(MembershipUser user)
-        {
-            var umbracoUser = user as UsersMembershipUser;
-            var userID = 0;
-
-            if (int.TryParse(umbracoUser.ProviderUserKey.ToString(), out userID) == false) return;
-
-            try
-            {
-                User.Update(userID, umbracoUser.FullName, umbracoUser.UserName, umbracoUser.Email, umbracoUser.UserType);
-            }
-            catch (Exception)
-            {
-                throw new ProviderException("User cannot be updated.");
-            }
-        }
-
-        /// <summary>
-        /// Verifies that the specified user name and password exist in the data source.
-        /// </summary>
-        /// <param name="username">The name of the user to validate.</param>
-        /// <param name="password">The password for the specified user.</param>
-        /// <returns>
-        /// true if the specified username and password are valid; otherwise, false.
-        /// </returns>
-        public override bool ValidateUser(string username, string password)
-        {
-            var userId = User.getUserId(username);
-            if (userId != -1)
-            {
-<<<<<<< HEAD
-                var user = new User(username);
-                if (user.Id != -1)
-                {
-                    return user.Disabled == false && user.ValidatePassword(EncryptOrHashExistingPassword(password));
-=======
-                var user = User.GetUser(userId);
-                if (user != null)
-                {
-                    if (user.Disabled)
-                    {
-                        return false;
-                    }
-
-                    //Due to the way this legacy provider worked, when it 'validated' a password passed in, it would allow 
-                    // having the already hashed/encrypted password checked directly - this is bad but hey, we gotta support legacy
-                    // don't we.
-
-                    //So, first we'll check if the user object's db stored password (already hashed/encrypted in the db) matches the password that
-                    // has been passed in, if so then we will confirm that it is valid. If it doesn't we'll attempt to hash/encrypt the passed in 
-                    // password and then validate it - the way it is supposed to be done.
-                    
-                    if (user.Password == password)
-                    {
-                        return true;
-                    }
-
-                    return user.ValidatePassword(EncryptOrHashExistingPassword(password));    
->>>>>>> dc4a0fec
-                }
-                return false;
-            }
-<<<<<<< HEAD
-            catch
-            {
-                //the user doesn't exist
-                return false;
-            }
-=======
-            return false;
->>>>>>> dc4a0fec
-        }
-        #endregion
-
-        #region Helper Methods
-        /// <summary>
-        /// Checks the password.
-        /// </summary>
-        /// <param name="password">The password.</param>
-        /// <param name="dbPassword">The dbPassword.</param>
-        /// <returns></returns>
-        internal bool CheckPassword(string password, string dbPassword)
-        {
-            string pass1 = password;
-            string pass2 = dbPassword;
-
-            switch (PasswordFormat)
-            {
-                case MembershipPasswordFormat.Encrypted:
-                    pass2 = DecodePassword(dbPassword);
-                    break;
-                case MembershipPasswordFormat.Hashed:
-                    pass1 = EncryptOrHashExistingPassword(password);
-                    break;
-                default:
-                    break;
-            }
-            return (pass1 == pass2) ? true : false;
-        }
-
-
-        /// <summary>
-        /// Encodes the password.
-        /// </summary>
-        /// <param name="password">The password.</param>
-        /// <returns>The encoded password.</returns>
-        [Obsolete("Do not use this, it is the legacy way to encode a password")]
-        public string EncodePassword(string password)
-        {
-            return base.LegacyEncodePassword(password);
-        }
-
-        /// <summary>
-        /// Unencode password.
-        /// </summary>
-        /// <param name="encodedPassword">The encoded password.</param>
-        /// <returns>The unencoded password.</returns>
-        [Obsolete("Do not use this, it is the legacy way to decode a password")]
-        public string UnEncodePassword(string encodedPassword)
-        {
-            return LegacyUnEncodePassword(encodedPassword);
-        }
-
-        /// <summary>
-        /// Converts to membership user.
-        /// </summary>
-        /// <param name="user">The user.</param>
-        /// <returns></returns>
-        private UsersMembershipUser ConvertToMembershipUser(User user)
-        {
-            if (user == null) return null;
-            return new UsersMembershipUser(base.Name, user.LoginName, user.Id, user.Email,
-                                           string.Empty, string.Empty, true, user.Disabled,
-                                           DateTime.Now, DateTime.Now, DateTime.Now, DateTime.Now,
-                                           DateTime.Now, user.Name, user.Language, user.UserType);
-        }
-
-        #endregion
-    }
-}
+#region namespace
+using System;
+using System.Collections.Generic;
+using System.Web.Security;
+using System.Configuration;
+using Umbraco.Core;
+using Umbraco.Core.Security;
+using umbraco.BusinessLogic;
+using System.Web.Util;
+using System.Configuration.Provider;
+using System.Linq;
+#endregion
+
+namespace umbraco.providers
+{
+    /// <summary>
+    /// Custom Membership Provider for Umbraco Users (User authentication for Umbraco Backend CMS)  
+    /// </summary>
+    public class UsersMembershipProvider : MembershipProviderBase
+    {
+        
+        /// <summary>
+        /// Override to maintain backwards compatibility with 0 required non-alphanumeric chars
+        /// </summary>
+        protected override int DefaultMinNonAlphanumericChars
+        {
+            get { return 0; }
+        }
+
+        /// <summary>
+        /// Override to maintain backwards compatibility with only 4 required length
+        /// </summary>
+        protected override int DefaultMinPasswordLength
+        {
+            get { return 4; }
+        }
+
+        /// <summary>
+        /// Override to maintain backwards compatibility
+        /// </summary>
+        protected override bool DefaultUseLegacyEncoding
+        {
+            get { return true; }
+        }
+        
+        public override void Initialize(string name, System.Collections.Specialized.NameValueCollection config) 
+        {
+            if (config == null) throw new ArgumentNullException("config");
+            if (string.IsNullOrEmpty(name)) name = "UsersMembershipProvider";
+
+            base.Initialize(name, config);
+        }
+
+        #region Methods
+
+        /// <summary>
+        /// Processes a request to update the password for a membership user.
+        /// </summary>
+        /// <param name="username">The user to update the password for.</param>
+        /// <param name="oldPassword">The current password for the specified user.</param>
+        /// <param name="newPassword">The new password for the specified user.</param>
+        /// <returns>
+        /// true if the password was updated successfully; otherwise, false.
+        /// </returns>
+        /// <remarks>
+        /// During installation the application will not be configured, if this is the case and the 'default' password 
+        /// is stored in the database then we will validate the user - this will allow for an admin password reset if required
+        /// </remarks>
+        protected override bool PerformChangePassword(string username, string oldPassword, string newPassword)
+        {
+
+
+            if (ApplicationContext.Current.IsConfigured == false && oldPassword == "default"
+                || ValidateUser(username, oldPassword))
+            {
+                var args = new ValidatePasswordEventArgs(username, newPassword, false);
+                OnValidatingPassword(args);
+
+                if (args.Cancel)
+                {
+                    if (args.FailureInformation != null)
+                        throw args.FailureInformation;
+                    throw new MembershipPasswordException("Change password canceled due to password validation failure.");
+                }
+
+                var user = new User(username);
+                //encrypt/hash the new one
+                string salt;
+                var encodedPassword = EncryptOrHashNewPassword(newPassword, out salt);
+
+                //Yes, it's true, this actually makes a db call to set the password
+                user.Password = FormatPasswordForStorage(encodedPassword, salt);
+                //call this just for fun.
+                user.Save();
+
+                return true;    
+            }
+
+            return false;
+
+        }
+
+        /// <summary>
+        /// Processes a request to update the password question and answer for a membership user.
+        /// </summary>
+        /// <param name="username">The user to change the password question and answer for.</param>
+        /// <param name="password">The password for the specified user.</param>
+        /// <param name="newPasswordQuestion">The new password question for the specified user.</param>
+        /// <param name="newPasswordAnswer">The new password answer for the specified user.</param>
+        /// <returns>
+        /// true if the password question and answer are updated successfully; otherwise, false.
+        /// </returns>
+        public override bool ChangePasswordQuestionAndAnswer(string username, string password, string newPasswordQuestion, string newPasswordAnswer)
+        {
+            throw new Exception("The method or operation is not implemented.");
+        }
+
+        /// <summary>
+        /// Adds a new membership user to the data source.
+        /// </summary>
+        /// <param name="username">The user name for the new user.</param>
+        /// <param name="password">The password for the new user.</param>
+        /// <param name="email">The e-mail address for the new user.</param>
+        /// <param name="passwordQuestion">The password question for the new user.</param>
+        /// <param name="passwordAnswer">The password answer for the new user</param>
+        /// <param name="isApproved">Whether or not the new user is approved to be validated.</param>
+        /// <param name="providerUserKey">The unique identifier from the membership data source for the user.</param>
+        /// <param name="status">A <see cref="T:System.Web.Security.MembershipCreateStatus"></see> enumeration value indicating whether the user was created successfully.</param>
+        /// <returns>
+        /// A <see cref="T:System.Web.Security.MembershipUser"></see> object populated with the information for the newly created user.
+        /// </returns>
+        public override MembershipUser CreateUser(string username, string password, string email, string passwordQuestion, string passwordAnswer, bool isApproved, object providerUserKey, out MembershipCreateStatus status)
+        {
+            var args = new ValidatePasswordEventArgs(username, password, true);
+            OnValidatingPassword(args);
+            if (args.Cancel)
+            {
+                status = MembershipCreateStatus.InvalidPassword;
+                return null;
+            }
+
+            // TODO: Does umbraco allow duplicate emails??
+            //if (RequiresUniqueEmail && !string.IsNullOrEmpty(GetUserNameByEmail(email)))
+            //{
+            //    status = MembershipCreateStatus.DuplicateEmail;
+            //    return null;
+            //}
+
+            var u = GetUser(username, false) as UsersMembershipUser;
+            if (u == null)
+            {
+                try
+                {
+                    // Get the usertype of the current user
+                    var ut = UserType.GetUserType(1);
+                    if (BasePages.UmbracoEnsuredPage.CurrentUser != null)
+                    {
+                        ut = BasePages.UmbracoEnsuredPage.CurrentUser.UserType;
+                    }
+
+                    //ensure the password is encrypted/hashed
+                    string salt;
+                    var encodedPass = EncryptOrHashNewPassword(password, out salt);
+
+                    User.MakeNew(username, username, FormatPasswordForStorage(encodedPass, salt), ut);
+
+                    status = MembershipCreateStatus.Success;
+                }
+                catch (Exception)
+                {
+                    status = MembershipCreateStatus.ProviderError;
+                }
+                return GetUser(username, false);
+            }
+
+            status = MembershipCreateStatus.DuplicateUserName;
+            return null;
+        }
+
+        /// <summary>
+        /// Removes a user from the membership data source.
+        /// </summary>
+        /// <param name="username">The name of the user to delete.</param>
+        /// <param name="deleteAllRelatedData">true to delete data related to the user from the database; false to leave data related to the user in the database.</param>
+        /// <returns>
+        /// true if the user was successfully deleted; otherwise, false.
+        /// </returns>
+        public override bool DeleteUser(string username, bool deleteAllRelatedData)
+        {
+            try
+            {
+                User user = new User(username);
+                user.delete();
+            }
+            catch (Exception)
+            {
+                return false;
+            }
+            return true;
+        }
+
+        /// <summary>
+        /// Gets a collection of membership users where the e-mail address contains the specified e-mail address to match.
+        /// </summary>
+        /// <param name="emailToMatch">The e-mail address to search for.</param>
+        /// <param name="pageIndex">The index of the page of results to return. pageIndex is zero-based.</param>
+        /// <param name="pageSize">The size of the page of results to return.</param>
+        /// <param name="totalRecords">The total number of matched users.</param>
+        /// <returns>
+        /// A <see cref="T:System.Web.Security.MembershipUserCollection"></see> collection that contains a page of pageSize<see cref="T:System.Web.Security.MembershipUser"></see> objects beginning at the page specified by pageIndex.
+        /// </returns>
+        public override MembershipUserCollection FindUsersByEmail(string emailToMatch, int pageIndex, int pageSize, out int totalRecords)
+        {
+            var counter = 0;
+            var startIndex = pageSize * pageIndex;
+            var endIndex = startIndex + pageSize - 1;
+            var usersList = new MembershipUserCollection();
+            var usersArray = User.getAllByEmail(emailToMatch);
+            totalRecords = usersArray.Length;
+
+            foreach (var user in usersArray)
+            {
+                if (counter >= startIndex)
+                    usersList.Add(ConvertToMembershipUser(user));
+                if (counter >= endIndex) break;
+                counter++;
+            }
+            return usersList;
+        }
+
+        /// <summary>
+        /// Gets a collection of membership users where the user name contains the specified user name to match.
+        /// </summary>
+        /// <param name="usernameToMatch">The user name to search for.</param>
+        /// <param name="pageIndex">The index of the page of results to return. pageIndex is zero-based.</param>
+        /// <param name="pageSize">The size of the page of results to return.</param>
+        /// <param name="totalRecords">The total number of matched users.</param>
+        /// <returns>
+        /// A <see cref="T:System.Web.Security.MembershipUserCollection"></see> collection that contains a page of pageSize<see cref="T:System.Web.Security.MembershipUser"></see> objects beginning at the page specified by pageIndex.
+        /// </returns>
+        public override MembershipUserCollection FindUsersByName(string usernameToMatch, int pageIndex, int pageSize, out int totalRecords)
+        {
+            var counter = 0;
+            var startIndex = pageSize * pageIndex;
+            var endIndex = startIndex + pageSize - 1;
+            var usersList = new MembershipUserCollection();
+            var usersArray = User.GetAllByLoginName(usernameToMatch, true).ToArray();
+            totalRecords = usersArray.Length;
+
+            foreach (var user in usersArray)
+            {
+                if (counter >= startIndex)
+                    usersList.Add(ConvertToMembershipUser(user));
+                if (counter >= endIndex) break;
+                counter++;
+            }
+            return usersList;
+        }
+
+        /// <summary>
+        /// Gets a collection of all the users in the data source in pages of data.
+        /// </summary>
+        /// <param name="pageIndex">The index of the page of results to return. pageIndex is zero-based.</param>
+        /// <param name="pageSize">The size of the page of results to return.</param>
+        /// <param name="totalRecords">The total number of matched users.</param>
+        /// <returns>
+        /// A <see cref="T:System.Web.Security.MembershipUserCollection"></see> collection that contains a page of pageSize<see cref="T:System.Web.Security.MembershipUser"></see> objects beginning at the page specified by pageIndex.
+        /// </returns>
+        public override MembershipUserCollection GetAllUsers(int pageIndex, int pageSize, out int totalRecords)
+        {
+            var counter = 0;
+            var startIndex = pageSize * pageIndex;
+            var endIndex = startIndex + pageSize - 1;
+            var usersList = new MembershipUserCollection();
+            var usersArray = User.getAll();
+            totalRecords = usersArray.Length;
+
+            foreach (User user in usersArray)
+            {
+                if (counter >= startIndex)
+                    usersList.Add(ConvertToMembershipUser(user));
+                if (counter >= endIndex) break;
+                counter++;
+            }
+            return usersList;
+        }
+
+        /// <summary>
+        /// Gets the number of users currently accessing the application.
+        /// </summary>
+        /// <returns>
+        /// The number of users currently accessing the application.
+        /// </returns>
+        public override int GetNumberOfUsersOnline()
+        {
+            throw new Exception("The method or operation is not implemented.");
+        }
+
+        /// <summary>
+        /// Gets the password for the specified user name from the data source. This is - for security - not
+        /// supported for Umbraco Users and an exception will be thrown
+        /// </summary>
+        /// <param name="username">The user to retrieve the password for.</param>
+        /// <param name="answer">The password answer for the user.</param>
+        /// <returns>
+        /// The password for the specified user name.
+        /// </returns>
+        public override string GetPassword(string username, string answer)
+        {
+            throw new ProviderException("Password Retrieval Not Enabled.");
+        }
+
+        /// <summary>
+        /// Gets information from the data source for a user. Provides an option to update the last-activity date/time stamp for the user.
+        /// </summary>
+        /// <param name="username">The name of the user to get information for.</param>
+        /// <param name="userIsOnline">true to update the last-activity date/time stamp for the user; false to return user information without updating the last-activity date/time stamp for the user.</param>
+        /// <returns>
+        /// A <see cref="T:System.Web.Security.MembershipUser"></see> object populated with the specified user's information from the data source.
+        /// </returns>
+        public override MembershipUser GetUser(string username, bool userIsOnline)
+        {
+            var userId = User.getUserId(username);
+            return (userId != -1) ? ConvertToMembershipUser(new User(userId)) : null;
+        }
+
+        /// <summary>
+        /// Gets information from the data source for a user based on the unique identifier for the membership user. Provides an option to update the last-activity date/time stamp for the user.
+        /// </summary>
+        /// <param name="providerUserKey">The unique identifier for the membership user to get information for.</param>
+        /// <param name="userIsOnline">true to update the last-activity date/time stamp for the user; false to return user information without updating the last-activity date/time stamp for the user.</param>
+        /// <returns>
+        /// A <see cref="T:System.Web.Security.MembershipUser"></see> object populated with the specified user's information from the data source.
+        /// </returns>
+        public override MembershipUser GetUser(object providerUserKey, bool userIsOnline)
+        {
+            return ConvertToMembershipUser(new User(Convert.ToInt32(providerUserKey)));
+        }
+
+        /// <summary>
+        /// Gets the user name associated with the specified e-mail address.
+        /// </summary>
+        /// <param name="email">The e-mail address to search for.</param>
+        /// <returns>
+        /// The user name associated with the specified e-mail address. If no match is found, return null.
+        /// </returns>
+        public override string GetUserNameByEmail(string email)
+        {
+            throw new Exception("The method or operation is not implemented.");
+        }
+
+        /// <summary>
+        /// Resets a user's password to a new, automatically generated password.
+        /// </summary>
+        /// <param name="username">The user to reset the password for.</param>
+        /// <param name="answer">The password answer for the specified user.</param>
+        /// <returns>The new password for the specified user.</returns>
+        public override string ResetPassword(string username, string answer)
+        {
+            if (EnablePasswordReset == false)
+            {
+                throw new NotSupportedException("Password reset is not supported");
+            }
+
+            //TODO: This should be here - but how do we update failure count in this provider??
+            //if (answer == null && RequiresQuestionAndAnswer)
+            //{
+            //    UpdateFailureCount(username, "passwordAnswer");
+
+            //    throw new ProviderException("Password answer required for password reset.");
+            //}
+
+            var newPassword = Membership.GeneratePassword(MinRequiredPasswordLength, MinRequiredNonAlphanumericCharacters);
+
+            var args = new ValidatePasswordEventArgs(username, newPassword, true);
+            OnValidatingPassword(args);
+            if (args.Cancel)
+            {
+                if (args.FailureInformation != null)
+                    throw args.FailureInformation;
+                throw new MembershipPasswordException("Reset password canceled due to password validation failure.");
+            }
+
+            var found = User.GetAllByLoginName(username, false);
+            if (found == null || found.Any() == false)
+                throw new MembershipPasswordException("The supplied user is not found");
+
+            var user = found.First();
+
+            //Yes, it's true, this actually makes a db call to set the password
+            string salt;
+            var encPass = EncryptOrHashNewPassword(newPassword, out salt);
+            user.Password = FormatPasswordForStorage(encPass, salt);
+            //call this just for fun.
+            user.Save();
+
+            return newPassword;
+        }
+
+        /// <summary>
+        /// Clears a lock so that the membership user can be validated.
+        /// </summary>
+        /// <param name="userName">The membership user to clear the lock status for.</param>
+        /// <returns>
+        /// true if the membership user was successfully unlocked; otherwise, false.
+        /// </returns>
+        public override bool UnlockUser(string userName)
+        {
+            try
+            {
+                var user = new User(userName)
+                    {
+                        Disabled = false
+                    };
+                user.Save();
+            }
+            catch (Exception)
+            {
+                return false;
+            }
+            return true;
+        }
+
+        /// <summary>
+        /// Updates information about a user in the data source.
+        /// </summary>
+        /// <param name="user">A <see cref="T:System.Web.Security.MembershipUser"></see> object that represents the user to update and the updated information for the user.</param>
+        public override void UpdateUser(MembershipUser user)
+        {
+            var umbracoUser = user as UsersMembershipUser;
+            var userID = 0;
+
+            if (int.TryParse(umbracoUser.ProviderUserKey.ToString(), out userID) == false) return;
+
+            try
+            {
+                User.Update(userID, umbracoUser.FullName, umbracoUser.UserName, umbracoUser.Email, umbracoUser.UserType);
+            }
+            catch (Exception)
+            {
+                throw new ProviderException("User cannot be updated.");
+            }
+        }
+
+        /// <summary>
+        /// Verifies that the specified user name and password exist in the data source.
+        /// </summary>
+        /// <param name="username">The name of the user to validate.</param>
+        /// <param name="password">The password for the specified user.</param>
+        /// <returns>
+        /// true if the specified username and password are valid; otherwise, false.
+        /// </returns>
+        public override bool ValidateUser(string username, string password)
+        {
+            var userId = User.getUserId(username);
+            if (userId != -1)
+            {
+                var user = User.GetUser(userId);
+                if (user != null)
+                {
+                    if (user.Disabled)
+                    {
+                        return false;
+                    }
+
+                    //Due to the way this legacy provider worked, when it 'validated' a password passed in, it would allow 
+                    // having the already hashed/encrypted password checked directly - this is bad but hey, we gotta support legacy
+                    // don't we.
+
+                    //So, first we'll check if the user object's db stored password (already hashed/encrypted in the db) matches the password that
+                    // has been passed in, if so then we will confirm that it is valid. If it doesn't we'll attempt to hash/encrypt the passed in 
+                    // password and then validate it - the way it is supposed to be done.
+                    
+                    if (user.Password == password)
+                    {
+                        return true;
+                    }
+
+                    return user.ValidatePassword(EncryptOrHashExistingPassword(password));    
+                }
+            }
+            return false;
+        }
+        #endregion
+
+        #region Helper Methods
+        /// <summary>
+        /// Checks the password.
+        /// </summary>
+        /// <param name="password">The password.</param>
+        /// <param name="dbPassword">The dbPassword.</param>
+        /// <returns></returns>
+        internal bool CheckPassword(string password, string dbPassword)
+        {
+            string pass1 = password;
+            string pass2 = dbPassword;
+
+            switch (PasswordFormat)
+            {
+                case MembershipPasswordFormat.Encrypted:
+                    pass2 = DecodePassword(dbPassword);
+                    break;
+                case MembershipPasswordFormat.Hashed:
+                    pass1 = EncryptOrHashExistingPassword(password);
+                    break;
+                default:
+                    break;
+            }
+            return (pass1 == pass2) ? true : false;
+        }
+
+
+        /// <summary>
+        /// Encodes the password.
+        /// </summary>
+        /// <param name="password">The password.</param>
+        /// <returns>The encoded password.</returns>
+        [Obsolete("Do not use this, it is the legacy way to encode a password")]
+        public string EncodePassword(string password)
+        {
+            return base.LegacyEncodePassword(password);
+        }
+
+        /// <summary>
+        /// Unencode password.
+        /// </summary>
+        /// <param name="encodedPassword">The encoded password.</param>
+        /// <returns>The unencoded password.</returns>
+        [Obsolete("Do not use this, it is the legacy way to decode a password")]
+        public string UnEncodePassword(string encodedPassword)
+        {
+            return LegacyUnEncodePassword(encodedPassword);
+        }
+
+        /// <summary>
+        /// Converts to membership user.
+        /// </summary>
+        /// <param name="user">The user.</param>
+        /// <returns></returns>
+        private UsersMembershipUser ConvertToMembershipUser(User user)
+        {
+            if (user == null) return null;
+            return new UsersMembershipUser(base.Name, user.LoginName, user.Id, user.Email,
+                                           string.Empty, string.Empty, true, user.Disabled,
+                                           DateTime.Now, DateTime.Now, DateTime.Now, DateTime.Now,
+                                           DateTime.Now, user.Name, user.Language, user.UserType);
+        }
+
+        #endregion
+    }
+}