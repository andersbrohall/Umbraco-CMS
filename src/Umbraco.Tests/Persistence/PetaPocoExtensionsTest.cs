--- conflicted
+++ resolved
@@ -1,243 +1,121 @@
-<<<<<<< HEAD
-﻿using System;
-using System.Collections.Generic;
-using System.Text.RegularExpressions;
-using NUnit.Framework;
-using Umbraco.Core;
-using Umbraco.Core.Models.Rdbms;
-using Umbraco.Core.Persistence;
-using Umbraco.Tests.TestHelpers;
-
-namespace Umbraco.Tests.Persistence
-{
-    [TestFixture]
-    public class PetaPocoExtensionsTest : BaseDatabaseFactoryTest
-    {
-        [SetUp]
-        public override void Initialize()
-        {
-            base.Initialize();
-        }
-
-        [TearDown]
-        public override void TearDown()
-        {
-            base.TearDown();
-        }
-
-        [Test]
-        public void Can_Bulk_Insert()
-        {
-            // Arrange
-            var db = DatabaseContext.Database;
-
-            var servers = new List<ServerRegistrationDto>();
-            for (var i = 0; i < 1000; i++)
-            {
-                servers.Add(new ServerRegistrationDto
-                    {
-                        Address = "address" + i,
-                        ComputerName = "computer" + i,
-                        DateRegistered = DateTime.Now,
-                        IsActive = true,
-                        LastNotified = DateTime.Now
-                    });
-            }
-
-            // Act
-            using (DisposableTimer.TraceDuration<PetaPocoExtensionsTest>("starting insert", "finished insert"))
-            {
-                db.BulkInsertRecords(servers);    
-            }
-
-            // Assert
-            Assert.That(db.ExecuteScalar<int>("SELECT COUNT(*) FROM umbracoServer"), Is.EqualTo(1000));
-        }
-
-        [Test]
-        public void Generate_Bulk_Import_Sql()
-        {
-            // Arrange
-            var db = DatabaseContext.Database;
-
-            var servers = new List<ServerRegistrationDto>();
-            for (var i = 0; i < 2; i++)
-            {
-                servers.Add(new ServerRegistrationDto
-                    {
-                        Address = "address" + i,
-                        ComputerName = "computer" + i,
-                        DateRegistered = DateTime.Now,
-                        IsActive = true,
-                        LastNotified = DateTime.Now
-                    });
-            }
-            db.OpenSharedConnection();
-
-            // Act
-            string[] sql;
-            db.GenerateBulkInsertCommand(servers, db.Connection, out sql);
-            db.CloseSharedConnection();
-
-            // Assert
-            Assert.That(sql[0],
-                        Is.EqualTo("INSERT INTO [umbracoServer] ([umbracoServer].[address], [umbracoServer].[computerName], [umbracoServer].[registeredDate], [umbracoServer].[lastNotifiedDate], [umbracoServer].[isActive]) VALUES (@0,@1,@2,@3,@4), (@5,@6,@7,@8,@9)"));
-        }
-
-
-        [Test]
-        public void Generate_Bulk_Import_Sql_Exceeding_Max_Params()
-        {
-            // Arrange
-            var db = DatabaseContext.Database;
-
-            var servers = new List<ServerRegistrationDto>();
-            for (var i = 0; i < 1500; i++)
-            {
-                servers.Add(new ServerRegistrationDto
-                {
-                    Address = "address" + i,
-                    ComputerName = "computer" + i,
-                    DateRegistered = DateTime.Now,
-                    IsActive = true,
-                    LastNotified = DateTime.Now
-                });
-            }
-            db.OpenSharedConnection();
-
-            // Act
-            string[] sql;
-            db.GenerateBulkInsertCommand(servers, db.Connection, out sql);
-            db.CloseSharedConnection();
-
-            // Assert
-            Assert.That(sql.Length, Is.EqualTo(4));
-            foreach (var s in sql)
-            {
-                Assert.LessOrEqual(Regex.Matches(s, "@\\d+").Count, 2000);
-            }
-        }
-    }
-=======
-﻿using System;
-using System.Collections.Generic;
-using System.Text.RegularExpressions;
-using NUnit.Framework;
-using Umbraco.Core;
-using Umbraco.Core.Models.Rdbms;
-using Umbraco.Core.Persistence;
-using Umbraco.Tests.TestHelpers;
-
-namespace Umbraco.Tests.Persistence
-{
-    [DatabaseTestBehavior(DatabaseBehavior.NewDbFileAndSchemaPerTest)]
-    [TestFixture]
-    public class PetaPocoExtensionsTest : BaseDatabaseFactoryTest
-    {
-        [SetUp]
-        public override void Initialize()
-        {
-            base.Initialize();
-        }
-
-        [TearDown]
-        public override void TearDown()
-        {
-            base.TearDown();
-        }
-
-        [Test]
-        public void Can_Bulk_Insert()
-        {
-            // Arrange
-            var db = DatabaseContext.Database;
-
-            var servers = new List<ServerRegistrationDto>();
-            for (var i = 0; i < 1000; i++)
-            {
-                servers.Add(new ServerRegistrationDto
-                    {
-                        Address = "address" + i,
-                        ComputerName = "computer" + i,
-                        DateRegistered = DateTime.Now,
-                        IsActive = true,
-                        LastNotified = DateTime.Now
-                    });
-            }
-
-            // Act
-            using (DisposableTimer.TraceDuration<PetaPocoExtensionsTest>("starting insert", "finished insert"))
-            {
-                db.BulkInsertRecords(servers);    
-            }
-
-            // Assert
-            Assert.That(db.ExecuteScalar<int>("SELECT COUNT(*) FROM umbracoServer"), Is.EqualTo(1000));
-        }
-
-        [Test]
-        public void Generate_Bulk_Import_Sql()
-        {
-            // Arrange
-            var db = DatabaseContext.Database;
-
-            var servers = new List<ServerRegistrationDto>();
-            for (var i = 0; i < 2; i++)
-            {
-                servers.Add(new ServerRegistrationDto
-                    {
-                        Address = "address" + i,
-                        ComputerName = "computer" + i,
-                        DateRegistered = DateTime.Now,
-                        IsActive = true,
-                        LastNotified = DateTime.Now
-                    });
-            }
-            db.OpenSharedConnection();
-
-            // Act
-            string[] sql;
-            db.GenerateBulkInsertCommand(servers, db.Connection, out sql);
-            db.CloseSharedConnection();
-
-            // Assert
-            Assert.That(sql[0],
-                        Is.EqualTo("INSERT INTO [umbracoServer] ([umbracoServer].[address], [umbracoServer].[computerName], [umbracoServer].[registeredDate], [umbracoServer].[lastNotifiedDate], [umbracoServer].[isActive]) VALUES (@0,@1,@2,@3,@4), (@5,@6,@7,@8,@9)"));
-        }
-
-
-        [Test]
-        public void Generate_Bulk_Import_Sql_Exceeding_Max_Params()
-        {
-            // Arrange
-            var db = DatabaseContext.Database;
-
-            var servers = new List<ServerRegistrationDto>();
-            for (var i = 0; i < 1500; i++)
-            {
-                servers.Add(new ServerRegistrationDto
-                {
-                    Address = "address" + i,
-                    ComputerName = "computer" + i,
-                    DateRegistered = DateTime.Now,
-                    IsActive = true,
-                    LastNotified = DateTime.Now
-                });
-            }
-            db.OpenSharedConnection();
-
-            // Act
-            string[] sql;
-            db.GenerateBulkInsertCommand(servers, db.Connection, out sql);
-            db.CloseSharedConnection();
-
-            // Assert
-            Assert.That(sql.Length, Is.EqualTo(4));
-            foreach (var s in sql)
-            {
-                Assert.LessOrEqual(Regex.Matches(s, "@\\d+").Count, 2000);
-            }
-        }
-    }
->>>>>>> d19d1b3a
+﻿using System;
+using System.Collections.Generic;
+using System.Text.RegularExpressions;
+using NUnit.Framework;
+using Umbraco.Core;
+using Umbraco.Core.Models.Rdbms;
+using Umbraco.Core.Persistence;
+using Umbraco.Tests.TestHelpers;
+
+namespace Umbraco.Tests.Persistence
+{
+    [DatabaseTestBehavior(DatabaseBehavior.NewDbFileAndSchemaPerTest)]
+    [TestFixture]
+    public class PetaPocoExtensionsTest : BaseDatabaseFactoryTest
+    {
+        [SetUp]
+        public override void Initialize()
+        {
+            base.Initialize();
+        }
+
+        [TearDown]
+        public override void TearDown()
+        {
+            base.TearDown();
+        }
+
+        [Test]
+        public void Can_Bulk_Insert()
+        {
+            // Arrange
+            var db = DatabaseContext.Database;
+
+            var servers = new List<ServerRegistrationDto>();
+            for (var i = 0; i < 1000; i++)
+            {
+                servers.Add(new ServerRegistrationDto
+                    {
+                        Address = "address" + i,
+                        ComputerName = "computer" + i,
+                        DateRegistered = DateTime.Now,
+                        IsActive = true,
+                        LastNotified = DateTime.Now
+                    });
+            }
+
+            // Act
+            using (DisposableTimer.TraceDuration<PetaPocoExtensionsTest>("starting insert", "finished insert"))
+            {
+                db.BulkInsertRecords(servers);    
+            }
+
+            // Assert
+            Assert.That(db.ExecuteScalar<int>("SELECT COUNT(*) FROM umbracoServer"), Is.EqualTo(1000));
+        }
+
+        [Test]
+        public void Generate_Bulk_Import_Sql()
+        {
+            // Arrange
+            var db = DatabaseContext.Database;
+
+            var servers = new List<ServerRegistrationDto>();
+            for (var i = 0; i < 2; i++)
+            {
+                servers.Add(new ServerRegistrationDto
+                    {
+                        Address = "address" + i,
+                        ComputerName = "computer" + i,
+                        DateRegistered = DateTime.Now,
+                        IsActive = true,
+                        LastNotified = DateTime.Now
+                    });
+            }
+            db.OpenSharedConnection();
+
+            // Act
+            string[] sql;
+            db.GenerateBulkInsertCommand(servers, db.Connection, out sql);
+            db.CloseSharedConnection();
+
+            // Assert
+            Assert.That(sql[0],
+                        Is.EqualTo("INSERT INTO [umbracoServer] ([umbracoServer].[address], [umbracoServer].[computerName], [umbracoServer].[registeredDate], [umbracoServer].[lastNotifiedDate], [umbracoServer].[isActive]) VALUES (@0,@1,@2,@3,@4), (@5,@6,@7,@8,@9)"));
+        }
+
+
+        [Test]
+        public void Generate_Bulk_Import_Sql_Exceeding_Max_Params()
+        {
+            // Arrange
+            var db = DatabaseContext.Database;
+
+            var servers = new List<ServerRegistrationDto>();
+            for (var i = 0; i < 1500; i++)
+            {
+                servers.Add(new ServerRegistrationDto
+                {
+                    Address = "address" + i,
+                    ComputerName = "computer" + i,
+                    DateRegistered = DateTime.Now,
+                    IsActive = true,
+                    LastNotified = DateTime.Now
+                });
+            }
+            db.OpenSharedConnection();
+
+            // Act
+            string[] sql;
+            db.GenerateBulkInsertCommand(servers, db.Connection, out sql);
+            db.CloseSharedConnection();
+
+            // Assert
+            Assert.That(sql.Length, Is.EqualTo(4));
+            foreach (var s in sql)
+            {
+                Assert.LessOrEqual(Regex.Matches(s, "@\\d+").Count, 2000);
+            }
+        }
+    }
 }