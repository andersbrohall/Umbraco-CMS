--- conflicted
+++ resolved
@@ -29,11 +29,7 @@
             base.SetUp();
 
             _fileSystems = Mock.Of<IFileSystems>();
-<<<<<<< HEAD
-            _fileSystem = new PhysicalFileSystem(new GlobalSettings(IOHelper).UmbracoScriptsPath, IOHelper);
-=======
             _fileSystem = new PhysicalFileSystem(SettingsForTests.GenerateMockGlobalSettings().UmbracoScriptsPath);
->>>>>>> f10a3809
             Mock.Get(_fileSystems).Setup(x => x.ScriptsFileSystem).Returns(_fileSystem);
             using (var stream = CreateStream("Umbraco.Sys.registerNamespace(\"Umbraco.Utils\");"))
             {
