--- conflicted
+++ resolved
@@ -40,16 +40,12 @@
             var languageRepository = new LanguageRepository(scopeAccessor, appCaches, Logger, TestObjects.GetGlobalSettings());
             mediaTypeRepository = new MediaTypeRepository(scopeAccessor, appCaches, Logger, commonRepository, languageRepository, ShortStringHelper);
             var tagRepository = new TagRepository(scopeAccessor, appCaches, Logger);
-<<<<<<< HEAD
-            var repository = new MediaRepository(scopeAccessor, appCaches, Logger, mediaTypeRepository, tagRepository, Mock.Of<ILanguageRepository>(), DataTypeService, PropertyEditorCollection);
-=======
             var relationTypeRepository = new RelationTypeRepository(scopeAccessor, AppCaches.Disabled, Logger);
             var entityRepository = new EntityRepository(scopeAccessor);
             var relationRepository = new RelationRepository(scopeAccessor, Logger, relationTypeRepository, entityRepository);
             var propertyEditors = new Lazy<PropertyEditorCollection>(() => new PropertyEditorCollection(new DataEditorCollection(Enumerable.Empty<IDataEditor>())));
             var dataValueReferences = new DataValueReferenceFactoryCollection(Enumerable.Empty<IDataValueReferenceFactory>());
-            var repository = new MediaRepository(scopeAccessor, appCaches, Logger, mediaTypeRepository, tagRepository, Mock.Of<ILanguageRepository>(), relationRepository, relationTypeRepository, propertyEditors, dataValueReferences);
->>>>>>> 76e1f305
+            var repository = new MediaRepository(scopeAccessor, appCaches, Logger, mediaTypeRepository, tagRepository, Mock.Of<ILanguageRepository>(), relationRepository, relationTypeRepository, propertyEditors, dataValueReferences, DataTypeService);
             return repository;
         }
 
