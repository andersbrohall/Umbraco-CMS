--- conflicted
+++ resolved
@@ -20,21 +20,12 @@
         private DomainRepository CreateRepository(IScopeProvider provider, out ContentTypeRepository contentTypeRepository, out DocumentRepository documentRepository, out LanguageRepository languageRepository)
         {
             var accessor = (IScopeAccessor) provider;
-<<<<<<< HEAD
-            var templateRepository = new TemplateRepository(accessor, Core.Cache.AppCaches.Disabled, Logger, Mock.Of<ITemplatesSection>(), TestObjects.GetFileSystemsMock());
+            var templateRepository = new TemplateRepository(accessor, Core.Cache.AppCaches.Disabled, Logger, TestObjects.GetFileSystemsMock());
             var tagRepository = new TagRepository(accessor, Core.Cache.AppCaches.Disabled, Logger);
             contentTypeRepository = new ContentTypeRepository(accessor, Core.Cache.AppCaches.Disabled, Logger, templateRepository);
             languageRepository = new LanguageRepository(accessor, Core.Cache.AppCaches.Disabled, Logger);
             documentRepository = new DocumentRepository(accessor, Core.Cache.AppCaches.Disabled, Logger, contentTypeRepository, templateRepository, tagRepository, languageRepository, Mock.Of<IContentSection>());
             var domainRepository = new DomainRepository(accessor, Core.Cache.AppCaches.Disabled, Logger);
-=======
-            var templateRepository = new TemplateRepository(accessor, Core.Cache.CacheHelper.Disabled, Logger, TestObjects.GetFileSystemsMock());
-            var tagRepository = new TagRepository(accessor, Core.Cache.CacheHelper.Disabled, Logger);
-            contentTypeRepository = new ContentTypeRepository(accessor, Core.Cache.CacheHelper.Disabled, Logger, templateRepository);
-            languageRepository = new LanguageRepository(accessor, Core.Cache.CacheHelper.Disabled, Logger);
-            documentRepository = new DocumentRepository(accessor, Core.Cache.CacheHelper.Disabled, Logger, contentTypeRepository, templateRepository, tagRepository, languageRepository, Mock.Of<IContentSection>());
-            var domainRepository = new DomainRepository(accessor, Core.Cache.CacheHelper.Disabled, Logger);
->>>>>>> cdf38af1
             return domainRepository;
         }
 
