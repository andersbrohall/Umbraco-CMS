﻿using System;
<<<<<<< HEAD
using NPoco;
=======
using System.Diagnostics;
>>>>>>> c617599f
using NUnit.Framework;
using Umbraco.Core;
using Umbraco.Core.Models.Rdbms;
using Umbraco.Core.Persistence;
using Umbraco.Core.Persistence.SqlSyntax;
using Umbraco.Tests.TestHelpers;

namespace Umbraco.Tests.Persistence.Querying
{
    [TestFixture]
    public class ContentTypeRepositorySqlClausesTest : BaseUsingSqlCeSyntax
    {
        [Test]
        public void Can_Verify_Base_Clause()
        {
            var nodeObjectType = new Guid(Constants.ObjectTypes.DocumentType);

            var expected = Sql();
            expected.Select("*")
                .From("[cmsDocumentType]")
                .RightJoin("[cmsContentType]")
                .On("[cmsContentType].[nodeId] = [cmsDocumentType].[contentTypeNodeId]")
                .InnerJoin("[umbracoNode]")
                .On("[cmsContentType].[nodeId] = [umbracoNode].[id]")
                .Where("([umbracoNode].[nodeObjectType] = @0)", new Guid("a2cb7800-f571-4787-9638-bc48539a0efb"))
                .Where("([cmsDocumentType].[IsDefault] = @0)", true);

            var sql = Sql();
            sql.SelectAll()
                .From<ContentTypeTemplateDto>()
                .RightJoin<ContentTypeDto>()
                .On<ContentTypeDto, ContentTypeTemplateDto>(left => left.NodeId, right => right.ContentTypeNodeId)
                .InnerJoin<NodeDto>()
                .On<ContentTypeDto, NodeDto>(left => left.NodeId, right => right.NodeId)
                .Where<NodeDto>(x => x.NodeObjectType == nodeObjectType)
                .Where<ContentTypeTemplateDto>(x => x.IsDefault == true);

            Assert.That(sql.SQL, Is.EqualTo(expected.SQL));

            Assert.AreEqual(expected.Arguments.Length, sql.Arguments.Length);
            for (int i = 0; i < expected.Arguments.Length; i++)
            {
                Assert.AreEqual(expected.Arguments[i], sql.Arguments[i]);
            }

            Debug.Print(sql.SQL);
        }

        [Test]
        public void Can_Verify_Base_Where_Clause()
        {
            var nodeObjectType = new Guid(Constants.ObjectTypes.DocumentType);

            var expected = Sql();
            expected.SelectAll()
                .From("[cmsDocumentType]")
                .RightJoin("[cmsContentType]")
                .On("[cmsContentType].[nodeId] = [cmsDocumentType].[contentTypeNodeId]")
                .InnerJoin("[umbracoNode]")
                .On("[cmsContentType].[nodeId] = [umbracoNode].[id]")
                .Where("([umbracoNode].[nodeObjectType] = @0)", new Guid("a2cb7800-f571-4787-9638-bc48539a0efb"))
                .Where("[cmsDocumentType].[IsDefault] = @0", true)
                .Where("([umbracoNode].[id] = @0)", 1050);

            var sql = Sql();
            sql.SelectAll()
                .From<ContentTypeTemplateDto>()
                .RightJoin<ContentTypeDto>()
                .On<ContentTypeDto, ContentTypeTemplateDto>(left => left.NodeId, right => right.ContentTypeNodeId)
                .InnerJoin<NodeDto>()
                .On<ContentTypeDto, NodeDto>(left => left.NodeId, right => right.NodeId)
                .Where<NodeDto>(x => x.NodeObjectType == nodeObjectType)
                .Where<ContentTypeTemplateDto>(x => x.IsDefault)
                .Where<NodeDto>(x => x.NodeId == 1050);

            Assert.That(sql.SQL, Is.EqualTo(expected.SQL));

            Assert.AreEqual(expected.Arguments.Length, sql.Arguments.Length);
            for (int i = 0; i < expected.Arguments.Length; i++)
            {
                Assert.AreEqual(expected.Arguments[i], sql.Arguments[i]);
            }

            Debug.Print(sql.SQL);
        }

        [Test]
        public void Can_Verify_PerformQuery_Clause()
        {
            var expected = Sql();
            expected.SelectAll()
                .From("[cmsPropertyTypeGroup]")
                .RightJoin("[cmsPropertyType]").On("[cmsPropertyTypeGroup].[id] = [cmsPropertyType].[propertyTypeGroupId]")
                .InnerJoin("[cmsDataType]").On("[cmsPropertyType].[dataTypeId] = [cmsDataType].[nodeId]");

            var sql = Sql();
            sql.SelectAll()
               .From<PropertyTypeGroupDto>()
               .RightJoin<PropertyTypeDto>()
               .On<PropertyTypeGroupDto, PropertyTypeDto>(left => left.Id, right => right.PropertyTypeGroupId)
               .InnerJoin<DataTypeDto>()
               .On<PropertyTypeDto, DataTypeDto>(left => left.DataTypeId, right => right.DataTypeId);

            Assert.That(sql.SQL, Is.EqualTo(expected.SQL));

            Debug.Print(sql.SQL);
        }

        [Test]
        public void Can_Verify_AllowedContentTypeIds_Clause()
        {
            var expected = Sql();
            expected.SelectAll()
                .From("[cmsContentTypeAllowedContentType]")
                .Where("([cmsContentTypeAllowedContentType].[Id] = @0)", 1050);

            var sql = Sql();
            sql.SelectAll()
               .From<ContentTypeAllowedContentTypeDto>()
               .Where<ContentTypeAllowedContentTypeDto>(x => x.Id == 1050);

            Assert.That(sql.SQL, Is.EqualTo(expected.SQL));

            Assert.AreEqual(expected.Arguments.Length, sql.Arguments.Length);
            for (int i = 0; i < expected.Arguments.Length; i++)
            {
                Assert.AreEqual(expected.Arguments[i], sql.Arguments[i]);
            }

            Debug.Print(sql.SQL);
        }

        [Test]
        public void Can_Verify_PropertyGroupCollection_Clause()
        {
            var expected = Sql();
            expected.SelectAll()
                .From("[cmsPropertyTypeGroup]")
                .RightJoin("[cmsPropertyType]").On("[cmsPropertyTypeGroup].[id] = [cmsPropertyType].[propertyTypeGroupId]")
                .InnerJoin("[cmsDataType]").On("[cmsPropertyType].[dataTypeId] = [cmsDataType].[nodeId]")
                .Where("([cmsPropertyType].[contentTypeId] = @0)", 1050);

            var sql = Sql();
            sql.SelectAll()
               .From<PropertyTypeGroupDto>()
               .RightJoin<PropertyTypeDto>()
               .On<PropertyTypeGroupDto, PropertyTypeDto>(left => left.Id, right => right.PropertyTypeGroupId)
               .InnerJoin<DataTypeDto>()
               .On<PropertyTypeDto, DataTypeDto>(left => left.DataTypeId, right => right.DataTypeId)
               .Where<PropertyTypeDto>(x => x.ContentTypeId == 1050);

            Assert.That(sql.SQL, Is.EqualTo(expected.SQL));

            Assert.AreEqual(expected.Arguments.Length, sql.Arguments.Length);
            for (int i = 0; i < expected.Arguments.Length; i++)
            {
                Assert.AreEqual(expected.Arguments[i], sql.Arguments[i]);
            }

            Debug.Print(sql.SQL);
        }
    }
}<|MERGE_RESOLUTION|>--- conflicted
+++ resolved
@@ -1,169 +1,166 @@
-﻿using System;
-<<<<<<< HEAD
-using NPoco;
-=======
-using System.Diagnostics;
->>>>>>> c617599f
-using NUnit.Framework;
-using Umbraco.Core;
-using Umbraco.Core.Models.Rdbms;
-using Umbraco.Core.Persistence;
-using Umbraco.Core.Persistence.SqlSyntax;
-using Umbraco.Tests.TestHelpers;
-
-namespace Umbraco.Tests.Persistence.Querying
-{
-    [TestFixture]
-    public class ContentTypeRepositorySqlClausesTest : BaseUsingSqlCeSyntax
-    {
-        [Test]
-        public void Can_Verify_Base_Clause()
-        {
-            var nodeObjectType = new Guid(Constants.ObjectTypes.DocumentType);
-
-            var expected = Sql();
-            expected.Select("*")
-                .From("[cmsDocumentType]")
-                .RightJoin("[cmsContentType]")
-                .On("[cmsContentType].[nodeId] = [cmsDocumentType].[contentTypeNodeId]")
-                .InnerJoin("[umbracoNode]")
-                .On("[cmsContentType].[nodeId] = [umbracoNode].[id]")
-                .Where("([umbracoNode].[nodeObjectType] = @0)", new Guid("a2cb7800-f571-4787-9638-bc48539a0efb"))
-                .Where("([cmsDocumentType].[IsDefault] = @0)", true);
-
-            var sql = Sql();
-            sql.SelectAll()
-                .From<ContentTypeTemplateDto>()
-                .RightJoin<ContentTypeDto>()
-                .On<ContentTypeDto, ContentTypeTemplateDto>(left => left.NodeId, right => right.ContentTypeNodeId)
-                .InnerJoin<NodeDto>()
-                .On<ContentTypeDto, NodeDto>(left => left.NodeId, right => right.NodeId)
-                .Where<NodeDto>(x => x.NodeObjectType == nodeObjectType)
-                .Where<ContentTypeTemplateDto>(x => x.IsDefault == true);
-
-            Assert.That(sql.SQL, Is.EqualTo(expected.SQL));
-
-            Assert.AreEqual(expected.Arguments.Length, sql.Arguments.Length);
-            for (int i = 0; i < expected.Arguments.Length; i++)
-            {
-                Assert.AreEqual(expected.Arguments[i], sql.Arguments[i]);
-            }
-
-            Debug.Print(sql.SQL);
-        }
-
-        [Test]
-        public void Can_Verify_Base_Where_Clause()
-        {
-            var nodeObjectType = new Guid(Constants.ObjectTypes.DocumentType);
-
-            var expected = Sql();
-            expected.SelectAll()
-                .From("[cmsDocumentType]")
-                .RightJoin("[cmsContentType]")
-                .On("[cmsContentType].[nodeId] = [cmsDocumentType].[contentTypeNodeId]")
-                .InnerJoin("[umbracoNode]")
-                .On("[cmsContentType].[nodeId] = [umbracoNode].[id]")
-                .Where("([umbracoNode].[nodeObjectType] = @0)", new Guid("a2cb7800-f571-4787-9638-bc48539a0efb"))
-                .Where("[cmsDocumentType].[IsDefault] = @0", true)
-                .Where("([umbracoNode].[id] = @0)", 1050);
-
-            var sql = Sql();
-            sql.SelectAll()
-                .From<ContentTypeTemplateDto>()
-                .RightJoin<ContentTypeDto>()
-                .On<ContentTypeDto, ContentTypeTemplateDto>(left => left.NodeId, right => right.ContentTypeNodeId)
-                .InnerJoin<NodeDto>()
-                .On<ContentTypeDto, NodeDto>(left => left.NodeId, right => right.NodeId)
-                .Where<NodeDto>(x => x.NodeObjectType == nodeObjectType)
-                .Where<ContentTypeTemplateDto>(x => x.IsDefault)
-                .Where<NodeDto>(x => x.NodeId == 1050);
-
-            Assert.That(sql.SQL, Is.EqualTo(expected.SQL));
-
-            Assert.AreEqual(expected.Arguments.Length, sql.Arguments.Length);
-            for (int i = 0; i < expected.Arguments.Length; i++)
-            {
-                Assert.AreEqual(expected.Arguments[i], sql.Arguments[i]);
-            }
-
-            Debug.Print(sql.SQL);
-        }
-
-        [Test]
-        public void Can_Verify_PerformQuery_Clause()
-        {
-            var expected = Sql();
-            expected.SelectAll()
-                .From("[cmsPropertyTypeGroup]")
-                .RightJoin("[cmsPropertyType]").On("[cmsPropertyTypeGroup].[id] = [cmsPropertyType].[propertyTypeGroupId]")
-                .InnerJoin("[cmsDataType]").On("[cmsPropertyType].[dataTypeId] = [cmsDataType].[nodeId]");
-
-            var sql = Sql();
-            sql.SelectAll()
-               .From<PropertyTypeGroupDto>()
-               .RightJoin<PropertyTypeDto>()
-               .On<PropertyTypeGroupDto, PropertyTypeDto>(left => left.Id, right => right.PropertyTypeGroupId)
-               .InnerJoin<DataTypeDto>()
-               .On<PropertyTypeDto, DataTypeDto>(left => left.DataTypeId, right => right.DataTypeId);
-
-            Assert.That(sql.SQL, Is.EqualTo(expected.SQL));
-
-            Debug.Print(sql.SQL);
-        }
-
-        [Test]
-        public void Can_Verify_AllowedContentTypeIds_Clause()
-        {
-            var expected = Sql();
-            expected.SelectAll()
-                .From("[cmsContentTypeAllowedContentType]")
-                .Where("([cmsContentTypeAllowedContentType].[Id] = @0)", 1050);
-
-            var sql = Sql();
-            sql.SelectAll()
-               .From<ContentTypeAllowedContentTypeDto>()
-               .Where<ContentTypeAllowedContentTypeDto>(x => x.Id == 1050);
-
-            Assert.That(sql.SQL, Is.EqualTo(expected.SQL));
-
-            Assert.AreEqual(expected.Arguments.Length, sql.Arguments.Length);
-            for (int i = 0; i < expected.Arguments.Length; i++)
-            {
-                Assert.AreEqual(expected.Arguments[i], sql.Arguments[i]);
-            }
-
-            Debug.Print(sql.SQL);
-        }
-
-        [Test]
-        public void Can_Verify_PropertyGroupCollection_Clause()
-        {
-            var expected = Sql();
-            expected.SelectAll()
-                .From("[cmsPropertyTypeGroup]")
-                .RightJoin("[cmsPropertyType]").On("[cmsPropertyTypeGroup].[id] = [cmsPropertyType].[propertyTypeGroupId]")
-                .InnerJoin("[cmsDataType]").On("[cmsPropertyType].[dataTypeId] = [cmsDataType].[nodeId]")
-                .Where("([cmsPropertyType].[contentTypeId] = @0)", 1050);
-
-            var sql = Sql();
-            sql.SelectAll()
-               .From<PropertyTypeGroupDto>()
-               .RightJoin<PropertyTypeDto>()
-               .On<PropertyTypeGroupDto, PropertyTypeDto>(left => left.Id, right => right.PropertyTypeGroupId)
-               .InnerJoin<DataTypeDto>()
-               .On<PropertyTypeDto, DataTypeDto>(left => left.DataTypeId, right => right.DataTypeId)
-               .Where<PropertyTypeDto>(x => x.ContentTypeId == 1050);
-
-            Assert.That(sql.SQL, Is.EqualTo(expected.SQL));
-
-            Assert.AreEqual(expected.Arguments.Length, sql.Arguments.Length);
-            for (int i = 0; i < expected.Arguments.Length; i++)
-            {
-                Assert.AreEqual(expected.Arguments[i], sql.Arguments[i]);
-            }
-
-            Debug.Print(sql.SQL);
-        }
-    }
+﻿using System;
+using System.Diagnostics;
+using NPoco;
+using NUnit.Framework;
+using Umbraco.Core;
+using Umbraco.Core.Models.Rdbms;
+using Umbraco.Core.Persistence;
+using Umbraco.Core.Persistence.SqlSyntax;
+using Umbraco.Tests.TestHelpers;
+
+namespace Umbraco.Tests.Persistence.Querying
+{
+    [TestFixture]
+    public class ContentTypeRepositorySqlClausesTest : BaseUsingSqlCeSyntax
+    {
+        [Test]
+        public void Can_Verify_Base_Clause()
+        {
+            var nodeObjectType = new Guid(Constants.ObjectTypes.DocumentType);
+
+            var expected = Sql();
+            expected.Select("*")
+                .From("[cmsDocumentType]")
+                .RightJoin("[cmsContentType]")
+                .On("[cmsContentType].[nodeId] = [cmsDocumentType].[contentTypeNodeId]")
+                .InnerJoin("[umbracoNode]")
+                .On("[cmsContentType].[nodeId] = [umbracoNode].[id]")
+                .Where("([umbracoNode].[nodeObjectType] = @0)", new Guid("a2cb7800-f571-4787-9638-bc48539a0efb"))
+                .Where("([cmsDocumentType].[IsDefault] = @0)", true);
+
+            var sql = Sql();
+            sql.SelectAll()
+                .From<ContentTypeTemplateDto>()
+                .RightJoin<ContentTypeDto>()
+                .On<ContentTypeDto, ContentTypeTemplateDto>(left => left.NodeId, right => right.ContentTypeNodeId)
+                .InnerJoin<NodeDto>()
+                .On<ContentTypeDto, NodeDto>(left => left.NodeId, right => right.NodeId)
+                .Where<NodeDto>(x => x.NodeObjectType == nodeObjectType)
+                .Where<ContentTypeTemplateDto>(x => x.IsDefault == true);
+
+            Assert.That(sql.SQL, Is.EqualTo(expected.SQL));
+
+            Assert.AreEqual(expected.Arguments.Length, sql.Arguments.Length);
+            for (int i = 0; i < expected.Arguments.Length; i++)
+            {
+                Assert.AreEqual(expected.Arguments[i], sql.Arguments[i]);
+            }
+
+            Debug.Print(sql.SQL);
+        }
+
+        [Test]
+        public void Can_Verify_Base_Where_Clause()
+        {
+            var nodeObjectType = new Guid(Constants.ObjectTypes.DocumentType);
+
+            var expected = Sql();
+            expected.SelectAll()
+                .From("[cmsDocumentType]")
+                .RightJoin("[cmsContentType]")
+                .On("[cmsContentType].[nodeId] = [cmsDocumentType].[contentTypeNodeId]")
+                .InnerJoin("[umbracoNode]")
+                .On("[cmsContentType].[nodeId] = [umbracoNode].[id]")
+                .Where("([umbracoNode].[nodeObjectType] = @0)", new Guid("a2cb7800-f571-4787-9638-bc48539a0efb"))
+                .Where("[cmsDocumentType].[IsDefault] = @0", true)
+                .Where("([umbracoNode].[id] = @0)", 1050);
+
+            var sql = Sql();
+            sql.SelectAll()
+                .From<ContentTypeTemplateDto>()
+                .RightJoin<ContentTypeDto>()
+                .On<ContentTypeDto, ContentTypeTemplateDto>(left => left.NodeId, right => right.ContentTypeNodeId)
+                .InnerJoin<NodeDto>()
+                .On<ContentTypeDto, NodeDto>(left => left.NodeId, right => right.NodeId)
+                .Where<NodeDto>(x => x.NodeObjectType == nodeObjectType)
+                .Where<ContentTypeTemplateDto>(x => x.IsDefault)
+                .Where<NodeDto>(x => x.NodeId == 1050);
+
+            Assert.That(sql.SQL, Is.EqualTo(expected.SQL));
+
+            Assert.AreEqual(expected.Arguments.Length, sql.Arguments.Length);
+            for (int i = 0; i < expected.Arguments.Length; i++)
+            {
+                Assert.AreEqual(expected.Arguments[i], sql.Arguments[i]);
+            }
+
+            Debug.Print(sql.SQL);
+        }
+
+        [Test]
+        public void Can_Verify_PerformQuery_Clause()
+        {
+            var expected = Sql();
+            expected.SelectAll()
+                .From("[cmsPropertyTypeGroup]")
+                .RightJoin("[cmsPropertyType]").On("[cmsPropertyTypeGroup].[id] = [cmsPropertyType].[propertyTypeGroupId]")
+                .InnerJoin("[cmsDataType]").On("[cmsPropertyType].[dataTypeId] = [cmsDataType].[nodeId]");
+
+            var sql = Sql();
+            sql.SelectAll()
+               .From<PropertyTypeGroupDto>()
+               .RightJoin<PropertyTypeDto>()
+               .On<PropertyTypeGroupDto, PropertyTypeDto>(left => left.Id, right => right.PropertyTypeGroupId)
+               .InnerJoin<DataTypeDto>()
+               .On<PropertyTypeDto, DataTypeDto>(left => left.DataTypeId, right => right.DataTypeId);
+
+            Assert.That(sql.SQL, Is.EqualTo(expected.SQL));
+
+            Debug.Print(sql.SQL);
+        }
+
+        [Test]
+        public void Can_Verify_AllowedContentTypeIds_Clause()
+        {
+            var expected = Sql();
+            expected.SelectAll()
+                .From("[cmsContentTypeAllowedContentType]")
+                .Where("([cmsContentTypeAllowedContentType].[Id] = @0)", 1050);
+
+            var sql = Sql();
+            sql.SelectAll()
+               .From<ContentTypeAllowedContentTypeDto>()
+               .Where<ContentTypeAllowedContentTypeDto>(x => x.Id == 1050);
+
+            Assert.That(sql.SQL, Is.EqualTo(expected.SQL));
+
+            Assert.AreEqual(expected.Arguments.Length, sql.Arguments.Length);
+            for (int i = 0; i < expected.Arguments.Length; i++)
+            {
+                Assert.AreEqual(expected.Arguments[i], sql.Arguments[i]);
+            }
+
+            Debug.Print(sql.SQL);
+        }
+
+        [Test]
+        public void Can_Verify_PropertyGroupCollection_Clause()
+        {
+            var expected = Sql();
+            expected.SelectAll()
+                .From("[cmsPropertyTypeGroup]")
+                .RightJoin("[cmsPropertyType]").On("[cmsPropertyTypeGroup].[id] = [cmsPropertyType].[propertyTypeGroupId]")
+                .InnerJoin("[cmsDataType]").On("[cmsPropertyType].[dataTypeId] = [cmsDataType].[nodeId]")
+                .Where("([cmsPropertyType].[contentTypeId] = @0)", 1050);
+
+            var sql = Sql();
+            sql.SelectAll()
+               .From<PropertyTypeGroupDto>()
+               .RightJoin<PropertyTypeDto>()
+               .On<PropertyTypeGroupDto, PropertyTypeDto>(left => left.Id, right => right.PropertyTypeGroupId)
+               .InnerJoin<DataTypeDto>()
+               .On<PropertyTypeDto, DataTypeDto>(left => left.DataTypeId, right => right.DataTypeId)
+               .Where<PropertyTypeDto>(x => x.ContentTypeId == 1050);
+
+            Assert.That(sql.SQL, Is.EqualTo(expected.SQL));
+
+            Assert.AreEqual(expected.Arguments.Length, sql.Arguments.Length);
+            for (int i = 0; i < expected.Arguments.Length; i++)
+            {
+                Assert.AreEqual(expected.Arguments[i], sql.Arguments[i]);
+            }
+
+            Debug.Print(sql.SQL);
+        }
+    }
 }