﻿using System;
<<<<<<< HEAD
using NPoco;
=======
using System.Diagnostics;
>>>>>>> c617599f
using NUnit.Framework;
using Umbraco.Core;
using Umbraco.Core.Models;
using Umbraco.Core.Models.Rdbms;
using Umbraco.Core.Persistence;
using Umbraco.Core.Persistence.Querying;
using Umbraco.Tests.TestHelpers;

namespace Umbraco.Tests.Persistence.Querying
{
    [TestFixture]
    public class QueryBuilderTests : BaseUsingSqlCeSyntax
    {
        

        [Test]
        public void Can_Build_StartsWith_Query_For_IContent()
        {
            // Arrange
            var sql = Sql();
            sql.SelectAll();
            sql.From("umbracoNode");

            var query = new Query<IContent>(SqlContext.SqlSyntax, MappingResolver).Where(x => x.Path.StartsWith("-1"));

            // Act
            var translator = new SqlTranslator<IContent>(sql, query);
            var result = translator.Translate();
            var strResult = result.SQL;

            string expectedResult = "SELECT *\nFROM umbracoNode\nWHERE (upper([umbracoNode].[path]) LIKE upper(@0))";

            // Assert
            Assert.That(strResult, Is.Not.Empty);
            Assert.That(strResult, Is.EqualTo(expectedResult));

            Assert.AreEqual(1, result.Arguments.Length);
            Assert.AreEqual("-1%", sql.Arguments[0]);

            Debug.Print(strResult);
        }

        [Test]
        public void Can_Build_ParentId_Query_For_IContent()
        {
            // Arrange
            var sql = Sql();
            sql.SelectAll();
            sql.From("umbracoNode");

            var query = new Query<IContent>(SqlContext.SqlSyntax, MappingResolver).Where(x => x.ParentId == -1);

            // Act
            var translator = new SqlTranslator<IContent>(sql, query);
            var result = translator.Translate();
            var strResult = result.SQL;

            string expectedResult = "SELECT *\nFROM umbracoNode\nWHERE (([umbracoNode].[parentID] = @0))";

            // Assert
            Assert.That(strResult, Is.Not.Empty);
            Assert.That(strResult, Is.EqualTo(expectedResult));

            Assert.AreEqual(1, result.Arguments.Length);
            Assert.AreEqual(-1, sql.Arguments[0]);

            Debug.Print(strResult);
        }

        [Test]
        public void Can_Build_ContentTypeAlias_Query_For_IContentType()
        {
            // Arrange
            var sql = Sql();
            sql.SelectAll();
            sql.From("umbracoNode");

            var query = new Query<IContentType>(SqlContext.SqlSyntax, MappingResolver).Where(x => x.Alias == "umbTextpage");

            // Act
            var translator = new SqlTranslator<IContentType>(sql, query);
            var result = translator.Translate();
            var strResult = result.SQL;

            string expectedResult = "SELECT *\nFROM umbracoNode\nWHERE (([cmsContentType].[alias] = @0))";

            // Assert
            Assert.That(strResult, Is.Not.Empty);
            Assert.That(strResult, Is.EqualTo(expectedResult));
            Assert.AreEqual(1, result.Arguments.Length);
            Assert.AreEqual("umbTextpage", sql.Arguments[0]);

            Debug.Print(strResult);
        }

        [Test]
        public void Can_Build_PublishedDescendants_Query_For_IContent()
        {
            // Arrange
            var path = "-1,1046,1076,1089";
            var id = 1046;
            var nodeObjectTypeId = new Guid(Constants.ObjectTypes.Document);

            var sql = Sql();
            sql.SelectAll()
                .From<DocumentDto>()
                .InnerJoin<ContentVersionDto>()
                .On<DocumentDto, ContentVersionDto>(left => left.VersionId, right => right.VersionId)
                .InnerJoin<ContentDto>()
                .On<ContentVersionDto, ContentDto>(left => left.NodeId, right => right.NodeId)
                .InnerJoin<NodeDto>()
                .On<ContentDto, NodeDto>(left => left.NodeId, right => right.NodeId)
                .Where<NodeDto>(x => x.NodeObjectType == nodeObjectTypeId);

            var query = new Query<IContent>(SqlContext.SqlSyntax, MappingResolver).Where(x => x.Path.StartsWith(path) && x.Id != id && x.Published == true && x.Trashed == false);

            // Act
            var translator = new SqlTranslator<IContent>(sql, query);
            var result = translator.Translate();
            var strResult = result.SQL;

            // Assert
            Debug.Print(strResult);
        }
    }
}<|MERGE_RESOLUTION|>--- conflicted
+++ resolved
@@ -1,132 +1,129 @@
-﻿using System;
-<<<<<<< HEAD
-using NPoco;
-=======
-using System.Diagnostics;
->>>>>>> c617599f
-using NUnit.Framework;
-using Umbraco.Core;
-using Umbraco.Core.Models;
-using Umbraco.Core.Models.Rdbms;
-using Umbraco.Core.Persistence;
-using Umbraco.Core.Persistence.Querying;
-using Umbraco.Tests.TestHelpers;
-
-namespace Umbraco.Tests.Persistence.Querying
-{
-    [TestFixture]
-    public class QueryBuilderTests : BaseUsingSqlCeSyntax
-    {
-        
-
-        [Test]
-        public void Can_Build_StartsWith_Query_For_IContent()
-        {
-            // Arrange
-            var sql = Sql();
-            sql.SelectAll();
-            sql.From("umbracoNode");
-
-            var query = new Query<IContent>(SqlContext.SqlSyntax, MappingResolver).Where(x => x.Path.StartsWith("-1"));
-
-            // Act
-            var translator = new SqlTranslator<IContent>(sql, query);
-            var result = translator.Translate();
-            var strResult = result.SQL;
-
-            string expectedResult = "SELECT *\nFROM umbracoNode\nWHERE (upper([umbracoNode].[path]) LIKE upper(@0))";
-
-            // Assert
-            Assert.That(strResult, Is.Not.Empty);
-            Assert.That(strResult, Is.EqualTo(expectedResult));
-
-            Assert.AreEqual(1, result.Arguments.Length);
-            Assert.AreEqual("-1%", sql.Arguments[0]);
-
-            Debug.Print(strResult);
-        }
-
-        [Test]
-        public void Can_Build_ParentId_Query_For_IContent()
-        {
-            // Arrange
-            var sql = Sql();
-            sql.SelectAll();
-            sql.From("umbracoNode");
-
-            var query = new Query<IContent>(SqlContext.SqlSyntax, MappingResolver).Where(x => x.ParentId == -1);
-
-            // Act
-            var translator = new SqlTranslator<IContent>(sql, query);
-            var result = translator.Translate();
-            var strResult = result.SQL;
-
-            string expectedResult = "SELECT *\nFROM umbracoNode\nWHERE (([umbracoNode].[parentID] = @0))";
-
-            // Assert
-            Assert.That(strResult, Is.Not.Empty);
-            Assert.That(strResult, Is.EqualTo(expectedResult));
-
-            Assert.AreEqual(1, result.Arguments.Length);
-            Assert.AreEqual(-1, sql.Arguments[0]);
-
-            Debug.Print(strResult);
-        }
-
-        [Test]
-        public void Can_Build_ContentTypeAlias_Query_For_IContentType()
-        {
-            // Arrange
-            var sql = Sql();
-            sql.SelectAll();
-            sql.From("umbracoNode");
-
-            var query = new Query<IContentType>(SqlContext.SqlSyntax, MappingResolver).Where(x => x.Alias == "umbTextpage");
-
-            // Act
-            var translator = new SqlTranslator<IContentType>(sql, query);
-            var result = translator.Translate();
-            var strResult = result.SQL;
-
-            string expectedResult = "SELECT *\nFROM umbracoNode\nWHERE (([cmsContentType].[alias] = @0))";
-
-            // Assert
-            Assert.That(strResult, Is.Not.Empty);
-            Assert.That(strResult, Is.EqualTo(expectedResult));
-            Assert.AreEqual(1, result.Arguments.Length);
-            Assert.AreEqual("umbTextpage", sql.Arguments[0]);
-
-            Debug.Print(strResult);
-        }
-
-        [Test]
-        public void Can_Build_PublishedDescendants_Query_For_IContent()
-        {
-            // Arrange
-            var path = "-1,1046,1076,1089";
-            var id = 1046;
-            var nodeObjectTypeId = new Guid(Constants.ObjectTypes.Document);
-
-            var sql = Sql();
-            sql.SelectAll()
-                .From<DocumentDto>()
-                .InnerJoin<ContentVersionDto>()
-                .On<DocumentDto, ContentVersionDto>(left => left.VersionId, right => right.VersionId)
-                .InnerJoin<ContentDto>()
-                .On<ContentVersionDto, ContentDto>(left => left.NodeId, right => right.NodeId)
-                .InnerJoin<NodeDto>()
-                .On<ContentDto, NodeDto>(left => left.NodeId, right => right.NodeId)
-                .Where<NodeDto>(x => x.NodeObjectType == nodeObjectTypeId);
-
-            var query = new Query<IContent>(SqlContext.SqlSyntax, MappingResolver).Where(x => x.Path.StartsWith(path) && x.Id != id && x.Published == true && x.Trashed == false);
-
-            // Act
-            var translator = new SqlTranslator<IContent>(sql, query);
-            var result = translator.Translate();
-            var strResult = result.SQL;
-
-            // Assert
-            Debug.Print(strResult);
-        }
-    }
+﻿using System;
+using System.Diagnostics;
+using NPoco;
+using NUnit.Framework;
+using Umbraco.Core;
+using Umbraco.Core.Models;
+using Umbraco.Core.Models.Rdbms;
+using Umbraco.Core.Persistence;
+using Umbraco.Core.Persistence.Querying;
+using Umbraco.Tests.TestHelpers;
+
+namespace Umbraco.Tests.Persistence.Querying
+{
+    [TestFixture]
+    public class QueryBuilderTests : BaseUsingSqlCeSyntax
+    {
+        
+
+        [Test]
+        public void Can_Build_StartsWith_Query_For_IContent()
+        {
+            // Arrange
+            var sql = Sql();
+            sql.SelectAll();
+            sql.From("umbracoNode");
+
+            var query = new Query<IContent>(SqlContext.SqlSyntax, MappingResolver).Where(x => x.Path.StartsWith("-1"));
+
+            // Act
+            var translator = new SqlTranslator<IContent>(sql, query);
+            var result = translator.Translate();
+            var strResult = result.SQL;
+
+            string expectedResult = "SELECT *\nFROM umbracoNode\nWHERE (upper([umbracoNode].[path]) LIKE upper(@0))";
+
+            // Assert
+            Assert.That(strResult, Is.Not.Empty);
+            Assert.That(strResult, Is.EqualTo(expectedResult));
+
+            Assert.AreEqual(1, result.Arguments.Length);
+            Assert.AreEqual("-1%", sql.Arguments[0]);
+
+            Debug.Print(strResult);
+        }
+
+        [Test]
+        public void Can_Build_ParentId_Query_For_IContent()
+        {
+            // Arrange
+            var sql = Sql();
+            sql.SelectAll();
+            sql.From("umbracoNode");
+
+            var query = new Query<IContent>(SqlContext.SqlSyntax, MappingResolver).Where(x => x.ParentId == -1);
+
+            // Act
+            var translator = new SqlTranslator<IContent>(sql, query);
+            var result = translator.Translate();
+            var strResult = result.SQL;
+
+            string expectedResult = "SELECT *\nFROM umbracoNode\nWHERE (([umbracoNode].[parentID] = @0))";
+
+            // Assert
+            Assert.That(strResult, Is.Not.Empty);
+            Assert.That(strResult, Is.EqualTo(expectedResult));
+
+            Assert.AreEqual(1, result.Arguments.Length);
+            Assert.AreEqual(-1, sql.Arguments[0]);
+
+            Debug.Print(strResult);
+        }
+
+        [Test]
+        public void Can_Build_ContentTypeAlias_Query_For_IContentType()
+        {
+            // Arrange
+            var sql = Sql();
+            sql.SelectAll();
+            sql.From("umbracoNode");
+
+            var query = new Query<IContentType>(SqlContext.SqlSyntax, MappingResolver).Where(x => x.Alias == "umbTextpage");
+
+            // Act
+            var translator = new SqlTranslator<IContentType>(sql, query);
+            var result = translator.Translate();
+            var strResult = result.SQL;
+
+            string expectedResult = "SELECT *\nFROM umbracoNode\nWHERE (([cmsContentType].[alias] = @0))";
+
+            // Assert
+            Assert.That(strResult, Is.Not.Empty);
+            Assert.That(strResult, Is.EqualTo(expectedResult));
+            Assert.AreEqual(1, result.Arguments.Length);
+            Assert.AreEqual("umbTextpage", sql.Arguments[0]);
+
+            Debug.Print(strResult);
+        }
+
+        [Test]
+        public void Can_Build_PublishedDescendants_Query_For_IContent()
+        {
+            // Arrange
+            var path = "-1,1046,1076,1089";
+            var id = 1046;
+            var nodeObjectTypeId = new Guid(Constants.ObjectTypes.Document);
+
+            var sql = Sql();
+            sql.SelectAll()
+                .From<DocumentDto>()
+                .InnerJoin<ContentVersionDto>()
+                .On<DocumentDto, ContentVersionDto>(left => left.VersionId, right => right.VersionId)
+                .InnerJoin<ContentDto>()
+                .On<ContentVersionDto, ContentDto>(left => left.NodeId, right => right.NodeId)
+                .InnerJoin<NodeDto>()
+                .On<ContentDto, NodeDto>(left => left.NodeId, right => right.NodeId)
+                .Where<NodeDto>(x => x.NodeObjectType == nodeObjectTypeId);
+
+            var query = new Query<IContent>(SqlContext.SqlSyntax, MappingResolver).Where(x => x.Path.StartsWith(path) && x.Id != id && x.Published == true && x.Trashed == false);
+
+            // Act
+            var translator = new SqlTranslator<IContent>(sql, query);
+            var result = translator.Translate();
+            var strResult = result.SQL;
+
+            // Assert
+            Debug.Print(strResult);
+        }
+    }
 }