﻿using System;
using System.Collections.Generic;
using System.Linq;
using System.Text;
using System.Threading.Tasks;
using NUnit.Framework;
using Umbraco.Core;
using Umbraco.Core.Models;
using Umbraco.Core.Models.Rdbms;
using Umbraco.Core.Persistence;
using Umbraco.Core.Persistence.Relators;
using Umbraco.Core.Persistence.Repositories;
using Umbraco.Core.Persistence.SqlSyntax;
using Umbraco.Tests.TestHelpers;

namespace Umbraco.Tests.Persistence.Querying
{
    [DatabaseTestBehavior(DatabaseBehavior.NewDbFileAndSchemaPerTest)]
    [TestFixture]
    public class ContentTypeSqlMappingTests : BaseDatabaseFactoryTest
    {
        [Test]
        public void Can_Map_Content_Type_Templates_And_Allowed_Types()
        {
            using (var transaction = DatabaseContext.Database.GetTransaction())
            {
                DatabaseContext.Database.Execute(new Sql(string.Format("SET IDENTITY_INSERT {0} ON ", SqlSyntax.GetQuotedTableName("umbracoNode"))));
                DatabaseContext.Database.Insert("umbracoNode", "id", false, new NodeDto { NodeId = 55554, Trashed = false, ParentId = -1, UserId = 0, Level = 1, Path = "-1,55554", SortOrder = 1, UniqueId = new Guid("87D1EAB6-AB27-4852-B3DF-DE8DBA4A1AA0"), Text = "Template 1", NodeObjectType = new Guid(Constants.ObjectTypes.Template), CreateDate = DateTime.Now });
                DatabaseContext.Database.Insert("umbracoNode", "id", false, new NodeDto { NodeId = 55555, Trashed = false, ParentId = -1, UserId = 0, Level = 1, Path = "-1,55555", SortOrder = 1, UniqueId = new Guid("3390BDF4-C974-4211-AA95-3812A8CE7C46"), Text = "Template 2", NodeObjectType = new Guid(Constants.ObjectTypes.Template), CreateDate = DateTime.Now });
                DatabaseContext.Database.Insert("umbracoNode", "id", false, new NodeDto { NodeId = 99997, Trashed = false, ParentId = -1, UserId = 0, Level = 0, Path = "-1,99997", SortOrder = 0, UniqueId = new Guid("BB3241D5-6842-4EFA-A82A-5F56885CF528"), Text = "Test Content Type 1", NodeObjectType = new Guid(Constants.ObjectTypes.DocumentType), CreateDate = DateTime.Now });
                DatabaseContext.Database.Insert("umbracoNode", "id", false, new NodeDto { NodeId = 99998, Trashed = false, ParentId = -1, UserId = 0, Level = 0, Path = "-1,99998", SortOrder = 0, UniqueId = new Guid("EEA66B06-302E-49BA-A8B2-EDF07248BC59"), Text = "Test Content Type 2", NodeObjectType = new Guid(Constants.ObjectTypes.DocumentType), CreateDate = DateTime.Now });
                DatabaseContext.Database.Insert("umbracoNode", "id", false, new NodeDto { NodeId = 99999, Trashed = false, ParentId = -1, UserId = 0, Level = 0, Path = "-1,99999", SortOrder = 0, UniqueId = new Guid("C45CC083-BB27-4C1C-B448-6F703CC9B799"), Text = "Test Content Type 2", NodeObjectType = new Guid(Constants.ObjectTypes.DocumentType), CreateDate = DateTime.Now });
                DatabaseContext.Database.Execute(new Sql(string.Format("SET IDENTITY_INSERT {0} OFF ", SqlSyntax.GetQuotedTableName("umbracoNode"))));

                DatabaseContext.Database.Execute(new Sql(string.Format("SET IDENTITY_INSERT {0} ON ", SqlSyntax.GetQuotedTableName("cmsTemplate"))));
                DatabaseContext.Database.Insert("cmsTemplate", "pk", false, new TemplateDto { NodeId = 55554, Alias = "testTemplate1", Design = "", PrimaryKey = 22221});
                DatabaseContext.Database.Insert("cmsTemplate", "pk", false, new TemplateDto { NodeId = 55555, Alias = "testTemplate2", Design = "", PrimaryKey = 22222 });
                DatabaseContext.Database.Execute(new Sql(string.Format("SET IDENTITY_INSERT {0} OFF ", SqlSyntax.GetQuotedTableName("cmsTemplate"))));

                DatabaseContext.Database.Execute(new Sql(string.Format("SET IDENTITY_INSERT {0} ON ", SqlSyntax.GetQuotedTableName("cmsContentType"))));
                DatabaseContext.Database.Insert("cmsContentType", "pk", false, new ContentTypeDto { PrimaryKey = 88887, NodeId = 99997, Alias = "TestContentType1", Icon = "icon-folder", Thumbnail = "folder.png", IsContainer = false, AllowAtRoot = true });
                DatabaseContext.Database.Insert("cmsContentType", "pk", false, new ContentTypeDto { PrimaryKey = 88888, NodeId = 99998, Alias = "TestContentType2", Icon = "icon-folder", Thumbnail = "folder.png", IsContainer = false, AllowAtRoot = true });
                DatabaseContext.Database.Insert("cmsContentType", "pk", false, new ContentTypeDto { PrimaryKey = 88889, NodeId = 99999, Alias = "TestContentType3", Icon = "icon-folder", Thumbnail = "folder.png", IsContainer = false, AllowAtRoot = true });
                DatabaseContext.Database.Execute(new Sql(string.Format("SET IDENTITY_INSERT {0} OFF ", SqlSyntax.GetQuotedTableName("cmsContentType"))));

                DatabaseContext.Database.Insert(new ContentTypeTemplateDto { ContentTypeNodeId = 99997, IsDefault = true, TemplateNodeId = 55555 });
                DatabaseContext.Database.Insert(new ContentTypeTemplateDto { ContentTypeNodeId = 99997, IsDefault = false, TemplateNodeId = 55554 });

                DatabaseContext.Database.Insert(new ContentTypeAllowedContentTypeDto { AllowedId = 99998, Id = 99997, SortOrder = 1 });
                DatabaseContext.Database.Insert(new ContentTypeAllowedContentTypeDto { AllowedId = 99999, Id = 99997, SortOrder = 2});

                DatabaseContext.Database.Insert(new ContentType2ContentTypeDto { ChildId = 99999, ParentId = 99997});
                DatabaseContext.Database.Insert(new ContentType2ContentTypeDto { ChildId = 99998, ParentId = 99997 });
                
                transaction.Complete();
            }

            IDictionary<int, List<ContentTypeRepository.ContentTypeQueryMapper.AssociatedTemplate>> allAssociatedTemplates;
            IDictionary<int, List<int>> allParentContentTypeIds;
            var contentTypes = ContentTypeRepository.ContentTypeQueryMapper.MapContentTypes(
                DatabaseContext.Database, SqlSyntax, out allAssociatedTemplates, out allParentContentTypeIds)                
                .Where(x => (new[] {99997, 99998}).Contains(x.Id))
                .ToArray();

            var contentType1 = contentTypes.SingleOrDefault(x => x.Id == 99997);
            Assert.IsNotNull(contentType1);

            var associatedTemplates1 = allAssociatedTemplates[contentType1.Id];
            var parentContentTypes1 = allParentContentTypeIds[contentType1.Id];

            Assert.AreEqual(2, contentType1.AllowedContentTypes.Count());
            Assert.AreEqual(2, associatedTemplates1.Count());
            Assert.AreEqual(0, parentContentTypes1.Count());

            var contentType2 = contentTypes.SingleOrDefault(x => x.Id == 99998);
            Assert.IsNotNull(contentType2);

            var associatedTemplates2 = allAssociatedTemplates[contentType2.Id];
            var parentContentTypes2 = allParentContentTypeIds[contentType2.Id];

            Assert.AreEqual(0, contentType2.AllowedContentTypes.Count());
            Assert.AreEqual(0, associatedTemplates2.Count());
            Assert.AreEqual(1, parentContentTypes2.Count());

        }

        [Test]
        public void Can_Map_Media_Type_And_Allowed_Types()
        {
            using (var transaction = DatabaseContext.Database.GetTransaction())
            {
                DatabaseContext.Database.Execute(new Sql(string.Format("SET IDENTITY_INSERT {0} ON ", SqlSyntax.GetQuotedTableName("umbracoNode"))));                
                DatabaseContext.Database.Insert("umbracoNode", "id", false, new NodeDto { NodeId = 99997, Trashed = false, ParentId = -1, UserId = 0, Level = 0, Path = "-1,99997", SortOrder = 0, UniqueId = new Guid("BB3241D5-6842-4EFA-A82A-5F56885CF528"), Text = "Test Media Type 1", NodeObjectType = new Guid(Constants.ObjectTypes.MediaType), CreateDate = DateTime.Now });
                DatabaseContext.Database.Insert("umbracoNode", "id", false, new NodeDto { NodeId = 99998, Trashed = false, ParentId = -1, UserId = 0, Level = 0, Path = "-1,99998", SortOrder = 0, UniqueId = new Guid("EEA66B06-302E-49BA-A8B2-EDF07248BC59"), Text = "Test Media Type 2", NodeObjectType = new Guid(Constants.ObjectTypes.MediaType), CreateDate = DateTime.Now });
                DatabaseContext.Database.Insert("umbracoNode", "id", false, new NodeDto { NodeId = 99999, Trashed = false, ParentId = -1, UserId = 0, Level = 0, Path = "-1,99999", SortOrder = 0, UniqueId = new Guid("C45CC083-BB27-4C1C-B448-6F703CC9B799"), Text = "Test Media Type 2", NodeObjectType = new Guid(Constants.ObjectTypes.MediaType), CreateDate = DateTime.Now });
                DatabaseContext.Database.Execute(new Sql(string.Format("SET IDENTITY_INSERT {0} OFF ", SqlSyntax.GetQuotedTableName("umbracoNode"))));

                DatabaseContext.Database.Execute(new Sql(string.Format("SET IDENTITY_INSERT {0} ON ", SqlSyntax.GetQuotedTableName("cmsContentType"))));
                DatabaseContext.Database.Insert("cmsContentType", "pk", false, new ContentTypeDto { PrimaryKey = 88887, NodeId = 99997, Alias = "TestContentType1", Icon = "icon-folder", Thumbnail = "folder.png", IsContainer = false, AllowAtRoot = true });
                DatabaseContext.Database.Insert("cmsContentType", "pk", false, new ContentTypeDto { PrimaryKey = 88888, NodeId = 99998, Alias = "TestContentType2", Icon = "icon-folder", Thumbnail = "folder.png", IsContainer = false, AllowAtRoot = true });
                DatabaseContext.Database.Insert("cmsContentType", "pk", false, new ContentTypeDto { PrimaryKey = 88889, NodeId = 99999, Alias = "TestContentType3", Icon = "icon-folder", Thumbnail = "folder.png", IsContainer = false, AllowAtRoot = true });
                DatabaseContext.Database.Execute(new Sql(string.Format("SET IDENTITY_INSERT {0} OFF ", SqlSyntax.GetQuotedTableName("cmsContentType"))));

                DatabaseContext.Database.Insert(new ContentTypeAllowedContentTypeDto { AllowedId = 99998, Id = 99997, SortOrder = 1 });
                DatabaseContext.Database.Insert(new ContentTypeAllowedContentTypeDto { AllowedId = 99999, Id = 99997, SortOrder = 2 });

                DatabaseContext.Database.Insert(new ContentType2ContentTypeDto { ChildId = 99999, ParentId = 99997 });
                DatabaseContext.Database.Insert(new ContentType2ContentTypeDto { ChildId = 99998, ParentId = 99997 });

                transaction.Complete();
            }

            IDictionary<int, List<int>> allParentContentTypeIds;
            var contentTypes = ContentTypeRepository.ContentTypeQueryMapper.MapMediaTypes(
                DatabaseContext.Database, SqlSyntax, out allParentContentTypeIds)
                .Where(x => (new[] { 99997, 99998 }).Contains(x.Id))
                .ToArray();

            var contentType1 = contentTypes.SingleOrDefault(x => x.Id == 99997);
            Assert.IsNotNull(contentType1);

            var parentContentTypes1 = allParentContentTypeIds[contentType1.Id];

            Assert.AreEqual(2, contentType1.AllowedContentTypes.Count());
            Assert.AreEqual(0, parentContentTypes1.Count());

            var contentType2 = contentTypes.SingleOrDefault(x => x.Id == 99998);
            Assert.IsNotNull(contentType2);

            var parentContentTypes2 = allParentContentTypeIds[contentType2.Id];

            Assert.AreEqual(0, contentType2.AllowedContentTypes.Count());
            Assert.AreEqual(1, parentContentTypes2.Count());

        }

        [Test]
        public void Can_Map_All_Property_Groups_And_Types()
        {
            using (var transaction = DatabaseContext.Database.GetTransaction())
            {
                DatabaseContext.Database.Execute(new Sql(string.Format("SET IDENTITY_INSERT {0} ON ", SqlSyntax.GetQuotedTableName("umbracoNode"))));
                DatabaseContext.Database.Insert("umbracoNode", "id", false, new NodeDto { NodeId = 55555, Trashed = false, ParentId = -1, UserId = 0, Level = 1, Path = "-1,55555", SortOrder = 1, UniqueId = new Guid("3390BDF4-C974-4211-AA95-3812A8CE7C46"), Text = "Test Data Type", NodeObjectType = new Guid(Constants.ObjectTypes.DataType), CreateDate = DateTime.Now });
                DatabaseContext.Database.Insert("umbracoNode", "id", false, new NodeDto { NodeId = 99999, Trashed = false, ParentId = -1, UserId = 0, Level = 0, Path = "-1,99999", SortOrder = 0, UniqueId = new Guid("129241F0-D24E-4FC3-92D1-BC2D48B7C431"), Text = "Test Content Type", NodeObjectType = new Guid(Constants.ObjectTypes.DocumentType), CreateDate = DateTime.Now });
                DatabaseContext.Database.Execute(new Sql(string.Format("SET IDENTITY_INSERT {0} OFF ", SqlSyntax.GetQuotedTableName("umbracoNode"))));

                DatabaseContext.Database.Execute(new Sql(string.Format("SET IDENTITY_INSERT {0} ON ", SqlSyntax.GetQuotedTableName("cmsDataType"))));
                DatabaseContext.Database.Insert("cmsDataType", "pk", false, new DataTypeDto { PrimaryKey = 44444, DataTypeId = 55555, PropertyEditorAlias = Constants.PropertyEditors.TextboxAlias, DbType = "Nvarchar" });
                DatabaseContext.Database.Execute(new Sql(string.Format("SET IDENTITY_INSERT {0} OFF ", SqlSyntax.GetQuotedTableName("cmsDataType"))));

                DatabaseContext.Database.Execute(new Sql(string.Format("SET IDENTITY_INSERT {0} ON ", SqlSyntax.GetQuotedTableName("cmsContentType"))));
                DatabaseContext.Database.Insert("cmsContentType", "pk", false, new ContentTypeDto { PrimaryKey = 88888, NodeId = 99999, Alias = "TestContentType", Icon = "icon-folder", Thumbnail = "folder.png", IsContainer = false, AllowAtRoot = true });
                DatabaseContext.Database.Execute(new Sql(string.Format("SET IDENTITY_INSERT {0} OFF ", SqlSyntax.GetQuotedTableName("cmsContentType"))));

<<<<<<< HEAD
                DatabaseContext.Database.Execute(new Sql(string.Format("SET IDENTITY_INSERT {0} ON ", SqlSyntax.GetQuotedTableName("cmsPropertyTypeGroup"))));
                DatabaseContext.Database.Insert("cmsPropertyTypeGroup", "id", false, new PropertyTypeGroupDto { Id = 77776, ContentTypeNodeId = 99999, Text = "Group1", SortOrder = 1 });
                DatabaseContext.Database.Insert("cmsPropertyTypeGroup", "id", false, new PropertyTypeGroupDto { Id = 77777, ContentTypeNodeId = 99999, Text = "Group2", SortOrder = 2 });
                DatabaseContext.Database.Insert("cmsPropertyTypeGroup", "id", false, new PropertyTypeGroupDto { Id = 77778, ContentTypeNodeId = 99999, Text = "Group3", SortOrder = 3 });
                DatabaseContext.Database.Insert("cmsPropertyTypeGroup", "id", false, new PropertyTypeGroupDto { Id = 77779, ContentTypeNodeId = 99999, Text = "Group4", SortOrder = 4 });
                DatabaseContext.Database.Execute(new Sql(string.Format("SET IDENTITY_INSERT {0} OFF ", SqlSyntax.GetQuotedTableName("cmsPropertyTypeGroup"))));
=======
                DatabaseContext.Database.Execute(new Sql(string.Format("SET IDENTITY_INSERT {0} ON ", SqlSyntaxContext.SqlSyntaxProvider.GetQuotedTableName("cmsPropertyTypeGroup"))));
                DatabaseContext.Database.Insert("cmsPropertyTypeGroup", "id", false, new PropertyTypeGroupDto { Id = 77776, UniqueId = 77776.ToGuid(), ContentTypeNodeId = 99999, Text = "Group1", SortOrder = 1 });
                DatabaseContext.Database.Insert("cmsPropertyTypeGroup", "id", false, new PropertyTypeGroupDto { Id = 77777, UniqueId = 77777.ToGuid(), ContentTypeNodeId = 99999, Text = "Group2", SortOrder = 2 });
                DatabaseContext.Database.Insert("cmsPropertyTypeGroup", "id", false, new PropertyTypeGroupDto { Id = 77778, UniqueId = 77778.ToGuid(), ContentTypeNodeId = 99999, Text = "Group3", SortOrder = 3 });
                DatabaseContext.Database.Insert("cmsPropertyTypeGroup", "id", false, new PropertyTypeGroupDto { Id = 77779, UniqueId = 77779.ToGuid(), ContentTypeNodeId = 99999, Text = "Group4", SortOrder = 4 });
                DatabaseContext.Database.Execute(new Sql(string.Format("SET IDENTITY_INSERT {0} OFF ", SqlSyntaxContext.SqlSyntaxProvider.GetQuotedTableName("cmsPropertyTypeGroup"))));
>>>>>>> d9f38a20

                DatabaseContext.Database.Execute(new Sql(string.Format("SET IDENTITY_INSERT {0} ON ", SqlSyntax.GetQuotedTableName("cmsPropertyType"))));
                DatabaseContext.Database.Insert("cmsPropertyType", "id", false, new PropertyTypeDto { Id = 66662, UniqueId = 66662.ToGuid(), DataTypeId = 55555, ContentTypeId = 99999, PropertyTypeGroupId = 77776, Alias = "property1", Name = "Property 1", SortOrder = 0, Mandatory = false, ValidationRegExp = null, Description = null });
                DatabaseContext.Database.Insert("cmsPropertyType", "id", false, new PropertyTypeDto { Id = 66663, UniqueId = 66663.ToGuid(), DataTypeId = 55555, ContentTypeId = 99999, PropertyTypeGroupId = 77776, Alias = "property2", Name = "Property 2", SortOrder = 1, Mandatory = false, ValidationRegExp = null, Description = null });
                DatabaseContext.Database.Insert("cmsPropertyType", "id", false, new PropertyTypeDto { Id = 66664, UniqueId = 66664.ToGuid(), DataTypeId = 55555, ContentTypeId = 99999, PropertyTypeGroupId = 77777, Alias = "property3", Name = "Property 3", SortOrder = 2, Mandatory = false, ValidationRegExp = null, Description = null });
                DatabaseContext.Database.Insert("cmsPropertyType", "id", false, new PropertyTypeDto { Id = 66665, UniqueId = 66665.ToGuid(), DataTypeId = 55555, ContentTypeId = 99999, PropertyTypeGroupId = 77777, Alias = "property4", Name = "Property 4", SortOrder = 3, Mandatory = false, ValidationRegExp = null, Description = null });
                DatabaseContext.Database.Insert("cmsPropertyType", "id", false, new PropertyTypeDto { Id = 66666, UniqueId = 66666.ToGuid(), DataTypeId = 55555, ContentTypeId = 99999, PropertyTypeGroupId = null, Alias = "property5", Name = "Property 5", SortOrder = 4, Mandatory = false, ValidationRegExp = null, Description = null });
                DatabaseContext.Database.Insert("cmsPropertyType", "id", false, new PropertyTypeDto { Id = 66667, UniqueId = 66667.ToGuid(), DataTypeId = 55555, ContentTypeId = 99999, PropertyTypeGroupId = 77778, Alias = "property6", Name = "Property 6", SortOrder = 5, Mandatory = false, ValidationRegExp = null, Description = null });
                DatabaseContext.Database.Insert("cmsPropertyType", "id", false, new PropertyTypeDto { Id = 66668, UniqueId = 66668.ToGuid(), DataTypeId = 55555, ContentTypeId = 99999, PropertyTypeGroupId = 77778, Alias = "property7", Name = "Property 7", SortOrder = 6, Mandatory = false, ValidationRegExp = null, Description = null });
                DatabaseContext.Database.Execute(new Sql(string.Format("SET IDENTITY_INSERT {0} OFF ", SqlSyntax.GetQuotedTableName("cmsPropertyType"))));

                transaction.Complete();
            }

            IDictionary<int, PropertyTypeCollection> allPropTypeCollection;
            IDictionary<int, PropertyGroupCollection> allPropGroupCollection;
            ContentTypeRepository.ContentTypeQueryMapper.MapGroupsAndProperties(new[] { 99999 }, DatabaseContext.Database, SqlSyntax, out allPropTypeCollection, out allPropGroupCollection);

            var propGroupCollection = allPropGroupCollection[99999];
            var propTypeCollection = allPropTypeCollection[99999];

            Assert.AreEqual(4, propGroupCollection.Count);
            Assert.AreEqual(2, propGroupCollection["Group1"].PropertyTypes.Count);
            Assert.IsTrue(propGroupCollection["Group1"].PropertyTypes.Contains("property1"));
            Assert.IsTrue(propGroupCollection["Group1"].PropertyTypes.Contains("property2"));
            Assert.AreEqual(2, propGroupCollection["Group2"].PropertyTypes.Count);
            Assert.IsTrue(propGroupCollection["Group2"].PropertyTypes.Contains("property3"));
            Assert.IsTrue(propGroupCollection["Group2"].PropertyTypes.Contains("property4"));
            Assert.AreEqual(2, propGroupCollection["Group3"].PropertyTypes.Count);
            Assert.IsTrue(propGroupCollection["Group3"].PropertyTypes.Contains("property6"));
            Assert.IsTrue(propGroupCollection["Group3"].PropertyTypes.Contains("property7"));
            Assert.AreEqual(0, propGroupCollection["Group4"].PropertyTypes.Count);

            Assert.AreEqual(1, propTypeCollection.Count);
            Assert.IsTrue(propTypeCollection.Contains("property5"));

        }

    }
}<|MERGE_RESOLUTION|>--- conflicted
+++ resolved
@@ -152,21 +152,12 @@
                 DatabaseContext.Database.Insert("cmsContentType", "pk", false, new ContentTypeDto { PrimaryKey = 88888, NodeId = 99999, Alias = "TestContentType", Icon = "icon-folder", Thumbnail = "folder.png", IsContainer = false, AllowAtRoot = true });
                 DatabaseContext.Database.Execute(new Sql(string.Format("SET IDENTITY_INSERT {0} OFF ", SqlSyntax.GetQuotedTableName("cmsContentType"))));
 
-<<<<<<< HEAD
                 DatabaseContext.Database.Execute(new Sql(string.Format("SET IDENTITY_INSERT {0} ON ", SqlSyntax.GetQuotedTableName("cmsPropertyTypeGroup"))));
-                DatabaseContext.Database.Insert("cmsPropertyTypeGroup", "id", false, new PropertyTypeGroupDto { Id = 77776, ContentTypeNodeId = 99999, Text = "Group1", SortOrder = 1 });
-                DatabaseContext.Database.Insert("cmsPropertyTypeGroup", "id", false, new PropertyTypeGroupDto { Id = 77777, ContentTypeNodeId = 99999, Text = "Group2", SortOrder = 2 });
-                DatabaseContext.Database.Insert("cmsPropertyTypeGroup", "id", false, new PropertyTypeGroupDto { Id = 77778, ContentTypeNodeId = 99999, Text = "Group3", SortOrder = 3 });
-                DatabaseContext.Database.Insert("cmsPropertyTypeGroup", "id", false, new PropertyTypeGroupDto { Id = 77779, ContentTypeNodeId = 99999, Text = "Group4", SortOrder = 4 });
-                DatabaseContext.Database.Execute(new Sql(string.Format("SET IDENTITY_INSERT {0} OFF ", SqlSyntax.GetQuotedTableName("cmsPropertyTypeGroup"))));
-=======
-                DatabaseContext.Database.Execute(new Sql(string.Format("SET IDENTITY_INSERT {0} ON ", SqlSyntaxContext.SqlSyntaxProvider.GetQuotedTableName("cmsPropertyTypeGroup"))));
                 DatabaseContext.Database.Insert("cmsPropertyTypeGroup", "id", false, new PropertyTypeGroupDto { Id = 77776, UniqueId = 77776.ToGuid(), ContentTypeNodeId = 99999, Text = "Group1", SortOrder = 1 });
                 DatabaseContext.Database.Insert("cmsPropertyTypeGroup", "id", false, new PropertyTypeGroupDto { Id = 77777, UniqueId = 77777.ToGuid(), ContentTypeNodeId = 99999, Text = "Group2", SortOrder = 2 });
                 DatabaseContext.Database.Insert("cmsPropertyTypeGroup", "id", false, new PropertyTypeGroupDto { Id = 77778, UniqueId = 77778.ToGuid(), ContentTypeNodeId = 99999, Text = "Group3", SortOrder = 3 });
                 DatabaseContext.Database.Insert("cmsPropertyTypeGroup", "id", false, new PropertyTypeGroupDto { Id = 77779, UniqueId = 77779.ToGuid(), ContentTypeNodeId = 99999, Text = "Group4", SortOrder = 4 });
-                DatabaseContext.Database.Execute(new Sql(string.Format("SET IDENTITY_INSERT {0} OFF ", SqlSyntaxContext.SqlSyntaxProvider.GetQuotedTableName("cmsPropertyTypeGroup"))));
->>>>>>> d9f38a20
+                DatabaseContext.Database.Execute(new Sql(string.Format("SET IDENTITY_INSERT {0} OFF ", SqlSyntax.GetQuotedTableName("cmsPropertyTypeGroup"))));
 
                 DatabaseContext.Database.Execute(new Sql(string.Format("SET IDENTITY_INSERT {0} ON ", SqlSyntax.GetQuotedTableName("cmsPropertyType"))));
                 DatabaseContext.Database.Insert("cmsPropertyType", "id", false, new PropertyTypeDto { Id = 66662, UniqueId = 66662.ToGuid(), DataTypeId = 55555, ContentTypeId = 99999, PropertyTypeGroupId = 77776, Alias = "property1", Name = "Property 1", SortOrder = 0, Mandatory = false, ValidationRegExp = null, Description = null });
