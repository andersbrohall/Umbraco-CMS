--- conflicted
+++ resolved
@@ -1,241 +1,235 @@
-﻿using System.Linq;
-using Moq;
-using NUnit.Framework;
-using Umbraco.Core;
-using Umbraco.Core.Logging;
-using Umbraco.Core.Models;
-
-using Umbraco.Core.Persistence.Repositories;
-using Umbraco.Core.Persistence.UnitOfWork;
-using Umbraco.Tests.TestHelpers;
-
-namespace Umbraco.Tests.Services
-{
-    [DatabaseTestBehavior(DatabaseBehavior.NewDbFileAndSchemaPerTest)]
-    [TestFixture, RequiresSTA]
-    public class MacroServiceTests : BaseServiceTest
-    {
-        [SetUp]
-        public override void Initialize()
-        {
-            base.Initialize();
-        }
-
-        public override void CreateTestData()
-        {
-            base.CreateTestData();
-
-<<<<<<< HEAD
-            var provider = CreateUowProvider();
-            using (var unitOfWork = provider.GetUnitOfWork())
-            using (var repository = new MacroRepository(unitOfWork, CacheHelper.CreateDisabledCacheHelper(), Mock.Of<ILogger>(), MappingResolver))
-=======
-            var provider = new NPocoUnitOfWorkProvider(Logger);
-            using (var unitOfWork = provider.CreateUnitOfWork())
->>>>>>> 04ae4794
-            {
-                var repository = new MacroRepository(unitOfWork, CacheHelper.CreateDisabledCacheHelper(), Mock.Of<ILogger>(), MappingResolver);
-
-                repository.AddOrUpdate(new Macro("test1", "Test1", "~/usercontrol/test1.ascx", "MyAssembly1", "test1.xslt", "~/views/macropartials/test1.cshtml"));
-                repository.AddOrUpdate(new Macro("test2", "Test2", "~/usercontrol/test2.ascx", "MyAssembly2", "test2.xslt", "~/views/macropartials/test2.cshtml"));
-                repository.AddOrUpdate(new Macro("test3", "Tet3", "~/usercontrol/test3.ascx", "MyAssembly3", "test3.xslt", "~/views/macropartials/test3.cshtml"));
-                unitOfWork.Complete();
-            }
-        }
-
-        [TearDown]
-        public override void TearDown()
-        {
-            base.TearDown();
-        }
-
-        [Test]
-        public void Can_Get_By_Alias()
-        {
-            // Arrange
-            var macroService = ServiceContext.MacroService;
-
-            // Act
-            var macro = macroService.GetByAlias("test1");
-
-            //assert
-            Assert.IsNotNull(macro);
-            Assert.AreEqual("Test1", macro.Name);
-        }
-
-        [Test]
-        public void Can_Get_All()
-        {
-            // Arrange
-            var macroService = ServiceContext.MacroService;
-
-            // Act
-            var result = macroService.GetAll();
-
-            //assert
-            Assert.AreEqual(3, result.Count());
-        }
-
-        [Test]
-        public void Can_Create()
-        {
-            // Arrange
-            var macroService = ServiceContext.MacroService;
-
-            // Act
-            var macro = new Macro("test", "Test", scriptPath: "~/Views/MacroPartials/Test.cshtml", cacheDuration: 1234);
-            macroService.Save(macro);
-
-            //assert
-            Assert.IsTrue(macro.HasIdentity);
-            Assert.Greater(macro.Id, 0);
-            var result = macroService.GetById(macro.Id);
-            Assert.AreEqual("test", result.Alias);
-            Assert.AreEqual("Test", result.Name);
-            Assert.AreEqual("~/Views/MacroPartials/Test.cshtml", result.ScriptPath);
-            Assert.AreEqual(1234, result.CacheDuration);
-        }
-
-        [Test]
-        public void Can_Delete()
-        {
-            // Arrange
-            var macroService = ServiceContext.MacroService;
-            var macro = new Macro("test", "Test", scriptPath: "~/Views/MacroPartials/Test.cshtml", cacheDuration: 1234);
-            macroService.Save(macro);
-
-            // Act
-            macroService.Delete(macro);
-
-            //assert
-            var result = macroService.GetById(macro.Id);
-            Assert.IsNull(result);
-        }
-
-        [Test]
-        public void Can_Update()
-        {
-            // Arrange
-            var macroService = ServiceContext.MacroService;
-            IMacro macro = new Macro("test", "Test", scriptPath: "~/Views/MacroPartials/Test.cshtml", cacheDuration: 1234);
-            macroService.Save(macro);
-
-            // Act
-            macro.Name = "New name";
-            macro.Alias = "NewAlias";
-            macroService.Save(macro);
-
-
-            macro = macroService.GetById(macro.Id);
-
-            //assert
-            Assert.AreEqual("New name", macro.Name);
-            Assert.AreEqual("NewAlias", macro.Alias);
-
-        }
-
-        [Test]
-        public void Can_Update_Property()
-        {
-            // Arrange
-            var macroService = ServiceContext.MacroService;
-            IMacro macro = new Macro("test", "Test", scriptPath: "~/Views/MacroPartials/Test.cshtml", cacheDuration: 1234);
-            macro.Properties.Add(new MacroProperty("blah", "Blah", 0, "blah"));
-            macroService.Save(macro);
-
-            // Act
-            macro.Properties.First().Alias = "new Alias";
-            macro.Properties.First().Name = "new Name";
-            macro.Properties.First().SortOrder = 1;
-            macro.Properties.First().EditorAlias = "new";
-            macroService.Save(macro);
-
-            macro = macroService.GetById(macro.Id);
-
-            //assert
-            Assert.AreEqual(1, macro.Properties.Count());
-            Assert.AreEqual("new Alias", macro.Properties.First().Alias);
-            Assert.AreEqual("new Name", macro.Properties.First().Name);
-            Assert.AreEqual(1, macro.Properties.First().SortOrder);
-            Assert.AreEqual("new", macro.Properties.First().EditorAlias);
-
-        }
-
-        [Test]
-        public void Can_Update_Remove_Property()
-        {
-            // Arrange
-            var macroService = ServiceContext.MacroService;
-            IMacro macro = new Macro("test", "Test", scriptPath: "~/Views/MacroPartials/Test.cshtml", cacheDuration: 1234);
-            macro.Properties.Add(new MacroProperty("blah1", "Blah1", 0, "blah1"));
-            macro.Properties.Add(new MacroProperty("blah2", "Blah2", 1, "blah2"));
-            macro.Properties.Add(new MacroProperty("blah3", "Blah3", 2, "blah3"));
-            macroService.Save(macro);
-
-            // Act
-            macro.Properties["blah1"].Alias = "newAlias";
-            macro.Properties["blah1"].Name = "new Name";
-            macro.Properties["blah1"].SortOrder = 1;
-            macro.Properties["blah1"].EditorAlias = "new";
-            macro.Properties.Remove("blah3");
-            macroService.Save(macro);
-
-            macro = macroService.GetById(macro.Id);
-
-            //assert
-            Assert.AreEqual(2, macro.Properties.Count());
-            Assert.AreEqual("newAlias", macro.Properties["newAlias"].Alias);
-            Assert.AreEqual("new Name", macro.Properties["newAlias"].Name);
-            Assert.AreEqual(1, macro.Properties["newAlias"].SortOrder);
-            Assert.AreEqual("new", macro.Properties["newAlias"].EditorAlias);
-        }
-
-        [Test]
-        public void Can_Add_And_Remove_Properties()
-        {
-            var macroService = ServiceContext.MacroService;
-            var macro = new Macro("test", "Test", scriptPath: "~/Views/MacroPartials/Test.cshtml", cacheDuration: 1234);
-
-            //adds some properties
-            macro.Properties.Add(new MacroProperty("blah1", "Blah1", 0, "blah1"));
-            macro.Properties.Add(new MacroProperty("blah2", "Blah2", 0, "blah2"));
-            macro.Properties.Add(new MacroProperty("blah3", "Blah3", 0, "blah3"));
-            macro.Properties.Add(new MacroProperty("blah4", "Blah4", 0, "blah4"));
-            macroService.Save(macro);
-
-            var result1 = macroService.GetById(macro.Id);
-            Assert.AreEqual(4, result1.Properties.Count());
-
-            //simulate clearing the sections
-            foreach (var s in result1.Properties.ToArray())
-            {
-                result1.Properties.Remove(s.Alias);
-            }
-            //now just re-add a couple
-            result1.Properties.Add(new MacroProperty("blah3", "Blah3", 0, "blah3"));
-            result1.Properties.Add(new MacroProperty("blah4", "Blah4", 0, "blah4"));
-            macroService.Save(result1);
-
-            //assert
-
-            //re-get
-            result1 = macroService.GetById(result1.Id);
-            Assert.AreEqual(2, result1.Properties.Count());
-
-        }
-
-        //[Test]
-        //public void Can_Get_Many_By_Alias()
-        //{
-        //    // Arrange
-        //    var macroService = ServiceContext.MacroService;
-
-        //    // Act
-        //    var result = macroService.GetAll("test1", "test2");
-
-        //    //assert
-        //    Assert.AreEqual(2, result.Count());
-        //}
-
-    }
+﻿using System.Linq;
+using Moq;
+using NUnit.Framework;
+using Umbraco.Core;
+using Umbraco.Core.Logging;
+using Umbraco.Core.Models;
+
+using Umbraco.Core.Persistence.Repositories;
+using Umbraco.Core.Persistence.UnitOfWork;
+using Umbraco.Tests.TestHelpers;
+
+namespace Umbraco.Tests.Services
+{
+    [DatabaseTestBehavior(DatabaseBehavior.NewDbFileAndSchemaPerTest)]
+    [TestFixture, RequiresSTA]
+    public class MacroServiceTests : BaseServiceTest
+    {
+        [SetUp]
+        public override void Initialize()
+        {
+            base.Initialize();
+        }
+
+        public override void CreateTestData()
+        {
+            base.CreateTestData();
+
+            var provider = CreateUowProvider();
+            using (var unitOfWork = provider.CreateUnitOfWork())
+            {
+                var repository = new MacroRepository(unitOfWork, CacheHelper.CreateDisabledCacheHelper(), Mock.Of<ILogger>(), MappingResolver);
+
+                repository.AddOrUpdate(new Macro("test1", "Test1", "~/usercontrol/test1.ascx", "MyAssembly1", "test1.xslt", "~/views/macropartials/test1.cshtml"));
+                repository.AddOrUpdate(new Macro("test2", "Test2", "~/usercontrol/test2.ascx", "MyAssembly2", "test2.xslt", "~/views/macropartials/test2.cshtml"));
+                repository.AddOrUpdate(new Macro("test3", "Tet3", "~/usercontrol/test3.ascx", "MyAssembly3", "test3.xslt", "~/views/macropartials/test3.cshtml"));
+                unitOfWork.Complete();
+            }
+        }
+
+        [TearDown]
+        public override void TearDown()
+        {
+            base.TearDown();
+        }
+
+        [Test]
+        public void Can_Get_By_Alias()
+        {
+            // Arrange
+            var macroService = ServiceContext.MacroService;
+
+            // Act
+            var macro = macroService.GetByAlias("test1");
+
+            //assert
+            Assert.IsNotNull(macro);
+            Assert.AreEqual("Test1", macro.Name);
+        }
+
+        [Test]
+        public void Can_Get_All()
+        {
+            // Arrange
+            var macroService = ServiceContext.MacroService;
+
+            // Act
+            var result = macroService.GetAll();
+
+            //assert
+            Assert.AreEqual(3, result.Count());
+        }
+
+        [Test]
+        public void Can_Create()
+        {
+            // Arrange
+            var macroService = ServiceContext.MacroService;
+
+            // Act
+            var macro = new Macro("test", "Test", scriptPath: "~/Views/MacroPartials/Test.cshtml", cacheDuration: 1234);
+            macroService.Save(macro);
+
+            //assert
+            Assert.IsTrue(macro.HasIdentity);
+            Assert.Greater(macro.Id, 0);
+            var result = macroService.GetById(macro.Id);
+            Assert.AreEqual("test", result.Alias);
+            Assert.AreEqual("Test", result.Name);
+            Assert.AreEqual("~/Views/MacroPartials/Test.cshtml", result.ScriptPath);
+            Assert.AreEqual(1234, result.CacheDuration);
+        }
+
+        [Test]
+        public void Can_Delete()
+        {
+            // Arrange
+            var macroService = ServiceContext.MacroService;
+            var macro = new Macro("test", "Test", scriptPath: "~/Views/MacroPartials/Test.cshtml", cacheDuration: 1234);
+            macroService.Save(macro);
+
+            // Act
+            macroService.Delete(macro);
+
+            //assert
+            var result = macroService.GetById(macro.Id);
+            Assert.IsNull(result);
+        }
+
+        [Test]
+        public void Can_Update()
+        {
+            // Arrange
+            var macroService = ServiceContext.MacroService;
+            IMacro macro = new Macro("test", "Test", scriptPath: "~/Views/MacroPartials/Test.cshtml", cacheDuration: 1234);
+            macroService.Save(macro);
+
+            // Act
+            macro.Name = "New name";
+            macro.Alias = "NewAlias";
+            macroService.Save(macro);
+
+
+            macro = macroService.GetById(macro.Id);
+
+            //assert
+            Assert.AreEqual("New name", macro.Name);
+            Assert.AreEqual("NewAlias", macro.Alias);
+
+        }
+
+        [Test]
+        public void Can_Update_Property()
+        {
+            // Arrange
+            var macroService = ServiceContext.MacroService;
+            IMacro macro = new Macro("test", "Test", scriptPath: "~/Views/MacroPartials/Test.cshtml", cacheDuration: 1234);
+            macro.Properties.Add(new MacroProperty("blah", "Blah", 0, "blah"));
+            macroService.Save(macro);
+
+            // Act
+            macro.Properties.First().Alias = "new Alias";
+            macro.Properties.First().Name = "new Name";
+            macro.Properties.First().SortOrder = 1;
+            macro.Properties.First().EditorAlias = "new";
+            macroService.Save(macro);
+
+            macro = macroService.GetById(macro.Id);
+
+            //assert
+            Assert.AreEqual(1, macro.Properties.Count());
+            Assert.AreEqual("new Alias", macro.Properties.First().Alias);
+            Assert.AreEqual("new Name", macro.Properties.First().Name);
+            Assert.AreEqual(1, macro.Properties.First().SortOrder);
+            Assert.AreEqual("new", macro.Properties.First().EditorAlias);
+
+        }
+
+        [Test]
+        public void Can_Update_Remove_Property()
+        {
+            // Arrange
+            var macroService = ServiceContext.MacroService;
+            IMacro macro = new Macro("test", "Test", scriptPath: "~/Views/MacroPartials/Test.cshtml", cacheDuration: 1234);
+            macro.Properties.Add(new MacroProperty("blah1", "Blah1", 0, "blah1"));
+            macro.Properties.Add(new MacroProperty("blah2", "Blah2", 1, "blah2"));
+            macro.Properties.Add(new MacroProperty("blah3", "Blah3", 2, "blah3"));
+            macroService.Save(macro);
+
+            // Act
+            macro.Properties["blah1"].Alias = "newAlias";
+            macro.Properties["blah1"].Name = "new Name";
+            macro.Properties["blah1"].SortOrder = 1;
+            macro.Properties["blah1"].EditorAlias = "new";
+            macro.Properties.Remove("blah3");
+            macroService.Save(macro);
+
+            macro = macroService.GetById(macro.Id);
+
+            //assert
+            Assert.AreEqual(2, macro.Properties.Count());
+            Assert.AreEqual("newAlias", macro.Properties["newAlias"].Alias);
+            Assert.AreEqual("new Name", macro.Properties["newAlias"].Name);
+            Assert.AreEqual(1, macro.Properties["newAlias"].SortOrder);
+            Assert.AreEqual("new", macro.Properties["newAlias"].EditorAlias);
+        }
+
+        [Test]
+        public void Can_Add_And_Remove_Properties()
+        {
+            var macroService = ServiceContext.MacroService;
+            var macro = new Macro("test", "Test", scriptPath: "~/Views/MacroPartials/Test.cshtml", cacheDuration: 1234);
+
+            //adds some properties
+            macro.Properties.Add(new MacroProperty("blah1", "Blah1", 0, "blah1"));
+            macro.Properties.Add(new MacroProperty("blah2", "Blah2", 0, "blah2"));
+            macro.Properties.Add(new MacroProperty("blah3", "Blah3", 0, "blah3"));
+            macro.Properties.Add(new MacroProperty("blah4", "Blah4", 0, "blah4"));
+            macroService.Save(macro);
+
+            var result1 = macroService.GetById(macro.Id);
+            Assert.AreEqual(4, result1.Properties.Count());
+
+            //simulate clearing the sections
+            foreach (var s in result1.Properties.ToArray())
+            {
+                result1.Properties.Remove(s.Alias);
+            }
+            //now just re-add a couple
+            result1.Properties.Add(new MacroProperty("blah3", "Blah3", 0, "blah3"));
+            result1.Properties.Add(new MacroProperty("blah4", "Blah4", 0, "blah4"));
+            macroService.Save(result1);
+
+            //assert
+
+            //re-get
+            result1 = macroService.GetById(result1.Id);
+            Assert.AreEqual(2, result1.Properties.Count());
+
+        }
+
+        //[Test]
+        //public void Can_Get_Many_By_Alias()
+        //{
+        //    // Arrange
+        //    var macroService = ServiceContext.MacroService;
+
+        //    // Act
+        //    var result = macroService.GetAll("test1", "test2");
+
+        //    //assert
+        //    Assert.AreEqual(2, result.Count());
+        //}
+
+    }
 }