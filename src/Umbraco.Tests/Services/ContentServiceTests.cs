--- conflicted
+++ resolved
@@ -460,7 +460,7 @@
 
             var ct = MockedContentTypes.CreateTextPageContentType("richTextTest");
             ct.AllowedTemplates = Enumerable.Empty<ITemplate>();
-            
+
             ServiceContext.ContentTypeService.Save(ct);
 
             var c1 = MockedContent.CreateTextpageContent(ct, "my content 1", -1);
@@ -3204,22 +3204,15 @@
             var accessor = (IScopeAccessor) provider;
             var templateRepository = new TemplateRepository(accessor, AppCaches.Disabled, Logger, TestObjects.GetFileSystemsMock(), IOHelper, ShortStringHelper);
             var tagRepository = new TagRepository(accessor, AppCaches.Disabled, Logger);
-<<<<<<< HEAD
             var commonRepository = new ContentTypeCommonRepository(accessor, templateRepository, AppCaches, ShortStringHelper);
             var languageRepository = new LanguageRepository(accessor, AppCaches.Disabled, Logger, TestObjects.GetGlobalSettings());
             contentTypeRepository = new ContentTypeRepository(accessor, AppCaches.Disabled, Logger, commonRepository, languageRepository, ShortStringHelper);
-            var repository = new DocumentRepository(accessor, AppCaches.Disabled, Logger, contentTypeRepository, templateRepository, tagRepository, languageRepository, DataTypeService, PropertyEditorCollection);
-=======
-            var commonRepository = new ContentTypeCommonRepository(accessor, templateRepository, AppCaches);
-            var languageRepository = new LanguageRepository(accessor, AppCaches.Disabled, Logger);
-            contentTypeRepository = new ContentTypeRepository(accessor, AppCaches.Disabled, Logger, commonRepository, languageRepository);
             var relationTypeRepository = new RelationTypeRepository(accessor, AppCaches.Disabled, Logger);
             var entityRepository = new EntityRepository(accessor);
             var relationRepository = new RelationRepository(accessor, Logger, relationTypeRepository, entityRepository);
             var propertyEditors = new Lazy<PropertyEditorCollection>(() => new PropertyEditorCollection(new DataEditorCollection(Enumerable.Empty<IDataEditor>())));
             var dataValueReferences = new DataValueReferenceFactoryCollection(Enumerable.Empty<IDataValueReferenceFactory>());
-            var repository = new DocumentRepository(accessor, AppCaches.Disabled, Logger, contentTypeRepository, templateRepository, tagRepository, languageRepository, relationRepository, relationTypeRepository, propertyEditors, dataValueReferences);
->>>>>>> 76e1f305
+            var repository = new DocumentRepository(accessor, AppCaches.Disabled, Logger, contentTypeRepository, templateRepository, tagRepository, languageRepository, relationRepository, relationTypeRepository, propertyEditors, dataValueReferences, DataTypeService);
             return repository;
         }
 
