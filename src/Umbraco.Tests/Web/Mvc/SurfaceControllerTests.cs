﻿using System;
using System.Linq;
using System.Web;
using System.Web.Mvc;
using System.Web.Routing;
using System.Web.Security;
using Moq;
using NUnit.Framework;
using Umbraco.Core.Cache;
using Umbraco.Core.Configuration.UmbracoSettings;
using Umbraco.Core.Dictionary;
using Umbraco.Core.Logging;
using Umbraco.Core.Models.PublishedContent;
using Umbraco.Core.Services;
using Umbraco.Tests.TestHelpers;
using Umbraco.Tests.Testing;
using Umbraco.Tests.Testing.Objects.Accessors;
using Umbraco.Web;
using Umbraco.Web.Mvc;
using Umbraco.Web.PublishedCache;
using Umbraco.Web.Routing;
using Umbraco.Web.Security;
using Umbraco.Web.Security.Providers;
using Current = Umbraco.Web.Composing.Current;

namespace Umbraco.Tests.Web.Mvc
{
    [TestFixture]
    [UmbracoTest(WithApplication = true)]
    public class SurfaceControllerTests : UmbracoTestBase
    {
        public override void SetUp()
        {
            base.SetUp();
            Current.UmbracoContextAccessor = new TestUmbracoContextAccessor();
        }

        [Test]
        public void Can_Construct_And_Get_Result()
        {
            var globalSettings = TestObjects.GetGlobalSettings();
            var httpContextAccessor = TestHelper.GetHttpContextAccessor();

            var umbracoContextFactory = new UmbracoContextFactory(
                Current.UmbracoContextAccessor,
                Mock.Of<IPublishedSnapshotService>(),
                new TestVariationContextAccessor(),
                new TestDefaultCultureAccessor(),
                globalSettings,
                Mock.Of<IUserService>(),
                IOHelper,
<<<<<<< HEAD
                httpContextAccessor);
=======
                UriUtility);
>>>>>>> 2b8be2cf

            var umbracoContextReference = umbracoContextFactory.EnsureUmbracoContext();
            var umbracoContext = umbracoContextReference.UmbracoContext;

            var umbracoContextAccessor = new TestUmbracoContextAccessor(umbracoContext);

            var ctrl = new TestSurfaceController(umbracoContextAccessor);

            var result = ctrl.Index();

            Assert.IsNotNull(result);
        }

        [Test]
        public void Umbraco_Context_Not_Null()
        {
            var globalSettings = TestObjects.GetGlobalSettings();
            var httpContextAccessor = TestHelper.GetHttpContextAccessor();

            var umbracoContextFactory = new UmbracoContextFactory(
                Current.UmbracoContextAccessor,
                Mock.Of<IPublishedSnapshotService>(),
                new TestVariationContextAccessor(),
                new TestDefaultCultureAccessor(),
                globalSettings,
                Mock.Of<IUserService>(),
                IOHelper,
<<<<<<< HEAD
                httpContextAccessor);
=======
                UriUtility);
>>>>>>> 2b8be2cf

            var umbracoContextReference = umbracoContextFactory.EnsureUmbracoContext();
            var umbCtx = umbracoContextReference.UmbracoContext;

            var umbracoContextAccessor = new TestUmbracoContextAccessor(umbCtx);

            var ctrl = new TestSurfaceController(umbracoContextAccessor);

            Assert.IsNotNull(ctrl.UmbracoContext);
        }

        [Test]
        public void Can_Lookup_Content()
        {
            var publishedSnapshot = new Mock<IPublishedSnapshot>();
            publishedSnapshot.Setup(x => x.Members).Returns(Mock.Of<IPublishedMemberCache>());
            var content = new Mock<IPublishedContent>();
            content.Setup(x => x.Id).Returns(2);
            var publishedSnapshotService = new Mock<IPublishedSnapshotService>();
            var globalSettings = TestObjects.GetGlobalSettings();
            var httpContextAccessor = TestHelper.GetHttpContextAccessor();

            var umbracoContextFactory = new UmbracoContextFactory(
                Current.UmbracoContextAccessor,
                publishedSnapshotService.Object,
                new TestVariationContextAccessor(),
                new TestDefaultCultureAccessor(),
                globalSettings,
                Mock.Of<IUserService>(),
                IOHelper,
<<<<<<< HEAD
                httpContextAccessor);
=======
                UriUtility);
>>>>>>> 2b8be2cf

            var umbracoContextReference = umbracoContextFactory.EnsureUmbracoContext();
            var umbracoContext = umbracoContextReference.UmbracoContext;

            var umbracoContextAccessor = new TestUmbracoContextAccessor(umbracoContext);

            var helper = new UmbracoHelper(
                content.Object,
                Mock.Of<ITagQuery>(),
                Mock.Of<ICultureDictionaryFactory>(),
                Mock.Of<IUmbracoComponentRenderer>(),
                Mock.Of<IPublishedContentQuery>(query => query.Content(2) == content.Object),
                new MembershipHelper(Mock.Of<HttpContextBase>(), Mock.Of<IPublishedMemberCache>(), Mock.Of<MembersMembershipProvider>(), Mock.Of<RoleProvider>(), Mock.Of<IMemberService>(), Mock.Of<IMemberTypeService>(), Mock.Of<IPublicAccessService>(), AppCaches.Disabled, Mock.Of<ILogger>(), ShortStringHelper, Mock.Of<IEntityService>()));

            var ctrl = new TestSurfaceController(umbracoContextAccessor, helper);
            var result = ctrl.GetContent(2) as PublishedContentResult;

            Assert.IsNotNull(result);
            Assert.IsNotNull(result.Content);
            Assert.AreEqual(2, result.Content.Id);
        }

        [Test]
        public void Mock_Current_Page()
        {
            var webRoutingSettings = Mock.Of<IWebRoutingSection>(section => section.UrlProviderMode == "Auto");
            var globalSettings = TestObjects.GetGlobalSettings();
            var httpContextAccessor = TestHelper.GetHttpContextAccessor();

            var umbracoContextFactory = new UmbracoContextFactory(
                Current.UmbracoContextAccessor,
                Mock.Of<IPublishedSnapshotService>(),
                new TestVariationContextAccessor(),
                new TestDefaultCultureAccessor(),
                globalSettings,
                Mock.Of<IUserService>(),
                IOHelper,
<<<<<<< HEAD
                httpContextAccessor);
=======
                UriUtility);
>>>>>>> 2b8be2cf

            var umbracoContextReference = umbracoContextFactory.EnsureUmbracoContext();
            var umbracoContext = umbracoContextReference.UmbracoContext;

            var umbracoContextAccessor = new TestUmbracoContextAccessor(umbracoContext);

            var content = Mock.Of<IPublishedContent>(publishedContent => publishedContent.Id == 12345);


            var publishedRouter = BaseWebTest.CreatePublishedRouter(TestObjects.GetUmbracoSettings().WebRouting);
            var frequest = publishedRouter.CreateRequest(umbracoContext, new Uri("http://localhost/test"));
            frequest.PublishedContent = content;

            var routeDefinition = new RouteDefinition
            {
                PublishedRequest = frequest
            };

            var routeData = new RouteData();
            routeData.DataTokens.Add(Core.Constants.Web.UmbracoRouteDefinitionDataToken, routeDefinition);

            var ctrl = new TestSurfaceController(umbracoContextAccessor, new UmbracoHelper());
            ctrl.ControllerContext = new ControllerContext(Mock.Of<HttpContextBase>(), routeData, ctrl);

            var result = ctrl.GetContentFromCurrentPage() as PublishedContentResult;

            Assert.AreEqual(12345, result.Content.Id);
        }

        public class TestSurfaceController : SurfaceController
        {
            public TestSurfaceController(IUmbracoContextAccessor umbracoContextAccessor, UmbracoHelper helper = null)
                : base(umbracoContextAccessor, null, ServiceContext.CreatePartial(), AppCaches.Disabled, null, null, helper)
            {
            }

            public ActionResult Index()
            {
                // ReSharper disable once Mvc.ViewNotResolved
                return View();
            }

            public ActionResult GetContent(int id)
            {
                var content = Umbraco.Content(id);

                return new PublishedContentResult(content);
            }

            public ActionResult GetContentFromCurrentPage()
            {
                var content = CurrentPage;

                return new PublishedContentResult(content);
            }
        }

        public class PublishedContentResult : ActionResult
        {
            public IPublishedContent Content { get; set; }

            public PublishedContentResult(IPublishedContent content)
            {
                Content = content;
            }

            public override void ExecuteResult(ControllerContext context)
            {
            }

        }
    }
}<|MERGE_RESOLUTION|>--- conflicted
+++ resolved
@@ -49,11 +49,8 @@
                 globalSettings,
                 Mock.Of<IUserService>(),
                 IOHelper,
-<<<<<<< HEAD
-                httpContextAccessor);
-=======
-                UriUtility);
->>>>>>> 2b8be2cf
+                UriUtility,
+                httpContextAccessor);
 
             var umbracoContextReference = umbracoContextFactory.EnsureUmbracoContext();
             var umbracoContext = umbracoContextReference.UmbracoContext;
@@ -81,11 +78,8 @@
                 globalSettings,
                 Mock.Of<IUserService>(),
                 IOHelper,
-<<<<<<< HEAD
-                httpContextAccessor);
-=======
-                UriUtility);
->>>>>>> 2b8be2cf
+                UriUtility,
+                httpContextAccessor);
 
             var umbracoContextReference = umbracoContextFactory.EnsureUmbracoContext();
             var umbCtx = umbracoContextReference.UmbracoContext;
@@ -116,11 +110,8 @@
                 globalSettings,
                 Mock.Of<IUserService>(),
                 IOHelper,
-<<<<<<< HEAD
-                httpContextAccessor);
-=======
-                UriUtility);
->>>>>>> 2b8be2cf
+                UriUtility,
+                httpContextAccessor);
 
             var umbracoContextReference = umbracoContextFactory.EnsureUmbracoContext();
             var umbracoContext = umbracoContextReference.UmbracoContext;
@@ -158,11 +149,8 @@
                 globalSettings,
                 Mock.Of<IUserService>(),
                 IOHelper,
-<<<<<<< HEAD
-                httpContextAccessor);
-=======
-                UriUtility);
->>>>>>> 2b8be2cf
+                UriUtility,
+                httpContextAccessor);
 
             var umbracoContextReference = umbracoContextFactory.EnsureUmbracoContext();
             var umbracoContext = umbracoContextReference.UmbracoContext;
