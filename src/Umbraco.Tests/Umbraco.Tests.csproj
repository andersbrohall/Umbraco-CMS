﻿<?xml version="1.0" encoding="utf-8"?>
<Project ToolsVersion="15.0">
  <Import Project="$(MSBuildExtensionsPath)\$(MSBuildToolsVersion)\Microsoft.Common.props" Condition="Exists('$(MSBuildExtensionsPath)\$(MSBuildToolsVersion)\Microsoft.Common.props')" />
  <PropertyGroup>
    <Configuration Condition=" '$(Configuration)' == '' ">Debug</Configuration>
    <Platform Condition=" '$(Platform)' == '' ">AnyCPU</Platform>
    <ProductVersion>8.0.30703</ProductVersion>
    <SchemaVersion>2.0</SchemaVersion>
    <ProjectGuid>{5D3B8245-ADA6-453F-A008-50ED04BFE770}</ProjectGuid>
    <OutputType>Library</OutputType>
    <AppDesignerFolder>Properties</AppDesignerFolder>
    <RootNamespace>Umbraco.Tests</RootNamespace>
    <AssemblyName>Umbraco.Tests</AssemblyName>
    <TargetFrameworkVersion>v4.7.2</TargetFrameworkVersion>
    <FileAlignment>512</FileAlignment>
    <SolutionDir Condition="$(SolutionDir) == '' Or $(SolutionDir) == '*Undefined*'">..\</SolutionDir>
    <PublishUrl>publish\</PublishUrl>
    <Install>true</Install>
    <InstallFrom>Disk</InstallFrom>
    <UpdateEnabled>false</UpdateEnabled>
    <UpdateMode>Foreground</UpdateMode>
    <UpdateInterval>7</UpdateInterval>
    <UpdateIntervalUnits>Days</UpdateIntervalUnits>
    <UpdatePeriodically>false</UpdatePeriodically>
    <UpdateRequired>false</UpdateRequired>
    <MapFileExtensions>true</MapFileExtensions>
    <ApplicationRevision>0</ApplicationRevision>
    <ApplicationVersion>1.0.0.%2a</ApplicationVersion>
    <IsWebBootstrapper>false</IsWebBootstrapper>
    <UseApplicationTrust>false</UseApplicationTrust>
    <BootstrapperEnabled>true</BootstrapperEnabled>
    <TargetFrameworkProfile />
    <NuGetPackageImportStamp>
    </NuGetPackageImportStamp>
  </PropertyGroup>
  <PropertyGroup Condition=" '$(Configuration)|$(Platform)' == 'Debug|AnyCPU' ">
    <DebugSymbols>true</DebugSymbols>
    <DebugType>full</DebugType>
    <Optimize>false</Optimize>
    <OutputPath>bin\Debug\</OutputPath>
    <DefineConstants>DEBUG;TRACE</DefineConstants>
    <ErrorReport>prompt</ErrorReport>
    <WarningLevel>4</WarningLevel>
    <Prefer32Bit>false</Prefer32Bit>
    <LangVersion>latest</LangVersion>
  </PropertyGroup>
  <PropertyGroup Condition=" '$(Configuration)|$(Platform)' == 'Release|AnyCPU' ">
    <DebugType>pdbonly</DebugType>
    <Optimize>true</Optimize>
    <OutputPath>bin\Release\</OutputPath>
    <DefineConstants>TRACE</DefineConstants>
    <ErrorReport>prompt</ErrorReport>
    <WarningLevel>4</WarningLevel>
    <Prefer32Bit>false</Prefer32Bit>
    <LangVersion>latest</LangVersion>
  </PropertyGroup>
  <ItemGroup>
    <Reference Include="System" />
    <Reference Include="System.configuration" />
    <Reference Include="System.Core" />
    <Reference Include="System.Data.Entity.Design" />
    <Reference Include="System.Drawing" />
    <Reference Include="System.IO" />
    <Reference Include="System.IO.Compression" />
    <Reference Include="System.IO.Compression.FileSystem" />
    <Reference Include="System.Runtime.Caching" />
    <Reference Include="System.Runtime.Serialization" />
    <Reference Include="System.Text.Encoding" />
    <Reference Include="System.Web" />
    <Reference Include="System.Web.ApplicationServices" />
    <Reference Include="System.Web.Extensions" />
    <Reference Include="System.Web.Services" />
    <Reference Include="System.Xml.Linq" />
    <Reference Include="System.Data.DataSetExtensions" />
    <Reference Include="Microsoft.CSharp" />
    <Reference Include="System.Data" />
    <Reference Include="System.Xml" />
  </ItemGroup>
  <ItemGroup>
    <PackageReference Include="Castle.Core" Version="4.3.1" />
    <PackageReference Include="Examine.Core">
      <Version>2.0.0-alpha.20200128.15</Version>
    </PackageReference>
    <PackageReference Include="HtmlAgilityPack">
      <Version>1.8.14</Version>
    </PackageReference>
    <PackageReference Include="LightInject" Version="5.4.0" />
    <PackageReference Include="LightInject.Annotation" Version="1.1.0" />
    <PackageReference Include="Lucene.Net.Contrib" Version="3.0.3" />
    <PackageReference Include="Microsoft.AspNet.Identity.Core" Version="2.2.2" />
    <PackageReference Include="Microsoft.AspNet.Mvc" Version="5.2.7" />
    <PackageReference Include="Microsoft.AspNet.WebApi" Version="5.2.7" />
    <PackageReference Include="Microsoft.AspNet.WebApi.Client" Version="5.2.7" />
    <PackageReference Include="Microsoft.AspNet.WebApi.Owin" Version="5.2.7" />
    <PackageReference Include="Microsoft.AspNet.WebApi.SelfHost" Version="5.2.7" />
    <PackageReference Include="Microsoft.AspNet.WebApi.WebHost" Version="5.2.7" />
    <PackageReference Include="Microsoft.Owin" Version="4.0.1" />
    <PackageReference Include="Microsoft.Owin.Hosting" Version="4.0.1" />
    <PackageReference Include="Microsoft.Owin.Security" Version="4.0.1" />
    <PackageReference Include="Microsoft.Owin.Testing" Version="4.0.1" />
    <PackageReference Include="Microsoft.Web.Infrastructure" Version="1.0.0.0" />
    <PackageReference Include="MiniProfiler" Version="4.0.138" />
    <PackageReference Include="Moq" Version="4.10.1" />
    <PackageReference Include="NPoco" Version="4.0.2" />
    <PackageReference Include="NUnit" Version="3.11.0" />
    <PackageReference Include="NUnit3TestAdapter" Version="3.12.0" />
    <PackageReference Include="Newtonsoft.Json" Version="12.0.1" />
    <PackageReference Include="Owin" Version="1.0" />
    <PackageReference Include="Selenium.WebDriver" Version="3.141.0" />
    <PackageReference Include="System.Configuration.ConfigurationManager" Version="4.6.0" />
    <PackageReference Include="System.ComponentModel.Annotations" Version="4.6.0" />
    <PackageReference Include="System.Data.SqlClient" Version="4.8.0" />
    <PackageReference Include="Umbraco.SqlServerCE" Version="4.0.0.1" />
    <PackageReference Include="System.Threading.Tasks.Extensions" Version="4.5.2" />
  </ItemGroup>
  <ItemGroup>
    <Compile Include="Cache\DistributedCacheBinderTests.cs" />
    <Compile Include="Cache\RefresherTests.cs" />
    <Compile Include="Cache\SnapDictionaryTests.cs" />
    <Compile Include="Clr\ReflectionUtilitiesTests.cs" />
    <Compile Include="Collections\OrderedHashSetTests.cs" />
    <Compile Include="Composing\CompositionTests.cs" />
    <Compile Include="Composing\LightInjectValidation.cs" />
    <Compile Include="Composing\ContainerConformingTests.cs" />
    <Compile Include="Configurations\GlobalSettingsTests.cs" />
    <Compile Include="CoreThings\CallContextTests.cs" />
    <Compile Include="Components\ComponentTests.cs" />
    <Compile Include="CoreThings\EnumExtensionsTests.cs" />
    <Compile Include="CoreThings\GuidUtilsTests.cs" />
    <Compile Include="CoreThings\HexEncoderTests.cs" />
    <Compile Include="CoreXml\RenamedRootNavigatorTests.cs" />
    <Compile Include="LegacyXmlPublishedCache\ContentXmlDto.cs" />
    <Compile Include="LegacyXmlPublishedCache\PreviewXmlDto.cs" />
    <Compile Include="Logging\LogviewerTests.cs" />
    <Compile Include="Manifest\ManifestContentAppTests.cs" />
    <Compile Include="Mapping\MappingTests.cs" />
    <Compile Include="Migrations\MigrationPlanTests.cs" />
    <Compile Include="Migrations\MigrationTests.cs" />
    <Compile Include="ModelsBuilder\BuilderTests.cs" />
    <Compile Include="ModelsBuilder\ConfigTests.cs" />
    <Compile Include="ModelsBuilder\StringExtensions.cs" />
    <Compile Include="ModelsBuilder\UmbracoApplicationTests.cs" />
    <Compile Include="Models\ContentScheduleTests.cs" />
    <Compile Include="Models\CultureImpactTests.cs" />
    <Compile Include="Models\PathValidationTests.cs" />
    <Compile Include="Models\VariationTests.cs" />
    <Compile Include="Persistence\Mappers\MapperTestBase.cs" />
    <Compile Include="Persistence\Repositories\DocumentRepositoryTest.cs" />
    <Compile Include="Persistence\Repositories\EntityRepositoryTest.cs" />
    <Compile Include="UmbracoExamine\ExamineExtensions.cs" />
    <Compile Include="PublishedContent\NuCacheChildrenTests.cs" />
    <Compile Include="PublishedContent\PublishedContentLanguageVariantTests.cs" />
    <Compile Include="PublishedContent\PublishedContentSnapshotTestBase.cs" />
    <Compile Include="PublishedContent\SolidPublishedSnapshot.cs" />
    <Compile Include="PublishedContent\NuCacheTests.cs" />
    <Compile Include="Routing\MediaUrlProviderTests.cs" />
    <Compile Include="Routing\RoutableDocumentFilterTests.cs" />
    <Compile Include="Runtimes\StandaloneTests.cs" />
    <Compile Include="Routing\GetContentUrlsTests.cs" />
    <Compile Include="Security\PasswordSecurityTests.cs" />
    <Compile Include="Services\AmbiguousEventTests.cs" />
    <Compile Include="Services\ContentServiceEventTests.cs" />
    <Compile Include="Services\ContentServicePublishBranchTests.cs" />
    <Compile Include="Services\ContentServiceTagsTests.cs" />
    <Compile Include="Services\ContentTypeServiceVariantsTests.cs" />
    <Compile Include="Services\EntityXmlSerializerTests.cs" />
    <Compile Include="Packaging\CreatedPackagesRepositoryTests.cs" />
    <Compile Include="Services\MemberGroupServiceTests.cs" />
    <Compile Include="Services\MediaTypeServiceTests.cs" />
    <Compile Include="Services\PropertyValidationServiceTests.cs" />
    <Compile Include="Templates\HtmlLocalLinkParserTests.cs" />
    <Compile Include="TestHelpers\RandomIdRamDirectory.cs" />
    <Compile Include="TestHelpers\Stubs\TestUserPasswordConfig.cs" />
    <Compile Include="Testing\Objects\TestDataSource.cs" />
    <Compile Include="Published\PublishedSnapshotTestObjects.cs" />
    <Compile Include="Published\ModelTypeTests.cs" />
    <Compile Include="Published\NestedContentTests.cs" />
    <Compile Include="Published\PropertyCacheLevelTests.cs" />
    <Compile Include="Misc\DateTimeExtensionsTests.cs" />
    <Compile Include="Misc\HashGeneratorTests.cs" />
    <Compile Include="IO\ShadowFileSystemTests.cs" />
    <Compile Include="Issues\U9560.cs" />
    <Compile Include="Integration\ContentEventsTests.cs" />
    <Compile Include="Migrations\AdvancedMigrationTests.cs" />
    <Compile Include="Models\Mapping\UserModelMapperTests.cs" />
    <Compile Include="Packaging\PackageExtractionTests.cs" />
    <Compile Include="Persistence\NPocoTests\NPocoFetchTests.cs" />
    <Compile Include="Persistence\NPocoTests\NPocoSqlTemplateTests.cs" />
    <Compile Include="Persistence\Repositories\SimilarNodeNameTests.cs" />
    <Compile Include="Persistence\Repositories\UserGroupRepositoryTest.cs" />
    <Compile Include="Published\ConvertersTests.cs" />
    <Compile Include="Routing\ContentFinderByUrlAndTemplateTests.cs" />
    <Compile Include="Routing\ContentFinderByUrlTests.cs" />
    <Compile Include="Routing\ContentFinderByUrlWithDomainsTests.cs" />
    <Compile Include="Routing\UrlProviderTests.cs" />
    <Compile Include="Routing\UrlRoutesTests.cs" />
    <Compile Include="Routing\UrlsProviderWithDomainsTests.cs" />
    <Compile Include="Scheduling\BackgroundTaskRunnerTests2.cs" />
    <Compile Include="Scoping\EventNameExtractorTests.cs" />
    <Compile Include="Scoping\PassThroughEventDispatcherTests.cs" />
    <Compile Include="Scoping\ScopedRepositoryTests.cs" />
    <Compile Include="Scoping\ScopedXmlTests.cs" />
    <Compile Include="Scoping\ScopeEventDispatcherTests.cs" />
    <Compile Include="Scoping\ScopeFileSystemsTests.cs" />
    <Compile Include="Scoping\ScopedNuCacheTests.cs" />
    <Compile Include="Scoping\ScopeTests.cs" />
    <Compile Include="Services\AuditServiceTests.cs" />
    <Compile Include="Services\CachedDataTypeServiceTests.cs" />
    <Compile Include="Services\ConsentServiceTests.cs" />
    <Compile Include="Services\SectionServiceTests.cs" />
    <Compile Include="TestHelpers\ConsoleLogger.cs" />
    <Compile Include="TestHelpers\ControllerTesting\AuthenticateEverythingExtensions.cs" />
    <Compile Include="TestHelpers\ControllerTesting\AuthenticateEverythingMiddleware.cs" />
    <Compile Include="TestHelpers\ControllerTesting\SpecificAssemblyResolver.cs" />
    <Compile Include="TestHelpers\ControllerTesting\TestControllerActivator.cs" />
    <Compile Include="TestHelpers\ControllerTesting\TestControllerActivatorBase.cs" />
    <Compile Include="TestHelpers\ControllerTesting\TestRunner.cs" />
    <Compile Include="TestHelpers\ControllerTesting\TestStartup.cs" />
    <Compile Include="TestHelpers\ControllerTesting\TraceExceptionLogger.cs" />
    <Compile Include="TestHelpers\Entities\MockedUserGroup.cs" />
    <Compile Include="Testing\Objects\Accessors\NoHttpContextAccessor.cs" />
    <Compile Include="TestHelpers\Stubs\TestExamineManager.cs" />
    <Compile Include="Testing\Objects\Accessors\TestVariationContextAccessor.cs" />
    <Compile Include="Testing\ContentBaseExtensions.cs" />
    <Compile Include="Testing\Objects\Accessors\TestDefaultCultureAccessor.cs" />
    <Compile Include="Testing\Objects\TestUmbracoContextFactory.cs" />
    <Compile Include="Testing\TestDatabase.cs" />
    <Compile Include="Testing\TestingTests\NUnitTests.cs" />
    <Compile Include="Persistence\LocksTests.cs" />
    <Compile Include="Persistence\BulkDataReaderTests.cs" />
    <Compile Include="Migrations\PostMigrationTests.cs" />
    <Compile Include="Persistence\NPocoTests\NPocoSqlExtensionsTests.cs" />
    <Compile Include="Persistence\UnitOfWorkTests.cs" />
    <Compile Include="Persistence\Repositories\RedirectUrlRepositoryTests.cs" />
    <Compile Include="Testing\TestOptionAttributeBase.cs" />
    <Compile Include="Testing\UmbracoTestAttribute.cs" />
    <Compile Include="Testing\UmbracoTestBase.cs" />
    <Compile Include="TestHelpers\Entities\MockedPropertyTypes.cs" />
    <Compile Include="Testing\UmbracoTestOptions.cs" />
    <Compile Include="CoreThings\TryConvertToTests.cs" />
    <Compile Include="Testing\Objects\Accessors\TestPublishedSnapshotAccessor.cs" />
    <Compile Include="TestHelpers\TestObjects-Mocks.cs" />
    <Compile Include="TestHelpers\TestObjects.cs" />
    <Compile Include="Testing\Objects\Accessors\TestUmbracoContextAccessor.cs" />
    <Compile Include="CoreThings\UdiTests.cs" />
    <Compile Include="UmbracoExamine\RandomIdRamDirectory.cs" />
    <Compile Include="UmbracoExamine\UmbracoContentValueSetValidatorTests.cs" />
    <Compile Include="Web\AngularIntegration\AngularAntiForgeryTests.cs" />
    <Compile Include="Web\AngularIntegration\ContentModelSerializationTests.cs" />
    <Compile Include="Web\AngularIntegration\JsInitializationTests.cs" />
    <Compile Include="Web\AngularIntegration\ServerVariablesParserTests.cs" />
    <Compile Include="CoreThings\AttemptTests.cs" />
    <Compile Include="Migrations\Stubs\DropForeignKeyMigrationStub.cs" />
    <Compile Include="Models\Mapping\ContentTypeModelMappingTests.cs" />
    <Compile Include="Cache\DeepCloneAppCacheTests.cs" />
    <Compile Include="Cache\DefaultCachePolicyTests.cs" />
    <Compile Include="Cache\FullDataSetCachePolicyTests.cs" />
    <Compile Include="Cache\SingleItemsOnlyCachePolicyTests.cs" />
    <Compile Include="Collections\DeepCloneableListTests.cs" />
    <Compile Include="Web\Controllers\AuthenticationControllerTests.cs" />
    <Compile Include="Web\Controllers\BackOfficeControllerUnitTests.cs" />
    <Compile Include="CoreThings\DelegateExtensionsTests.cs" />
    <Compile Include="Web\Controllers\ContentControllerTests.cs" />
    <Compile Include="Web\Controllers\UserEditorAuthorizationHelperTests.cs" />
    <Compile Include="Web\Controllers\UsersControllerTests.cs" />
    <Compile Include="Web\HealthChecks\HealthCheckResultsTests.cs" />
    <Compile Include="Web\HttpCookieExtensionsTests.cs" />
    <Compile Include="Templates\HtmlImageSourceParserTests.cs" />
    <Compile Include="Web\Mvc\HtmlStringUtilitiesTests.cs" />
    <Compile Include="Web\ModelStateExtensionsTests.cs" />
    <Compile Include="Web\Mvc\RenderIndexActionSelectorAttributeTests.cs" />
    <Compile Include="Persistence\NPocoTests\PetaPocoCachesTest.cs" />
    <Compile Include="Persistence\Repositories\AuditRepositoryTest.cs" />
    <Compile Include="Persistence\Repositories\DomainRepositoryTest.cs" />
    <Compile Include="Persistence\Repositories\PartialViewRepositoryTests.cs" />
    <Compile Include="Persistence\Repositories\PublicAccessRepositoryTest.cs" />
    <Compile Include="Composing\ComposingTestBase.cs" />
    <Compile Include="Routing\RoutesCacheTests.cs" />
    <Compile Include="Routing\UrlRoutingTestBase.cs" />
    <Compile Include="Security\BackOfficeCookieManagerTests.cs" />
    <Compile Include="Security\UmbracoBackOfficeIdentityTests.cs" />
    <Compile Include="Services\ContentTypeServiceExtensionsTests.cs" />
    <Compile Include="Services\PublicAccessServiceTests.cs" />
    <Compile Include="StringNewlineExtensions.cs" />
    <Compile Include="Strings\StylesheetHelperTests.cs" />
    <Compile Include="Strings\StringValidationTests.cs" />
    <Compile Include="Web\Mvc\ValidateUmbracoFormRouteStringAttributeTests.cs" />
    <Compile Include="Web\PublishedContentQueryTests.cs" />
    <Compile Include="Web\UmbracoHelperTests.cs" />
    <Compile Include="Membership\MembershipProviderBaseTests.cs" />
    <Compile Include="Membership\UmbracoServiceMembershipProviderTests.cs" />
    <Compile Include="Migrations\Stubs\FiveZeroMigration.cs" />
    <Compile Include="Migrations\Stubs\FourElevenMigration.cs" />
    <Compile Include="Migrations\Stubs\SixZeroMigration2.cs" />
    <Compile Include="Testing\TestingTests\MockTests.cs" />
    <Compile Include="Models\MacroTests.cs" />
    <Compile Include="Models\Collections\Item.cs" />
    <Compile Include="Models\Collections\OrderItem.cs" />
    <Compile Include="Models\Collections\SimpleOrder.cs" />
    <Compile Include="Models\ContentTypeTests.cs" />
    <Compile Include="Models\DataTypeTests.cs" />
    <Compile Include="Models\DeepCloneHelperTests.cs" />
    <Compile Include="Models\DictionaryItemTests.cs" />
    <Compile Include="Models\DictionaryTranslationTests.cs" />
    <Compile Include="Models\LanguageTests.cs" />
    <Compile Include="Models\MemberGroupTests.cs" />
    <Compile Include="Models\MemberTests.cs" />
    <Compile Include="Models\PropertyGroupTests.cs" />
    <Compile Include="Models\PropertyTypeTests.cs" />
    <Compile Include="Models\RelationTests.cs" />
    <Compile Include="Models\RelationTypeTests.cs" />
    <Compile Include="Models\TemplateTests.cs" />
    <Compile Include="Models\LightEntityTest.cs" />
    <Compile Include="Models\UserTests.cs" />
    <Compile Include="Web\Mvc\RenderModelBinderTests.cs" />
    <Compile Include="Web\Mvc\SurfaceControllerTests.cs" />
    <Compile Include="Web\Mvc\UmbracoViewPageTests.cs" />
    <Compile Include="Runtimes\CoreRuntimeTests.cs" />
    <Compile Include="Runtimes\WebRuntimeComponentTests.cs" />
    <Compile Include="Cache\ObjectAppCacheTests.cs" />
    <Compile Include="Cache\AppCacheTests.cs" />
    <Compile Include="Cache\HttpRequestAppCacheTests.cs" />
    <Compile Include="Cache\WebCachingAppCacheTests.cs" />
    <Compile Include="Cache\RuntimeAppCacheTests.cs" />
    <Compile Include="Configurations\UmbracoSettings\ContentElementDefaultTests.cs" />
    <Compile Include="Configurations\UmbracoSettings\ContentElementTests.cs" />
    <Compile Include="Configurations\UmbracoSettings\LoggingElementDefaultTests.cs" />
    <Compile Include="Configurations\UmbracoSettings\LoggingElementTests.cs" />
    <Compile Include="Configurations\UmbracoSettings\RequestHandlerElementDefaultTests.cs" />
    <Compile Include="Configurations\UmbracoSettings\RequestHandlerElementTests.cs" />
    <Compile Include="Configurations\UmbracoSettings\SecurityElementDefaultTests.cs" />
    <Compile Include="Configurations\UmbracoSettings\SecurityElementTests.cs" />
    <Compile Include="Configurations\UmbracoSettings\UmbracoSettingsTests.cs" />
    <Compile Include="Configurations\UmbracoSettings\WebRoutingElementDefaultTests.cs" />
    <Compile Include="Configurations\UmbracoSettings\WebRoutingElementTests.cs" />
    <Compile Include="Web\Controllers\ContentControllerUnitTests.cs" />
    <Compile Include="Web\Controllers\FilterAllowedOutgoingContentAttributeTests.cs" />
    <Compile Include="Web\Controllers\MediaControllerUnitTests.cs" />
    <Compile Include="CoreXml\FrameworkXmlTests.cs" />
    <Compile Include="Clr\ReflectionTests.cs" />
    <Compile Include="Macros\MacroParserTests.cs" />
    <Compile Include="Models\ContentExtensionsTests.cs" />
    <Compile Include="Models\UserExtensionsTests.cs" />
    <Compile Include="Web\Mvc\MergeParentContextViewDataAttributeTests.cs" />
    <Compile Include="Web\Mvc\ViewDataDictionaryExtensionTests.cs" />
    <Compile Include="Persistence\NPocoTests\NPocoBulkInsertTests.cs" />
    <Compile Include="Persistence\Querying\ContentTypeSqlMappingTests.cs" />
    <Compile Include="Persistence\Repositories\MacroRepositoryTest.cs" />
    <Compile Include="Persistence\Repositories\MemberRepositoryTest.cs" />
    <Compile Include="Persistence\Repositories\MemberTypeRepositoryTest.cs" />
    <Compile Include="Persistence\Repositories\TagRepositoryTest.cs" />
    <Compile Include="Persistence\Repositories\NotificationsRepositoryTest.cs" />
    <Compile Include="Persistence\Repositories\TemplateRepositoryTest.cs" />
    <Compile Include="Persistence\Repositories\UserRepositoryTest.cs" />
    <Compile Include="Models\Mapping\ContentWebModelMappingTests.cs" />
    <Compile Include="PropertyEditors\ImageCropperTest.cs" />
    <Compile Include="PublishedContent\PublishedContentExtensionTests.cs" />
    <Compile Include="PropertyEditors\ColorListValidatorTest.cs" />
    <Compile Include="PropertyEditors\MultiValuePropertyEditorTests.cs" />
    <Compile Include="PropertyEditors\EnsureUniqueValuesValidatorTest.cs" />
    <Compile Include="PropertyEditors\PropertyEditorValueEditorTests.cs" />
    <Compile Include="PublishedContent\PublishedRouterTests.cs" />
    <Compile Include="PublishedContent\RootNodeTests.cs" />
    <Compile Include="Scheduling\BackgroundTaskRunnerTests.cs" />
    <Compile Include="Services\FileServiceTests.cs" />
    <Compile Include="Services\LocalizedTextServiceTests.cs" />
    <Compile Include="Services\TagServiceTests.cs" />
    <Compile Include="Services\LocalizationServiceTests.cs" />
    <Compile Include="Services\MemberServiceTests.cs" />
    <Compile Include="Services\MediaServiceTests.cs" />
    <Compile Include="Services\MemberTypeServiceTests.cs" />
    <Compile Include="Packaging\PackageInstallationTest.cs" />
    <Compile Include="Services\PackagingServiceTests.cs" />
    <Compile Include="Services\PerformanceTests.cs" />
    <Compile Include="Services\RelationServiceTests.cs" />
    <Compile Include="Services\MacroServiceTests.cs" />
    <Compile Include="Services\UserServiceTests.cs" />
    <Compile Include="Manifest\ManifestParserTests.cs" />
    <Compile Include="Templates\ViewHelperTests.cs" />
    <Compile Include="CoreXml\NavigableNavigatorTests.cs" />
    <Compile Include="Cache\PublishedCache\PublishedMediaCacheTests.cs" />
    <Compile Include="Strings\CmsHelperCasingTests.cs" />
    <Compile Include="Strings\DefaultShortStringHelperTests.cs" />
    <Compile Include="Strings\MockShortStringHelper.cs" />
    <Compile Include="Macros\MacroTests.cs" />
    <Compile Include="Migrations\AlterMigrationTests.cs" />
    <Compile Include="Migrations\SqlScripts\SqlResources.Designer.cs">
      <AutoGen>True</AutoGen>
      <DesignTime>True</DesignTime>
      <DependentUpon>SqlResources.resx</DependentUpon>
    </Compile>
    <Compile Include="Migrations\Stubs\AlterUserTableMigrationStub.cs" />
    <Compile Include="Migrations\Stubs\Dummy.cs" />
    <Compile Include="Migrations\Stubs\SixZeroMigration1.cs" />
    <Compile Include="Models\Collections\PropertyCollectionTests.cs" />
    <Compile Include="Models\MediaXmlTest.cs" />
    <Compile Include="Persistence\FaultHandling\ConnectionRetryTest.cs" />
    <Compile Include="Persistence\Querying\ContentTypeRepositorySqlClausesTest.cs" />
    <Compile Include="Persistence\Querying\DataTypeDefinitionRepositorySqlClausesTest.cs" />
    <Compile Include="Persistence\Querying\ExpressionTests.cs" />
    <Compile Include="Persistence\Querying\MediaRepositorySqlClausesTest.cs" />
    <Compile Include="Persistence\Querying\MediaTypeRepositorySqlClausesTest.cs" />
    <Compile Include="Persistence\Repositories\ServerRegistrationRepositoryTest.cs" />
    <Compile Include="Persistence\SchemaValidationTest.cs" />
    <Compile Include="Persistence\SyntaxProvider\SqlCeSyntaxProviderTests.cs" />
    <Compile Include="PublishedContent\PublishedContentDataTableTests.cs" />
    <Compile Include="PublishedContent\PublishedContentTestBase.cs" />
    <Compile Include="PublishedContent\PublishedContentTests.cs" />
    <Compile Include="PublishedContent\PublishedMediaTests.cs" />
    <Compile Include="Misc\HashCodeCombinerTests.cs" />
    <Compile Include="Web\Mvc\HtmlHelperExtensionMethodsTests.cs" />
    <Compile Include="IO\IoHelperTests.cs" />
    <Compile Include="PropertyEditors\PropertyEditorValueConverterTests.cs" />
    <Compile Include="Models\ContentTests.cs" />
    <Compile Include="Models\ContentXmlTest.cs" />
    <Compile Include="Models\StylesheetTests.cs" />
    <Compile Include="Persistence\SqlCeTableByTableTest.cs" />
    <Compile Include="Persistence\DatabaseContextTests.cs" />
    <Compile Include="Persistence\Mappers\ContentMapperTest.cs" />
    <Compile Include="Persistence\Mappers\ContentTypeMapperTest.cs" />
    <Compile Include="Persistence\Mappers\DataTypeMapperTest.cs" />
    <Compile Include="Persistence\Mappers\DictionaryMapperTest.cs" />
    <Compile Include="Persistence\Mappers\DictionaryTranslationMapperTest.cs" />
    <Compile Include="Persistence\Mappers\LanguageMapperTest.cs" />
    <Compile Include="Persistence\Mappers\MediaMapperTest.cs" />
    <Compile Include="Persistence\Mappers\PropertyGroupMapperTest.cs" />
    <Compile Include="Persistence\Mappers\PropertyTypeMapperTest.cs" />
    <Compile Include="Persistence\Mappers\RelationMapperTest.cs" />
    <Compile Include="Persistence\Mappers\RelationTypeMapperTest.cs" />
    <Compile Include="Persistence\NPocoTests\NPocoSqlTests.cs" />
    <Compile Include="Persistence\Querying\QueryBuilderTests.cs" />
    <Compile Include="Persistence\Repositories\ContentTypeRepositoryTest.cs" />
    <Compile Include="Persistence\Repositories\DataTypeDefinitionRepositoryTest.cs" />
    <Compile Include="Persistence\Repositories\DictionaryRepositoryTest.cs" />
    <Compile Include="Persistence\Repositories\LanguageRepositoryTest.cs" />
    <Compile Include="Persistence\Repositories\MediaRepositoryTest.cs" />
    <Compile Include="Persistence\Repositories\MediaTypeRepositoryTest.cs" />
    <Compile Include="Persistence\Repositories\RelationRepositoryTest.cs" />
    <Compile Include="Persistence\Repositories\RelationTypeRepositoryTest.cs" />
    <Compile Include="Persistence\Repositories\ScriptRepositoryTest.cs" />
    <Compile Include="Persistence\Repositories\StylesheetRepositoryTest.cs" />
    <Compile Include="PublishedContent\PublishedContentMoreTests.cs" />
    <Compile Include="Publishing\PublishingStrategyTests.cs" />
    <Compile Include="TestHelpers\Entities\MockedMember.cs" />
    <Compile Include="TestHelpers\Entities\MockedUser.cs" />
    <Compile Include="TestHelpers\Stubs\TestProfiler.cs" />
    <Compile Include="CoreThings\ObjectExtensionsTests.cs" />
    <Compile Include="Cache\PublishedCache\PublishedContentCacheTests.cs" />
    <Compile Include="Composing\LazyCollectionBuilderTests.cs" />
    <Compile Include="Composing\CollectionBuildersTests.cs" />
    <Compile Include="Routing\ContentFinderByAliasWithDomainsTests.cs" />
    <Compile Include="Routing\DomainsAndCulturesTests.cs" />
    <Compile Include="Routing\SiteDomainHelperTests.cs" />
    <Compile Include="Routing\UrlsWithNestedDomains.cs" />
    <Compile Include="Services\TestWithSomeContentBase.cs" />
    <Compile Include="Services\ContentServicePerformanceTest.cs" />
    <Compile Include="Services\ContentServiceTests.cs" />
    <Compile Include="Services\ContentTypeServiceTests.cs" />
    <Compile Include="Services\DataTypeServiceTests.cs" />
    <Compile Include="Services\EntityServiceTests.cs" />
    <Compile Include="Packaging\PackageDataInstallationTests.cs" />
    <Compile Include="Services\Importing\ImportResources.Designer.cs">
      <AutoGen>True</AutoGen>
      <DesignTime>True</DesignTime>
      <DependentUpon>ImportResources.resx</DependentUpon>
    </Compile>
    <Compile Include="Services\ThreadSafetyServiceTest.cs" />
    <Compile Include="Web\Controllers\PluginControllerAreaTests.cs" />
    <Compile Include="Cache\DistributedCache\DistributedCacheTests.cs" />
    <Compile Include="TestHelpers\TestWithDatabaseBase.cs" />
    <Compile Include="TestHelpers\SettingsForTests.cs" />
    <Compile Include="Routing\ContentFinderByAliasTests.cs" />
    <Compile Include="Routing\ContentFinderByIdTests.cs" />
    <Compile Include="Routing\ContentFinderByPageIdQueryTests.cs" />
    <Compile Include="Routing\RenderRouteHandlerTests.cs" />
    <Compile Include="Routing\RouteTestExtensions.cs" />
    <Compile Include="TestHelpers\Stubs\TestControllerFactory.cs" />
    <Compile Include="TestHelpers\BaseUsingSqlCeSyntax.cs" />
    <Compile Include="TestHelpers\BaseWebTest.cs" />
    <Compile Include="TestHelpers\Entities\MockedContent.cs" />
    <Compile Include="TestHelpers\Entities\MockedContentTypes.cs" />
    <Compile Include="TestHelpers\Entities\MockedEntity.cs" />
    <Compile Include="TestHelpers\Entities\MockedMedia.cs" />
    <Compile Include="UmbracoExamine\EventsTest.cs" />
    <Compile Include="Composing\TypeHelperTests.cs" />
    <Compile Include="UmbracoExamine\ExamineBaseTest.cs" />
    <Compile Include="UmbracoExamine\IndexInitializer.cs" />
    <Compile Include="UmbracoExamine\IndexTest.cs" />
    <Compile Include="UmbracoExamine\SearchTests.cs" />
    <Compile Include="UmbracoExamine\TestFiles.Designer.cs">
      <AutoGen>True</AutoGen>
      <DesignTime>True</DesignTime>
      <DependentUpon>TestFiles.resx</DependentUpon>
    </Compile>
    <Compile Include="UmbracoExamine\ExamineDemoDataMediaService.cs" />
    <Compile Include="UmbracoExamine\ExamineDemoDataContentService.cs" />
    <Compile Include="CoreThings\UriExtensionsTests.cs" />
    <Compile Include="Misc\UriUtilityTests.cs" />
    <Compile Include="Composing\PackageActionCollectionTests.cs" />
    <Compile Include="Composing\TypeLoaderExtensions.cs" />
    <Compile Include="Composing\TypeLoaderTests.cs" />
    <Compile Include="TestHelpers\Stubs\TestLastChanceFinder.cs" />
    <Compile Include="TestHelpers\TestHelper.cs" />
    <Compile Include="CoreThings\EnumerableExtensionsTests.cs" />
    <Compile Include="IO\AbstractFileSystemTests.cs" />
    <Compile Include="IO\FileSystemsTests.cs" />
    <Compile Include="IO\PhysicalFileSystemTests.cs" />
    <Compile Include="Properties\AssemblyInfo.cs" />
    <Compile Include="Strings\StringExtensionsTests.cs" />
    <Compile Include="TestHelpers\FakeHttpContextFactory.cs" />
    <Compile Include="Composing\TypeFinderTests.cs" />
    <Compile Include="Routing\UmbracoModuleTests.cs" />
    <Compile Include="CoreThings\VersionExtensionTests.cs" />
    <Compile Include="Web\UrlHelperExtensionTests.cs" />
    <Compile Include="Web\WebExtensionMethodTests.cs" />
    <Compile Include="CoreThings\XmlExtensionsTests.cs" />
    <Compile Include="Misc\XmlHelperTests.cs" />
    <Compile Include="LegacyXmlPublishedCache\DictionaryPublishedContent.cs" />
    <Compile Include="LegacyXmlPublishedCache\DomainCache.cs" />
    <Compile Include="LegacyXmlPublishedCache\PreviewContent.cs" />
    <Compile Include="LegacyXmlPublishedCache\PublishedContentCache.cs" />
    <Compile Include="LegacyXmlPublishedCache\PublishedMediaCache.cs" />
    <Compile Include="LegacyXmlPublishedCache\PublishedMemberCache.cs" />
    <Compile Include="LegacyXmlPublishedCache\PublishedSnapshot.cs" />
    <Compile Include="LegacyXmlPublishedCache\XmlPublishedSnapshotService.cs" />
    <Compile Include="LegacyXmlPublishedCache\RoutesCache.cs" />
    <Compile Include="LegacyXmlPublishedCache\SafeXmlReaderWriter.cs" />
    <Compile Include="LegacyXmlPublishedCache\UmbracoContextCache.cs" />
    <Compile Include="LegacyXmlPublishedCache\XmlPublishedContent.cs" />
    <Compile Include="LegacyXmlPublishedCache\XmlPublishedProperty.cs" />
    <Compile Include="LegacyXmlPublishedCache\XmlStore.cs" />
    <Compile Include="LegacyXmlPublishedCache\XmlStoreFilePersister.cs" />
  </ItemGroup>
  <ItemGroup>
    <None Include="App.config">
      <SubType>Designer</SubType>
    </None>
    <None Include="Configurations\UmbracoSettings\umbracoSettings.minimal.config">
      <SubType>Designer</SubType>
      <CopyToOutputDirectory>Always</CopyToOutputDirectory>
    </None>
    <None Include="Configurations\UmbracoSettings\umbracoSettings.config">
      <SubType>Designer</SubType>
      <CopyToOutputDirectory>Always</CopyToOutputDirectory>
    </None>
    <None Include="Logging\UmbracoTraceLog.UNITTEST.20181112.json">
      <CopyToOutputDirectory>Always</CopyToOutputDirectory>
    </None>
    <None Include="Packaging\Packages\Document_Type_Picker_1.1.umb" />
    <None Include="UmbracoExamine\TestFiles\umbraco-sort.config">
      <SubType>Designer</SubType>
    </None>
    <None Include="UmbracoExamine\TestFiles\umbraco.config" />
    <None Include="unit-test-logger.config">
      <CopyToOutputDirectory>Always</CopyToOutputDirectory>
    </None>
  </ItemGroup>
  <ItemGroup>
    <ProjectReference Include="..\Umbraco.Abstractions\Umbraco.Abstractions.csproj">
      <Project>{29aa69d9-b597-4395-8d42-43b1263c240a}</Project>
      <Name>Umbraco.Abstractions</Name>
    </ProjectReference>
    <ProjectReference Include="..\Umbraco.Configuration\Umbraco.Configuration.csproj">
      <Project>{fbe7c065-dac0-4025-a78b-63b24d3ab00b}</Project>
      <Name>Umbraco.Configuration</Name>
    </ProjectReference>
<<<<<<< HEAD
    <ProjectReference Include="..\Umbraco.Infrastructure.PublishedCache\Umbraco.Infrastructure.PublishedCache.csproj">
      <Project>{f6de8da0-07cc-4ef2-8a59-2bc81dbb3830}</Project>
      <Name>Umbraco.Infrastructure.PublishedCache</Name>
=======
    <ProjectReference Include="..\Umbraco.Examine\Umbraco.Examine.csproj">
      <Project>{f9b7fe05-0f93-4d0d-9c10-690b33ecbbd8}</Project>
      <Name>Umbraco.Examine</Name>
>>>>>>> 0c619b18
    </ProjectReference>
    <ProjectReference Include="..\Umbraco.Infrastructure\Umbraco.Infrastructure.csproj">
      <Project>{3ae7bf57-966b-45a5-910a-954d7c554441}</Project>
      <Name>Umbraco.Infrastructure</Name>
    </ProjectReference>
    <ProjectReference Include="..\Umbraco.Infrastrucure.Persistance.SqlCe\Umbraco.Infrastrucure.Persistance.SqlCe.csproj">
      <Project>{33085570-9bf2-4065-a9b0-a29d920d13ba}</Project>
      <Name>Umbraco.Infrastrucure.Persistance.SqlCe</Name>
    </ProjectReference>
    <ProjectReference Include="..\Umbraco.ModelsBuilder.Embedded\Umbraco.ModelsBuilder.Embedded.csproj">
      <Project>{52ac0ba8-a60e-4e36-897b-e8b97a54ed1c}</Project>
      <Name>Umbraco.ModelsBuilder.Embedded</Name>
    </ProjectReference>
    <ProjectReference Include="..\Umbraco.Web\Umbraco.Web.csproj">
      <Project>{651E1350-91B6-44B7-BD60-7207006D7003}</Project>
      <Name>Umbraco.Web</Name>
    </ProjectReference>
    <ProjectReference Include="..\Umbraco.Examine.Lucene\Umbraco.Examine.Lucene.csproj">
      <Project>{07fbc26b-2927-4a22-8d96-d644c667fecc}</Project>
      <Name>Umbraco.Examine.Lucene</Name>
    </ProjectReference>
  </ItemGroup>
  <ItemGroup>
    <EmbeddedResource Include="Migrations\SqlScripts\SqlResources.resx">
      <Generator>ResXFileCodeGenerator</Generator>
      <LastGenOutput>SqlResources.Designer.cs</LastGenOutput>
      <SubType>Designer</SubType>
    </EmbeddedResource>
    <EmbeddedResource Include="Services\Importing\ImportResources.resx">
      <Generator>ResXFileCodeGenerator</Generator>
      <LastGenOutput>ImportResources.Designer.cs</LastGenOutput>
      <SubType>Designer</SubType>
    </EmbeddedResource>
    <EmbeddedResource Include="UmbracoExamine\TestFiles.resx">
      <Generator>ResXFileCodeGenerator</Generator>
      <LastGenOutput>TestFiles.Designer.cs</LastGenOutput>
      <SubType>Designer</SubType>
    </EmbeddedResource>
  </ItemGroup>
  <ItemGroup>
    <None Include="Configurations\UmbracoSettings\web.config">
      <SubType>Designer</SubType>
      <CopyToOutputDirectory>Always</CopyToOutputDirectory>
    </None>
    <Content Include="Logging\logviewer.searches.config.js">
      <CopyToOutputDirectory>Always</CopyToOutputDirectory>
    </Content>
    <Content Include="Migrations\SqlScripts\MySqlTotal-480.sql" />
    <Content Include="Migrations\SqlScripts\SqlCe-SchemaAndData-4110.sql" />
    <Content Include="Migrations\SqlScripts\SqlCeTotal-480.sql" />
    <Content Include="Migrations\SqlScripts\SqlServerTotal-480.sql" />
    <Content Include="Services\Importing\CheckboxList-Content-Package.xml">
      <SubType>Designer</SubType>
    </Content>
    <Content Include="Services\Importing\CompositionsTestPackage-Random.xml" />
    <Content Include="Services\Importing\CompositionsTestPackage.xml" />
    <Content Include="Services\Importing\Dictionary-Package.xml" />
    <Content Include="Services\Importing\Fanoe-Package.xml" />
    <Content Include="UmbracoExamine\TestFiles\media.xml" />
    <Content Include="Services\Importing\InheritedDocTypes-Package.xml" />
    <Content Include="Services\Importing\SingleDocType.xml" />
    <Content Include="Services\Importing\StandardMvc-Package.xml">
      <SubType>Designer</SubType>
    </Content>
    <Content Include="Services\Importing\TemplateOnly-Package.xml" />
    <Content Include="Services\Importing\TemplateOnly-Updated-Package.xml" />
    <Content Include="Services\Importing\uBlogsy-Package.xml" />
    <Content Include="Services\Importing\XsltSearch-Package.xml" />
  </ItemGroup>
  <ItemGroup />
  <ItemGroup>
    <Service Include="{82A7F48D-3B50-4B1E-B82E-3ADA8210C358}" />
  </ItemGroup>
  <!-- get NuGet packages directory -->
  <PropertyGroup>
    <NuGetPackages>$(NuGetPackageFolders.Split(';')[0])</NuGetPackages>
  </PropertyGroup>
  <Import Project="$(MSBuildToolsPath)\Microsoft.CSharp.targets" />
  <Target Name="BeforeBuild">
    <Message Text="-BeforeBuild-" Importance="high" />
    <Message Text="MSBuildExtensionsPath: $(MSBuildExtensionsPath)" Importance="high" />
    <Message Text="WebPublishingTasks:    $(WebPublishingTasks)" Importance="high" />
    <Message Text="NuGetPackageFolders:   $(NuGetPackageFolders)" Importance="high" />
    <Message Text="NuGetPackages:         $(NuGetPackages)" Importance="high" />
  </Target>
</Project><|MERGE_RESOLUTION|>--- conflicted
+++ resolved
@@ -564,15 +564,13 @@
       <Project>{fbe7c065-dac0-4025-a78b-63b24d3ab00b}</Project>
       <Name>Umbraco.Configuration</Name>
     </ProjectReference>
-<<<<<<< HEAD
     <ProjectReference Include="..\Umbraco.Infrastructure.PublishedCache\Umbraco.Infrastructure.PublishedCache.csproj">
       <Project>{f6de8da0-07cc-4ef2-8a59-2bc81dbb3830}</Project>
       <Name>Umbraco.Infrastructure.PublishedCache</Name>
-=======
+    </ProjectReference>
     <ProjectReference Include="..\Umbraco.Examine\Umbraco.Examine.csproj">
       <Project>{f9b7fe05-0f93-4d0d-9c10-690b33ecbbd8}</Project>
       <Name>Umbraco.Examine</Name>
->>>>>>> 0c619b18
     </ProjectReference>
     <ProjectReference Include="..\Umbraco.Infrastructure\Umbraco.Infrastructure.csproj">
       <Project>{3ae7bf57-966b-45a5-910a-954d7c554441}</Project>
