﻿using System;
using System.Collections;
using System.Collections.Generic;
using System.Linq;
using Moq;
using NUnit.Framework;
using Umbraco.Core;
using Umbraco.Core.Composing;
using Umbraco.Core.Exceptions;
using Umbraco.Core.Logging;
using Umbraco.Core.Models;
using Umbraco.Core.Models.PublishedContent;
using Umbraco.Core.PropertyEditors;
using Umbraco.Core.Services;
using Umbraco.Tests.PublishedContent;
using Umbraco.Tests.TestHelpers;
using Umbraco.Web;
using Umbraco.Web.Models;
using Umbraco.Web.PropertyEditors;
using Umbraco.Web.PropertyEditors.ValueConverters;
using Umbraco.Web.PublishedCache;

namespace Umbraco.Tests.Published
{
    [TestFixture]
    public class NestedContentTests
    {
        private (IPublishedContentType, IPublishedContentType) CreateContentTypes()
        {
            Current.Reset();

            var logger = Mock.Of<ILogger>();
            var profiler = Mock.Of<IProfiler>();
            var proflog = new ProfilingLogger(logger, profiler);
            var localizationService = Mock.Of<ILocalizationService>();

            PropertyEditorCollection editors = null;
<<<<<<< HEAD
            var editor = new NestedContentPropertyEditor(logger, new Lazy<PropertyEditorCollection>(() => editors), Mock.Of<IDataTypeService>(), localizationService);
=======
            var editor = new NestedContentPropertyEditor(logger, new Lazy<PropertyEditorCollection>(() => editors), Mock.Of<IDataTypeService>(), Mock.Of<IContentTypeService>());
>>>>>>> 4d78a2c8
            editors = new PropertyEditorCollection(new DataEditorCollection(new DataEditor[] { editor }));

            var dataType1 = new DataType(editor)
            {
                Id = 1,
                Configuration = new NestedContentConfiguration
                {
                    MinItems = 1,
                    MaxItems = 1,
                    ContentTypes = new[]
                    {
                        new NestedContentConfiguration.ContentType { Alias = "contentN1" }
                    }
                }
            };

            var dataType2 = new DataType(editor)
            {
                Id = 2,
                Configuration = new NestedContentConfiguration
                {
                    MinItems = 1,
                    MaxItems = 99,
                    ContentTypes = new[]
                    {
                        new NestedContentConfiguration.ContentType { Alias = "contentN1" }
                    }
                }
            };

            var dataType3 = new DataType(new TextboxPropertyEditor(logger, Mock.Of<IDataTypeService>(), localizationService))
            {
                Id = 3
            };

            // mocked dataservice returns nested content preValues
            var dataTypeService = new TestObjects.TestDataTypeService(dataType1, dataType2, dataType3);

            var publishedModelFactory = new Mock<IPublishedModelFactory>();

            // mocked model factory returns model type
            var modelTypes = new Dictionary<string, Type>
            {
                { "contentN1", typeof(TestElementModel) }
            };
            publishedModelFactory
                .Setup(x => x.MapModelType(It.IsAny<Type>()))
                .Returns((Type type) => ModelType.Map(type, modelTypes));

            // mocked model factory creates models
            publishedModelFactory
                .Setup(x => x.CreateModel(It.IsAny<IPublishedElement>()))
                .Returns((IPublishedElement element) =>
                {
                    if (element.ContentType.Alias.InvariantEquals("contentN1"))
                        return new TestElementModel(element);
                    return element;
                });

            // mocked model factory creates model lists
            publishedModelFactory
                .Setup(x => x.CreateModelList(It.IsAny<string>()))
                .Returns((string alias) =>
                {
                    return alias == "contentN1"
                        ? (IList) new List<TestElementModel>()
                        : (IList) new List<IPublishedElement>();
                });

            var contentCache = new Mock<IPublishedContentCache>();
            var publishedSnapshot = new Mock<IPublishedSnapshot>();

            // mocked published snapshot returns a content cache
            publishedSnapshot
                .Setup(x => x.Content)
                .Returns(contentCache.Object);

            var publishedSnapshotAccessor = new Mock<IPublishedSnapshotAccessor>();

            // mocked published snapshot accessor returns a facade
            publishedSnapshotAccessor
                .Setup(x => x.PublishedSnapshot)
                .Returns(publishedSnapshot.Object);

            var converters = new PropertyValueConverterCollection(new IPropertyValueConverter[]
            {
                new NestedContentSingleValueConverter(publishedSnapshotAccessor.Object, publishedModelFactory.Object, proflog),
                new NestedContentManyValueConverter(publishedSnapshotAccessor.Object, publishedModelFactory.Object, proflog),
            });

            var factory = new PublishedContentTypeFactory(publishedModelFactory.Object, converters, dataTypeService);

            IEnumerable<IPublishedPropertyType> CreatePropertyTypes1(IPublishedContentType contentType)
            {
                yield return factory.CreatePropertyType(contentType, "property1", 1);
            }

            IEnumerable<IPublishedPropertyType> CreatePropertyTypes2(IPublishedContentType contentType)
            {
                yield return factory.CreatePropertyType(contentType, "property2", 2);
            }

            IEnumerable<IPublishedPropertyType> CreatePropertyTypesN1(IPublishedContentType contentType)
            {
                yield return factory.CreatePropertyType(contentType, "propertyN1", 3);
            }

            var contentType1 = factory.CreateContentType(1, "content1", CreatePropertyTypes1);
            var contentType2 = factory.CreateContentType(2, "content2", CreatePropertyTypes2);
            var contentTypeN1 = factory.CreateContentType(2, "contentN1", CreatePropertyTypesN1, isElement: true);

            // mocked content cache returns content types
            contentCache
                .Setup(x => x.GetContentType(It.IsAny<string>()))
                .Returns((string alias) =>
                {
                    if (alias.InvariantEquals("contentN1")) return contentTypeN1;
                    return null;
                });

            return (contentType1, contentType2);
        }

        [Test]
        public void SingleNestedTest()
        {
            (var contentType1, _) = CreateContentTypes();

            // nested single converter returns the proper value clr type TestModel, and cache level
            Assert.AreEqual(typeof (TestElementModel), contentType1.GetPropertyType("property1").ClrType);
            Assert.AreEqual(PropertyCacheLevel.Element, contentType1.GetPropertyType("property1").CacheLevel);

            var key = Guid.NewGuid();
            var keyA = Guid.NewGuid();
            var content = new SolidPublishedContent(contentType1)
            {
                Key = key,
                Properties = new []
                {
                    new TestPublishedProperty(contentType1.GetPropertyType("property1"), $@"[
                    {{ ""key"": ""{keyA}"", ""propertyN1"": ""foo"", ""ncContentTypeAlias"": ""contentN1"" }}
                ]")
                }
            };
            var value = content.Value("property1");

            // nested single converter returns proper TestModel value
            Assert.IsInstanceOf<TestElementModel>(value);
            var valueM = (TestElementModel) value;
            Assert.AreEqual("foo", valueM.PropValue);
            Assert.AreEqual(keyA, valueM.Key);
        }

        [Test]
        public void ManyNestedTest()
        {
            (_, var contentType2) = CreateContentTypes();

            // nested many converter returns the proper value clr type IEnumerable<TestModel>, and cache level
            Assert.AreEqual(typeof (IEnumerable<TestElementModel>), contentType2.GetPropertyType("property2").ClrType);
            Assert.AreEqual(PropertyCacheLevel.Element, contentType2.GetPropertyType("property2").CacheLevel);

            var key = Guid.NewGuid();
            var keyA = Guid.NewGuid();
            var keyB = Guid.NewGuid();
            var content = new SolidPublishedContent(contentType2)
            {
                Key = key,
                Properties = new[]
                {
                    new TestPublishedProperty(contentType2.GetPropertyType("property2"), $@"[
                    {{ ""key"": ""{keyA}"", ""propertyN1"": ""foo"", ""ncContentTypeAlias"": ""contentN1"" }},
                    {{ ""key"": ""{keyB}"", ""propertyN1"": ""bar"", ""ncContentTypeAlias"": ""contentN1"" }}
                ]")
                }
            };
            var value = content.Value("property2");

            // nested many converter returns proper IEnumerable<TestModel> value
            Assert.IsInstanceOf<IEnumerable<IPublishedElement>>(value);
            Assert.IsInstanceOf<IEnumerable<TestElementModel>>(value);
            var valueM = ((IEnumerable<TestElementModel>) value).ToArray();
            Assert.AreEqual("foo", valueM[0].PropValue);
            Assert.AreEqual(keyA, valueM[0].Key);
            Assert.AreEqual("bar", valueM[1].PropValue);
            Assert.AreEqual(keyB, valueM[1].Key);
        }

        public class TestElementModel : PublishedElementModel
        {
            public TestElementModel(IPublishedElement content)
                : base(content)
            { }

            public string PropValue => this.Value<string>("propertyN1");
        }

        class TestPublishedProperty : PublishedPropertyBase
        {
            private readonly bool _preview;
            private readonly object _sourceValue;
            private readonly bool _hasValue;
            private IPublishedElement _owner;

            public TestPublishedProperty(IPublishedPropertyType propertyType, object source)
                : base(propertyType, PropertyCacheLevel.Element) // initial reference cache level always is .Content
            {
                _sourceValue = source;
                _hasValue = source != null && (!(source is string ssource) || !string.IsNullOrWhiteSpace(ssource));
            }

            public TestPublishedProperty(IPublishedPropertyType propertyType, IPublishedElement element, bool preview, PropertyCacheLevel referenceCacheLevel, object source)
                : base(propertyType, referenceCacheLevel)
            {
                _sourceValue = source;
                _hasValue = source != null && (!(source is string ssource) || !string.IsNullOrWhiteSpace(ssource));
                _owner = element;
                _preview = preview;
            }

            private object InterValue => PropertyType.ConvertSourceToInter(null, _sourceValue, false);

            internal void SetOwner(IPublishedElement owner)
            {
                _owner = owner;
            }

            public override bool HasValue(string culture = null, string segment = null) => _hasValue;
            public override object GetSourceValue(string culture = null, string segment = null) => _sourceValue;
            public override object GetValue(string culture = null, string segment = null) => PropertyType.ConvertInterToObject(_owner, ReferenceCacheLevel, InterValue, _preview);
            public override object GetXPathValue(string culture = null, string segment = null) => throw new InvalidOperationException("This method won't be implemented.");
        }
    }
}<|MERGE_RESOLUTION|>--- conflicted
+++ resolved
@@ -35,11 +35,7 @@
             var localizationService = Mock.Of<ILocalizationService>();
 
             PropertyEditorCollection editors = null;
-<<<<<<< HEAD
-            var editor = new NestedContentPropertyEditor(logger, new Lazy<PropertyEditorCollection>(() => editors), Mock.Of<IDataTypeService>(), localizationService);
-=======
-            var editor = new NestedContentPropertyEditor(logger, new Lazy<PropertyEditorCollection>(() => editors), Mock.Of<IDataTypeService>(), Mock.Of<IContentTypeService>());
->>>>>>> 4d78a2c8
+            var editor = new NestedContentPropertyEditor(logger, new Lazy<PropertyEditorCollection>(() => editors), Mock.Of<IDataTypeService>(), Mock.Of<IContentTypeService>(), localizationService);
             editors = new PropertyEditorCollection(new DataEditorCollection(new DataEditor[] { editor }));
 
             var dataType1 = new DataType(editor)
