--- conflicted
+++ resolved
@@ -1,53 +1,27 @@
-﻿using Umbraco.Core.Logging;
-using Umbraco.Core.Persistence.Migrations;
-using Umbraco.Core.Persistence.SqlSyntax;
-
-namespace Umbraco.Tests.Migrations.Stubs
-{
-    [MigrationAttribute("6.0.0", 0, "Test")]
-    public class AlterUserTableMigrationStub : MigrationBase
-    {
-
-<<<<<<< HEAD
-        public AlterUserTableMigrationStub(ISqlSyntaxProvider sqlSyntax, ILogger logger)
-            : base(sqlSyntax, logger)
-=======
-        public AlterUserTableMigrationStub(ISqlSyntaxProvider sqlSyntax, ILogger logger) : base(sqlSyntax, logger)
->>>>>>> e2a821c2
-        {
-        }
-
-        public override void Up()
-        {
-            Alter.Table("umbracoUser")
-                 .AddColumn("Birthday")
-                 .AsDateTime()
-                 .Nullable();
-        }
-
-        public override void Down()
-        {
-        }
-    }
-<<<<<<< HEAD
-=======
-
-
-    [MigrationAttribute("1.0.0", 0, "Test")]
-    public class DropForeignKeyMigrationStub : MigrationBase
-    {
-        public DropForeignKeyMigrationStub(ISqlSyntaxProvider sqlSyntax, ILogger logger) : base(sqlSyntax, logger)
-        {
-        }
-
-        public override void Up()
-        {
-            Delete.ForeignKey().FromTable("umbracoUser2app").ForeignColumn("user").ToTable("umbracoUser").PrimaryColumn("id");
-        }
-
-        public override void Down()
-        {
-        }
-    }
->>>>>>> e2a821c2
+﻿using Umbraco.Core.Logging;
+using Umbraco.Core.Persistence.Migrations;
+using Umbraco.Core.Persistence.SqlSyntax;
+
+namespace Umbraco.Tests.Migrations.Stubs
+{
+    [MigrationAttribute("6.0.0", 0, "Test")]
+    public class AlterUserTableMigrationStub : MigrationBase
+    {
+
+        public AlterUserTableMigrationStub(ISqlSyntaxProvider sqlSyntax, ILogger logger) : base(sqlSyntax, logger)
+        {
+        }
+
+        public override void Up()
+        {
+            Alter.Table("umbracoUser")
+                 .AddColumn("Birthday")
+                 .AsDateTime()
+                 .Nullable();
+        }
+
+        public override void Down()
+        {
+        }
+    }
 }