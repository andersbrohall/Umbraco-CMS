--- conflicted
+++ resolved
@@ -21,7 +21,7 @@
             base.SetUp();
 
             SafeCallContext.Clear();
-            ClearFiles(this.IOHelper);
+            ClearFiles(IOHelper);
         }
 
         protected override void ComposeApplication(bool withApplication)
@@ -39,7 +39,7 @@
             base.TearDown();
             SafeCallContext.Clear();
             FileSystems.ResetShadowId();
-            ClearFiles(this.IOHelper);
+            ClearFiles(IOHelper);
         }
 
         private static void ClearFiles(IIOHelper ioHelper)
@@ -53,11 +53,7 @@
         [TestCase(false)]
         public void CreateMediaTest(bool complete)
         {
-<<<<<<< HEAD
-            var physMediaFileSystem = new PhysicalFileSystem(Current.IOHelper, Current.Logger, Current.IOHelper.MapPath("media"), "ignore");
-=======
-            var physMediaFileSystem = new PhysicalFileSystem(IOHelper.MapPath("media"), "ignore", IOHelper);
->>>>>>> 44e2019e
+            var physMediaFileSystem = new PhysicalFileSystem(IOHelper, Current.Logger, IOHelper.MapPath("media"), "ignore");
             var mediaFileSystem = Current.MediaFileSystem;
 
             Assert.IsFalse(physMediaFileSystem.FileExists("f1.txt"));
@@ -90,11 +86,7 @@
         [Test]
         public void MultiThread()
         {
-<<<<<<< HEAD
-            var physMediaFileSystem = new PhysicalFileSystem(Current.IOHelper, Current.Logger, Current.IOHelper.MapPath("media"), "ignore");
-=======
-            var physMediaFileSystem = new PhysicalFileSystem(IOHelper.MapPath("media"), "ignore", new IOHelper());
->>>>>>> 44e2019e
+            var physMediaFileSystem = new PhysicalFileSystem(IOHelper, Logger, IOHelper.MapPath("media"), "ignore");
             var mediaFileSystem = Current.MediaFileSystem;
 
             var scopeProvider = ScopeProvider;
