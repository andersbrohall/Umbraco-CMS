﻿using System;
using System.Diagnostics;
using Newtonsoft.Json;
using NUnit.Framework;
using Umbraco.Core.Models;
using Umbraco.Core.Serialization;

namespace Umbraco.Tests.Models
{
    [TestFixture]
    public class RelationTests
    {
        [Test]
        public void Can_Deep_Clone()
        {
            var item = new Relation(9, 8, new RelationType("test", "test", false, Guid.NewGuid(), Guid.NewGuid())
            {
                Id = 66
            })
            {
                Comment = "test comment",
                CreateDate = DateTime.Now,
                Id = 4,
                Key = Guid.NewGuid(),
                UpdateDate = DateTime.Now
            };

            var clone = (Relation) item.DeepClone();

            Assert.AreNotSame(clone, item);
            Assert.AreEqual(clone, item);
            Assert.AreEqual(clone.ChildId, item.ChildId);
            Assert.AreEqual(clone.Comment, item.Comment);
            Assert.AreEqual(clone.CreateDate, item.CreateDate);
            Assert.AreEqual(clone.Id, item.Id);
            Assert.AreEqual(clone.Key, item.Key);
            Assert.AreEqual(clone.ParentId, item.ParentId);
            Assert.AreNotSame(clone.RelationType, item.RelationType);
            Assert.AreEqual(clone.RelationType, item.RelationType);
            Assert.AreEqual(clone.RelationTypeId, item.RelationTypeId);
            Assert.AreEqual(clone.UpdateDate, item.UpdateDate);

            //This double verifies by reflection
            var allProps = clone.GetType().GetProperties();
            foreach (var propertyInfo in allProps)
            {
                Assert.AreEqual(propertyInfo.GetValue(clone, null), propertyInfo.GetValue(item, null));
            }
        }

        [Test]
        public void Can_Serialize_Without_Error()
        {
<<<<<<< HEAD
            var item = new Relation(9, 8, new RelationType(Guid.NewGuid(), Guid.NewGuid(), "test")
=======
            var ss = new SerializationService(new JsonNetSerializer());

            var item = new Relation(9, 8, new RelationType("test", "test", false, Guid.NewGuid(), Guid.NewGuid())
>>>>>>> 4d78a2c8
            {
                Id = 66
            })
            {
                Comment = "test comment",
                CreateDate = DateTime.Now,
                Id = 4,
                Key = Guid.NewGuid(),
                UpdateDate = DateTime.Now
            };

            var json = JsonConvert.SerializeObject(item);
            Debug.Print(json);
        }
    }
}<|MERGE_RESOLUTION|>--- conflicted
+++ resolved
@@ -51,13 +51,7 @@
         [Test]
         public void Can_Serialize_Without_Error()
         {
-<<<<<<< HEAD
-            var item = new Relation(9, 8, new RelationType(Guid.NewGuid(), Guid.NewGuid(), "test")
-=======
-            var ss = new SerializationService(new JsonNetSerializer());
-
             var item = new Relation(9, 8, new RelationType("test", "test", false, Guid.NewGuid(), Guid.NewGuid())
->>>>>>> 4d78a2c8
             {
                 Id = 66
             })
