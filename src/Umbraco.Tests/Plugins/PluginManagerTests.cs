--- conflicted
+++ resolved
@@ -1,4 +1,3 @@
-<<<<<<< HEAD
 using System;
 using System.Collections.Generic;
 using System.Globalization;
@@ -286,8 +285,7 @@
         public void Resolves_Attributed_Trees()
         {
             var trees = _manager.ResolveAttributedTrees();
-            // commit 6c5e35ec2cbfa31be6790d1228e0c2faf5f55bc8 brings the count down to 14
-            Assert.AreEqual(6, trees.Count());
+            Assert.AreEqual(5, trees.Count());
         }
 
         [Test]
@@ -301,7 +299,7 @@
         public void Resolves_Trees()
         {
             var trees = _manager.ResolveTrees();
-            Assert.AreEqual(34, trees.Count());
+            Assert.AreEqual(33, trees.Count());
         }
 
         [Test]
@@ -391,398 +389,4 @@
         }
 
     }
-}
-=======
-using System;
-using System.Collections.Generic;
-using System.Globalization;
-using System.IO;
-using System.Linq;
-using System.Reflection;
-using Moq;
-using NUnit.Framework;
-using SqlCE4Umbraco;
-using umbraco;
-using umbraco.businesslogic;
-using umbraco.cms.businesslogic;
-using Umbraco.Core;
-using Umbraco.Core.Cache;
-using Umbraco.Core.IO;
-using Umbraco.Core.Logging;
-using Umbraco.Core.Profiling;
-using Umbraco.Core.PropertyEditors;
-using umbraco.DataLayer;
-using umbraco.editorControls;
-using umbraco.interfaces;
-using umbraco.MacroEngines;
-using umbraco.uicontrols;
-using Umbraco.Web;
-using Umbraco.Web.PropertyEditors;
-
-namespace Umbraco.Tests.Plugins
-{
-
-    [TestFixture]
-    public class PluginManagerTests
-    {
-        private PluginManager _manager;
-        [SetUp]
-        public void Initialize()
-        {
-            //this ensures its reset
-            _manager = new PluginManager(new ActivatorServiceProvider(), new NullCacheProvider(),
-                new ProfilingLogger(Mock.Of<ILogger>(), Mock.Of<IProfiler>()));
-
-            //for testing, we'll specify which assemblies are scanned for the PluginTypeResolver
-            //TODO: Should probably update this so it only searches this assembly and add custom types to be found
-            _manager.AssembliesToScan = new[]
-			    {
-			        this.GetType().Assembly,
-			        typeof(ApplicationStartupHandler).Assembly,
-			        typeof(SqlCEHelper).Assembly,
-			        typeof(CMSNode).Assembly,
-			        typeof(System.Guid).Assembly,
-			        typeof(NUnit.Framework.Assert).Assembly,
-			        typeof(Microsoft.CSharp.CSharpCodeProvider).Assembly,
-			        typeof(System.Xml.NameTable).Assembly,
-			        typeof(System.Configuration.GenericEnumConverter).Assembly,
-			        typeof(System.Web.SiteMap).Assembly,
-			        typeof(TabPage).Assembly,
-			        typeof(System.Web.Mvc.ActionResult).Assembly,
-			        typeof(TypeFinder).Assembly,
-			        typeof(ISqlHelper).Assembly,
-			        typeof(ICultureDictionary).Assembly,
-					typeof(UmbracoContext).Assembly,
-					typeof(BaseDataType).Assembly
-			    };
-        }
-
-        [TearDown]
-        public void TearDown()
-        {
-            _manager = null;
-        }
-
-        private DirectoryInfo PrepareFolder()
-        {
-            var assDir = new FileInfo(Assembly.GetExecutingAssembly().Location).Directory;
-            var dir = Directory.CreateDirectory(Path.Combine(assDir.FullName, "PluginManager", Guid.NewGuid().ToString("N")));
-            foreach (var f in dir.GetFiles())
-            {
-                f.Delete();
-            }
-            return dir;
-        }
-
-        //[Test]
-        //public void Scan_Vs_Load_Benchmark()
-        //{
-        //	var pluginManager = new PluginManager(false);
-        //	var watch = new Stopwatch();
-        //	watch.Start();
-        //	for (var i = 0; i < 1000; i++)
-        //	{
-        //		var type2 = Type.GetType("umbraco.macroCacheRefresh, umbraco, Version=1.0.4698.259, Culture=neutral, PublicKeyToken=null");
-        //		var type3 = Type.GetType("umbraco.templateCacheRefresh, umbraco, Version=1.0.4698.259, Culture=neutral, PublicKeyToken=null");
-        //		var type4 = Type.GetType("umbraco.presentation.cache.MediaLibraryRefreshers, umbraco, Version=1.0.4698.259, Culture=neutral, PublicKeyToken=null");
-        //		var type5 = Type.GetType("umbraco.presentation.cache.pageRefresher, umbraco, Version=1.0.4698.259, Culture=neutral, PublicKeyToken=null");
-        //	}
-        //	watch.Stop();
-        //	Debug.WriteLine("TOTAL TIME (1st round): " + watch.ElapsedMilliseconds);
-        //	watch.Start();
-        //	for (var i = 0; i < 1000; i++)
-        //	{
-        //		var type2 = BuildManager.GetType("umbraco.macroCacheRefresh, umbraco, Version=1.0.4698.259, Culture=neutral, PublicKeyToken=null", true);
-        //		var type3 = BuildManager.GetType("umbraco.templateCacheRefresh, umbraco, Version=1.0.4698.259, Culture=neutral, PublicKeyToken=null", true);
-        //		var type4 = BuildManager.GetType("umbraco.presentation.cache.MediaLibraryRefreshers, umbraco, Version=1.0.4698.259, Culture=neutral, PublicKeyToken=null", true);
-        //		var type5 = BuildManager.GetType("umbraco.presentation.cache.pageRefresher, umbraco, Version=1.0.4698.259, Culture=neutral, PublicKeyToken=null", true);
-        //	}
-        //	watch.Stop();
-        //	Debug.WriteLine("TOTAL TIME (1st round): " + watch.ElapsedMilliseconds);
-        //	watch.Reset();
-        //	watch.Start();
-        //	for (var i = 0; i < 1000; i++)
-        //	{
-        //		var refreshers = pluginManager.ResolveTypes<ICacheRefresher>(false);
-        //	}
-        //	watch.Stop();
-        //	Debug.WriteLine("TOTAL TIME (2nd round): " + watch.ElapsedMilliseconds);
-        //}
-
-        ////NOTE: This test shows that Type.GetType is 100% faster than Assembly.Load(..).GetType(...) so we'll use that :)
-        //[Test]
-        //public void Load_Type_Benchmark()
-        //{
-        //	var watch = new Stopwatch();
-        //	watch.Start();
-        //	for (var i = 0; i < 1000; i++)
-        //	{
-        //		var type2 = Type.GetType("umbraco.macroCacheRefresh, umbraco, Version=1.0.4698.259, Culture=neutral, PublicKeyToken=null");
-        //		var type3 = Type.GetType("umbraco.templateCacheRefresh, umbraco, Version=1.0.4698.259, Culture=neutral, PublicKeyToken=null");
-        //		var type4 = Type.GetType("umbraco.presentation.cache.MediaLibraryRefreshers, umbraco, Version=1.0.4698.259, Culture=neutral, PublicKeyToken=null");
-        //		var type5 = Type.GetType("umbraco.presentation.cache.pageRefresher, umbraco, Version=1.0.4698.259, Culture=neutral, PublicKeyToken=null");
-        //	}
-        //	watch.Stop();
-        //	Debug.WriteLine("TOTAL TIME (1st round): " + watch.ElapsedMilliseconds);
-        //	watch.Reset();
-        //	watch.Start();
-        //	for (var i = 0; i < 1000; i++)
-        //	{
-        //		var type2 = Assembly.Load("umbraco, Version=1.0.4698.259, Culture=neutral, PublicKeyToken=null")
-        //			.GetType("umbraco.macroCacheRefresh");
-        //		var type3 = Assembly.Load("umbraco, Version=1.0.4698.259, Culture=neutral, PublicKeyToken=null")
-        //			.GetType("umbraco.templateCacheRefresh");
-        //		var type4 = Assembly.Load("umbraco, Version=1.0.4698.259, Culture=neutral, PublicKeyToken=null")
-        //			.GetType("umbraco.presentation.cache.MediaLibraryRefreshers");
-        //		var type5 = Assembly.Load("umbraco, Version=1.0.4698.259, Culture=neutral, PublicKeyToken=null")
-        //			.GetType("umbraco.presentation.cache.pageRefresher");
-        //	}
-        //	watch.Stop();
-        //	Debug.WriteLine("TOTAL TIME (2nd round): " + watch.ElapsedMilliseconds);
-        //	watch.Reset();
-        //	watch.Start();
-        //	for (var i = 0; i < 1000; i++)
-        //	{
-        //		var type2 = BuildManager.GetType("umbraco.macroCacheRefresh, umbraco, Version=1.0.4698.259, Culture=neutral, PublicKeyToken=null", true);
-        //		var type3 = BuildManager.GetType("umbraco.templateCacheRefresh, umbraco, Version=1.0.4698.259, Culture=neutral, PublicKeyToken=null", true);
-        //		var type4 = BuildManager.GetType("umbraco.presentation.cache.MediaLibraryRefreshers, umbraco, Version=1.0.4698.259, Culture=neutral, PublicKeyToken=null", true);
-        //		var type5 = BuildManager.GetType("umbraco.presentation.cache.pageRefresher, umbraco, Version=1.0.4698.259, Culture=neutral, PublicKeyToken=null", true);
-        //	}
-        //	watch.Stop();
-        //	Debug.WriteLine("TOTAL TIME (1st round): " + watch.ElapsedMilliseconds);
-        //}
-
-        [Test]
-        public void Detect_Legacy_Plugin_File_List()
-        {
-            var tempFolder = IOHelper.MapPath("~/App_Data/TEMP/PluginCache");
-
-            var filePath= Path.Combine(tempFolder, string.Format("umbraco-plugins.{0}.list", NetworkHelper.FileSafeMachineName));
-
-            File.WriteAllText(filePath, @"<?xml version=""1.0"" encoding=""utf-8""?>
-<plugins>
-<baseType type=""umbraco.interfaces.ICacheRefresher"">
-<add type=""umbraco.macroCacheRefresh, umbraco, Version=6.0.0.0, Culture=neutral, PublicKeyToken=null"" />
-</baseType>
-</plugins>");
-
-            Assert.IsEmpty(_manager.ReadCache()); // uber-legacy cannot be read
-
-            File.Delete(filePath);
-
-            File.WriteAllText(filePath, @"<?xml version=""1.0"" encoding=""utf-8""?>
-<plugins>
-<baseType type=""umbraco.interfaces.ICacheRefresher"" resolutionType=""FindAllTypes"">
-<add type=""umbraco.macroCacheRefresh, umbraco, Version=6.0.0.0, Culture=neutral, PublicKeyToken=null"" />
-</baseType>
-</plugins>");
-
-            Assert.IsEmpty(_manager.ReadCache()); // legacy cannot be read
-
-            File.Delete(filePath);
-
-            File.WriteAllText(filePath, @"IContentFinder
-
-MyContentFinder
-AnotherContentFinder
-
-");
-
-            Assert.IsNotNull(_manager.ReadCache()); // works
-        }
-
-        [Test]
-        public void Create_Cached_Plugin_File()
-        {
-            var types = new[] { typeof (PluginManager), typeof (PluginManagerTests), typeof (UmbracoContext) };
-
-            var typeList1 = new PluginManager.TypeList(typeof (object), null);
-            foreach (var type in types) typeList1.Add(type);
-            _manager.AddTypeList(typeList1);
-            _manager.WriteCache();
-
-            var plugins = _manager.TryGetCached(typeof (object), null);
-            var diffType = _manager.TryGetCached(typeof (object), typeof (ObsoleteAttribute));
-
-            Assert.IsTrue(plugins.Success);
-            //this will be false since there is no cache of that type resolution kind
-            Assert.IsFalse(diffType.Success);
-
-            Assert.AreEqual(3, plugins.Result.Count());
-            var shouldContain = types.Select(x => x.AssemblyQualifiedName);
-            //ensure they are all found
-            Assert.IsTrue(plugins.Result.ContainsAll(shouldContain));
-        }
-        
-        [Test]
-        public void Get_Plugins_Hash()
-        {
-            //Arrange
-            var dir = PrepareFolder();
-            var d1 = dir.CreateSubdirectory("1");
-            var d2 = dir.CreateSubdirectory("2");
-            var d3 = dir.CreateSubdirectory("3");
-            var d4 = dir.CreateSubdirectory("4");
-            var f1 = new FileInfo(Path.Combine(d1.FullName, "test1.dll"));
-            var f2 = new FileInfo(Path.Combine(d1.FullName, "test2.dll"));
-            var f3 = new FileInfo(Path.Combine(d2.FullName, "test1.dll"));
-            var f4 = new FileInfo(Path.Combine(d2.FullName, "test2.dll"));
-            var f5 = new FileInfo(Path.Combine(d3.FullName, "test1.dll"));
-            var f6 = new FileInfo(Path.Combine(d3.FullName, "test2.dll"));
-            var f7 = new FileInfo(Path.Combine(d4.FullName, "test1.dll"));
-            f1.CreateText().Close();
-            f2.CreateText().Close();
-            f3.CreateText().Close();
-            f4.CreateText().Close();
-            f5.CreateText().Close();
-            f6.CreateText().Close();
-            f7.CreateText().Close();
-            var list1 = new[] { f1, f2, f3, f4, f5, f6 };
-            var list2 = new[] { f1, f3, f5 };
-            var list3 = new[] { f1, f3, f5, f7 };
-
-            //Act
-            var hash1 = PluginManager.GetFileHash(list1, new ProfilingLogger(Mock.Of<ILogger>(), Mock.Of<IProfiler>()));
-            var hash2 = PluginManager.GetFileHash(list2, new ProfilingLogger(Mock.Of<ILogger>(), Mock.Of<IProfiler>()));
-            var hash3 = PluginManager.GetFileHash(list3, new ProfilingLogger(Mock.Of<ILogger>(), Mock.Of<IProfiler>()));
-
-            //Assert
-            Assert.AreNotEqual(hash1, hash2);
-            Assert.AreNotEqual(hash1, hash3);
-            Assert.AreNotEqual(hash2, hash3);
-
-            Assert.AreEqual(hash1, PluginManager.GetFileHash(list1, new ProfilingLogger(Mock.Of<ILogger>(), Mock.Of<IProfiler>())));
-        }
-
-        [Test]
-        public void Ensure_Only_One_Type_List_Created()
-        {
-            var foundTypes1 = _manager.ResolveFindMeTypes();
-            var foundTypes2 = _manager.ResolveFindMeTypes();
-            Assert.AreEqual(1, _manager.TypeLists.Count(x => x.BaseType == typeof(IFindMe) && x.AttributeType == null));
-        }
-
-        [Test]
-        public void Resolves_Assigned_Mappers()
-        {
-            var foundTypes1 = _manager.ResolveAssignedMapperTypes();
-            Assert.AreEqual(31, foundTypes1.Count());
-        }
-
-        [Test]
-        public void Resolves_Types()
-        {
-            var foundTypes1 = _manager.ResolveFindMeTypes();
-            Assert.AreEqual(2, foundTypes1.Count());
-        }
-
-        [Test]
-        public void Resolves_Attributed_Trees()
-        {
-            var trees = _manager.ResolveAttributedTrees();
-            Assert.AreEqual(5, trees.Count());
-        }
-
-        [Test]
-        public void Resolves_Actions()
-        {
-            var actions = _manager.ResolveActions();
-            Assert.AreEqual(38, actions.Count());
-        }
-
-        [Test]
-        public void Resolves_Trees()
-        {
-            var trees = _manager.ResolveTrees();
-            Assert.AreEqual(33, trees.Count());
-        }
-
-        [Test]
-        public void Resolves_Applications()
-        {
-            var apps = _manager.ResolveApplications();
-            Assert.AreEqual(7, apps.Count());
-        }
-
-        [Test]
-        public void Resolves_DataTypes()
-        {
-            var types = _manager.ResolveDataTypes();
-            Assert.AreEqual(35, types.Count());
-        }
-
-        [Test]
-        public void Resolves_RazorDataTypeModels()
-        {
-            var types = _manager.ResolveRazorDataTypeModels();
-            Assert.AreEqual(2, types.Count());
-        }
-
-        [Test]
-        public void Resolves_RestExtensions()
-        {
-            var types = _manager.ResolveRestExtensions();
-            Assert.AreEqual(3, types.Count());
-        }
-
-        [Test]
-        public void Resolves_XsltExtensions()
-        {
-            var types = _manager.ResolveXsltExtensions();
-            Assert.AreEqual(3, types.Count());
-        }
-
-        /// <summary>
-        /// This demonstrates this issue: http://issues.umbraco.org/issue/U4-3505 - the TypeList was returning a list of assignable types
-        /// not explicit types which is sort of ideal but is confusing so we'll do it the less confusing way.
-        /// </summary>
-        [Test]
-        public void TypeList_Resolves_Explicit_Types()
-        {
-            var types = new HashSet<PluginManager.TypeList>();
-
-            var propEditors = new PluginManager.TypeList(typeof (PropertyEditor), null);
-            propEditors.Add(typeof(LabelPropertyEditor));
-            types.Add(propEditors);
-
-            var found = types.SingleOrDefault(x => x.BaseType == typeof (PropertyEditor) && x.AttributeType == null);
-
-            Assert.IsNotNull(found);
-
-            //This should not find a type list of this type
-            var shouldNotFind = types.SingleOrDefault(x => x.BaseType == typeof (IParameterEditor) && x.AttributeType == null);
-
-            Assert.IsNull(shouldNotFind);
-        }
-
-        [XsltExtension("Blah.Blah")]
-        public class MyXsltExtension
-        {
-
-        }
-
-
-        [Umbraco.Web.BaseRest.RestExtension("Blah")]
-        public class MyRestExtesion
-        {
-
-        }
-
-        public interface IFindMe : IDiscoverable
-        {
-
-        }
-
-        public class FindMe1 : IFindMe
-        {
-
-        }
-
-        public class FindMe2 : IFindMe
-        {
-
-        }
-
-    }
-}
->>>>>>> ec9d4dc5
+}