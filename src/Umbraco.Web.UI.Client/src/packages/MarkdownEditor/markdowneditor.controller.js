--- conflicted
+++ resolved
@@ -1,72 +1,43 @@
-angular.module("umbraco")
-.controller("My.MarkdownEditorController",
-//inject umbracos assetsServce and dialog service
-function ($scope, assetsService, dialogService, $log, umbImageHelper) {
+angular.module("umbraco")
+.controller("My.MarkdownEditorController",
+//inject umbracos assetsServce and dialog service
+function ($scope, assetsService, dialogService, $log, umbImageHelper) {
+
+    //tell the assets service to load the markdown.editor libs from the markdown editors
+    //plugin folder
+
+    if ($scope.model.value === null || $scope.model.value === "") {
+        $scope.model.value = $scope.model.config.defaultValue;
+    }
+
+    assetsService
+		.load([
+			"/app_plugins/markdowneditor/lib/markdown.converter.js",
+            "/app_plugins/markdowneditor/lib/markdown.sanitizer.js",
+            "/app_plugins/markdowneditor/lib/markdown.editor.js"
+        ])
+		.then(function () {
 
-    //tell the assets service to load the markdown.editor libs from the markdown editors
-    //plugin folder
-
-    if ($scope.model.value === null || $scope.model.value === "") {
-        $scope.model.value = $scope.model.config.defaultValue;
-    }
-
-    assetsService
-		.load([
-			"/app_plugins/markdowneditor/lib/markdown.converter.js",
-            "/app_plugins/markdowneditor/lib/markdown.sanitizer.js",
-            "/app_plugins/markdowneditor/lib/markdown.editor.js"
-        ])
-		.then(function () {
-<<<<<<< HEAD
-		    //this function will execute when all dependencies have loaded
-		    var converter2 = new Markdown.Converter();
-		    var editor2 = new Markdown.Editor(converter2, "-" + $scope.model.alias);
-		    editor2.run();
-
-		    //subscribe to the image dialog clicks
-		    editor2.hooks.set("insertImageDialog", function (callback) {
-
-
-		        dialogService.mediaPicker({ callback: function (data) {
-		                $(data.selection).each(function (i, item) {
-                            var imagePropVal = umbImageHelper.getImagePropertyVaue({ imageModel: item, scope: $scope });
-		                    callback(imagePropVal);
-		                });
-		            }
-		        });
-
-		        return true; // tell the editor that we'll take care of getting the image url
-		    });
-=======
-            //this function will execute when all dependencies have loaded
-            var converter2 = new Markdown.Converter();
-            var editor2 = new Markdown.Editor(converter2, "-" + $scope.model.alias);
-            editor2.run();
-
-            //subscribe to the image dialog clicks
-            editor2.hooks.set("insertImageDialog", function (callback) {
-                   
-                   dialogService.mediaPicker({callback: function(data){
-                        $(data.selection).each(function(i, item){
-                               alert(item);
-                        });
-                   }});
-
-/*
-                   setTimeout(function () {
-                       var prompt = "We have detected that you like cats. Do you want to insert an image of a cat?";
-                       if (confirm(prompt))
-                           callback("http://icanhascheezburger.files.wordpress.com/2007/06/schrodingers-lolcat1.jpg")
-                       else
-                           callback(null);
-                   }, 2000);
-*/
-
-                   return true; // tell the editor that we'll take care of getting the image url
-               });
->>>>>>> 1d60cdb2
-		});
-
-    //load the seperat css for the editor to avoid it blocking our js loading TEMP HACK
-    assetsService.loadCss("/app_plugins/markdowneditor/lib/markdown.css");
+		    //this function will execute when all dependencies have loaded
+		    var converter2 = new Markdown.Converter();
+		    var editor2 = new Markdown.Editor(converter2, "-" + $scope.model.alias);
+		    editor2.run();
+
+		    //subscribe to the image dialog clicks
+		    editor2.hooks.set("insertImageDialog", function (callback) {
+
+
+		        dialogService.mediaPicker({ callback: function (data) {
+		                $(data.selection).each(function (i, item) {
+                            var imagePropVal = umbImageHelper.getImagePropertyVaue({ imageModel: item, scope: $scope });
+		                    callback(imagePropVal);
+		                });
+		            }
+		        });
+
+		        return true; // tell the editor that we'll take care of getting the image url
+		    });
+
+    //load the seperat css for the editor to avoid it blocking our js loading TEMP HACK
+    assetsService.loadCss("/app_plugins/markdowneditor/lib/markdown.css");
 });