--- conflicted
+++ resolved
@@ -1,4 +1,3 @@
-<<<<<<< HEAD
 //
 // Forms
 // --------------------------------------------------
@@ -581,7 +580,7 @@
     text-align: center;
     text-shadow: 0 1px 0 @white;
     background-color: @gray-10;
-    border: 1px solid @gray-8;
+    border: 1px solid @purple-l3;
   }
   .add-on,
   .btn,
@@ -818,840 +817,4 @@
 /* User/group selector */
 .group-selector .group-selector-list { float: left; }
 .group-selector .group-selector-list div { height: 24px; }
-.group-selector .group-selector-buttons { float: left; margin: 24px 16px; }
-=======
-//
-// Forms
-// --------------------------------------------------
-
-// UMBRACO STYLES
-// --------------
-
-
-
-small.umb-detail,
-label small, .guiDialogTiny {
-  color: @gray-5 !important;
-  text-decoration: none;
-  display: block;
-  font-weight: normal;
-  font-size: 11px
-}
-
-label.control-label, .control-label {
-  padding: 0 10px 0 0 !important;
-  font-weight: bold;
-  color: @black;
-}
-
-
-.umb-status-label{
-    color: @gray-3 !important;
-  }
-
-
-.controls-row label{padding: 0 10px 0 10px; vertical-align: middle;}
-
-
-
-//utill styll to hide child untill hover
-/*.hover-show{visibility: hidden;}
-*:hover > .hover-show{visibility: visible;}
-*/
-
-//breadcrumb modifications
-
-.breadcrumb{height: 30px; display: block; margin-top: 10px;}
-.breadcrumb li{height: 30px; vertical-align: middle;}
-.breadcrumb li a{vertical-align: middle; height: 30px;}
-.breadcrumb input{font-size: 11px !Important;}
-
-
-
-/* SEACH FORM */
-.form-search {
-  position: relative;
-  padding: 0;
-}
-.form-search a{
-    text-decoration:none;
-    cursor:pointer;
-}
-.form-search a:hover{
-    color: @gray-3;
-}
-.form-search h4 {
-    color: @gray-3;
-}
-.form-search small {
-    color: @gray-8;
-}
-.form-search .icon, .form-search .icon-search {
-  position: absolute;
-  z-index: 1;
-  top: 6px;
-  left: 6px;
-  color: @gray-8;
-}
-
-.form-search .icon-search {
-    pointer-events: none;
-}
-
-.form-search input {
-  width: 90%;
-  font-size: @fontSizeLarge;
-  font-weight: 400;
-  border: 1px solid @gray-8;
-  padding: 4px 0px 4px 16px;
-  padding-left: 25px !Important;
-  line-height: 22px;
-  background: @white
-}
-
-.form-search .icon-search + .search-input {
-    padding-left: 25px !important;
-}
-
-.form-search .search-input {
-    font-weight: bold;
-    border-color: @gray-8;
-
-    &:hover,
-    &:focus,
-    &:focus:hover {
-        border-color: @gray-7;
-    }
-
-    &:-moz-placeholder {
-      font-weight: normal;
-    }
-    &:-ms-input-placeholder {
-      font-weight: normal;
-    }
-    &::-webkit-input-placeholder {
-      font-weight: normal;
-    }
-}
-
-
-// GENERAL STYLES
-// --------------
-
-// Make all forms have space below them
-form {
-  margin: 0 0 @baseLineHeight;
-}
-
-form.-no-margin-bottom {
-   margin-bottom: 0;
-}
-
-fieldset {
-  padding: 0;
-  margin: 0;
-  border: 0;
-}
-
-// Groups of fields with labels on top (legends)
-legend {
-  display: block;
-  width: 100%;
-  padding: 0;
-  margin-bottom: @baseLineHeight;
-  font-size: @baseFontSize * 1.5;
-  line-height: @baseLineHeight * 2;
-  color: @grayDark;
-  border: 0;
-  border-bottom: 1px solid @gray-8;
-
-  // Small
-  small {
-    font-size: @baseLineHeight * .75;
-    color: @gray-8;
-  }
-}
-
-
-
-// Set font for forms
-label,
-input,
-button,
-select,
-textarea {
-  #font > .shorthand(@baseFontSize,normal,@baseLineHeight); // Set size, weight, line-height here
-}
-input,
-button,
-select,
-textarea {
-  font-family: @baseFontFamily; // And only set font-family here for those that need it (note the missing label element)
-}
-
-// Identify controls by their labels
-label {
-  display: inline-block;
-  margin-bottom: 5px;
-}
-
-// Form controls
-// -------------------------
-
-// Shared size and type resets
-select,
-textarea,
-input[type="text"],
-input[type="password"],
-input[type="datetime"],
-input[type="datetime-local"],
-input[type="date"],
-input[type="month"],
-input[type="time"],
-input[type="week"],
-input[type="number"],
-input[type="email"],
-input[type="url"],
-input[type="search"],
-input[type="tel"],
-input[type="color"],
-.uneditable-input {
-  display: inline-block;
-  height: @inputHeight;
-  padding: 4px 6px;
-  margin-bottom: @baseLineHeight / 2;
-  font-size: @baseFontSize;
-  line-height: @baseLineHeight;
-  color: @gray-3;
-  .border-radius(@inputBorderRadius);
-  vertical-align: middle;
-  box-sizing: border-box;
-}
-
-input.-full-width-input {
-   width: 100%;
-   box-sizing: border-box;
-   padding: 4px 6px;
-}
-
-// Reset appearance properties for textual inputs and textarea
-// Declare width for legacy (can't be on input[type=*] selectors or it's too specific)
-input,
-textarea,
-.uneditable-input {
-  width: 206px; // plus 12px padding and 2px border
-}
-// Reset height since textareas have rows
-textarea {
-  height: auto;
-}
-// Everything else
-textarea,
-input[type="text"],
-input[type="password"],
-input[type="datetime"],
-input[type="datetime-local"],
-input[type="date"],
-input[type="month"],
-input[type="time"],
-input[type="week"],
-input[type="number"],
-input[type="email"],
-input[type="url"],
-input[type="search"],
-input[type="tel"],
-input[type="color"],
-.uneditable-input {
-  background-color: @inputBackground;
-  border: 1px solid @inputBorder;
-  .transition(~"border linear .2s, box-shadow linear .2s");
-
-  // Focus state
-  &:focus {
-    border-color: none;
-    outline: 0;
-    outline: none \9; /* IE6-9 */
-  }
-}
-
-// Position radios and checkboxes better
-input[type="radio"],
-input[type="checkbox"] {
-  margin: 4px 0 0;
-  *margin-top: 0; /* IE7 */
-  margin-top: 1px \9; /* IE8-9 */
-  line-height: normal;
-}
-
-// Reset width of input images, buttons, radios, checkboxes
-input[type="file"],
-input[type="image"],
-input[type="submit"],
-input[type="reset"],
-input[type="button"],
-input[type="radio"],
-input[type="checkbox"] {
-  width: auto; // Override of generic input selector
-}
-
-// Set the height of select and file controls to match text inputs
-select,
-input[type="file"] {
-  height: @inputHeight; /* In IE7, the height of the select element cannot be changed by height, only font-size */
-  *margin-top: 4px; /* For IE7, add top margin to align select with labels */
-  line-height: @inputHeight;
-}
-
-// Make select elements obey height by applying a border
-select {
-  width: 220px; // default input width + 10px of padding that doesn't get applied
-  border: 1px solid @inputBorder;
-  background-color: @inputBackground; // Chrome on Linux and Mobile Safari need background-color
-}
-
-// Make multiple select elements height not fixed
-select[multiple],
-select[size] {
-  height: auto;
-}
-
-// Focus for select, file, radio, and checkbox
-select:focus,
-input[type="file"]:focus,
-input[type="radio"]:focus,
-input[type="checkbox"]:focus {
-  .tab-focus();
-}
-
-
-// Uneditable inputs
-// -------------------------
-
-// Make uneditable inputs look inactive
-.uneditable-input,
-.uneditable-textarea {
-  color: @gray-8;
-  background-color: darken(@inputBackground, 1%);
-  border-color: @inputBorder;
-  .box-shadow(inset 0 1px 2px rgba(0,0,0,.025));
-  cursor: not-allowed;
-}
-
-// For text that needs to appear as an input but should not be an input
-.uneditable-input {
-  overflow: hidden; // prevent text from wrapping, but still cut it off like an input does
-  white-space: nowrap;
-}
-
-// Make uneditable textareas behave like a textarea
-.uneditable-textarea {
-  width: auto;
-  height: auto;
-}
-
-
-// Placeholder
-// -------------------------
-
-// Placeholder text gets special styles because when browsers invalidate entire lines if it doesn't understand a selector
-input,
-textarea {
-  .placeholder(@gray-6);
-}
-
-
-// CHECKBOXES & RADIOS
-// -------------------
-
-// Indent the labels to position radios/checkboxes as hanging
-.radio,
-.checkbox {
-  min-height: @baseLineHeight; // clear the floating input if there is no label text
-  padding-left: 20px;
-}
-
-.radio.no-indent,
-.checkbox.no-indent {
-  padding-left: 0;
-}
-
-.radio input[type="radio"],
-.checkbox input[type="checkbox"] {
-  float: left;
-  margin-left: 0px;
-  margin-right:5px;
-}
-
-// Move the options list down to align with labels
-.controls > .radio:first-child,
-.controls > .checkbox:first-child {
-  padding-top: 5px; // has to be padding because margin collaspes
-}
-
-// Radios and checkboxes on same line
-// TODO v3: Convert .inline to .control-inline
-.radio.inline,
-.checkbox.inline {
-  display: inline-block;
-  padding-top: 5px;
-  margin-bottom: 0;
-  vertical-align: middle;
-}
-.radio.inline + .radio.inline,
-.checkbox.inline + .checkbox.inline {
-  margin-left: 10px; // space out consecutive inline controls
-}
-
-
-
-// INPUT SIZES
-// -----------
-
-// General classes for quick sizes
-.input-mini       { width: 60px; }
-.input-small      { width: 90px; }
-.input-medium     { width: 150px; }
-.input-large      { width: 210px; }
-.input-xlarge     { width: 270px; }
-.input-xxlarge    { width: 530px; }
-
-input.input--no-border { border: none; }
-
-// Grid style input sizes
-input[class*="span"],
-select[class*="span"],
-textarea[class*="span"],
-.uneditable-input[class*="span"],
-// Redeclare since the fluid row class is more specific
-.row-fluid input[class*="span"],
-.row-fluid select[class*="span"],
-.row-fluid textarea[class*="span"],
-.row-fluid .uneditable-input[class*="span"] {
-  float: none;
-  margin-left: 0;
-}
-// Ensure input-prepend/append never wraps
-.input-append input[class*="span"],
-.input-append .uneditable-input[class*="span"],
-.input-prepend input[class*="span"],
-.input-prepend .uneditable-input[class*="span"],
-.row-fluid input[class*="span"],
-.row-fluid select[class*="span"],
-.row-fluid textarea[class*="span"],
-.row-fluid .uneditable-input[class*="span"],
-.row-fluid .input-prepend [class*="span"],
-.row-fluid .input-append [class*="span"] {
-  display: inline-block;
-}
-
-.bigInput, .input-large-type{
-    font-size: 20px !important;
-}
-
-
-// GRID SIZING FOR INPUTS
-// ----------------------
-
-// Grid sizes
-#grid > .input(@gridColumnWidth, @gridGutterWidth);
-
-// Control row for multiple inputs per line
-.controls-row {
-  .clearfix(); // Clear the float from controls
-}
-
-// Float to collapse white-space for proper grid alignment
-.controls-row [class*="span"],
-// Redeclare the fluid grid collapse since we undo the float for inputs
-.row-fluid .controls-row [class*="span"] {
-  float: left;
-}
-// Explicity set top padding on all checkboxes/radios, not just first-child
-.controls-row .checkbox[class*="span"],
-.controls-row .radio[class*="span"] {
-  padding-top: 5px;
-}
-
-
-
-
-// DISABLED STATE
-// --------------
-
-// Disabled and read-only inputs
-input[disabled],
-select[disabled],
-textarea[disabled],
-input[readonly],
-select[readonly],
-textarea[readonly] {
-  cursor: not-allowed;
-  background-color: @inputDisabledBackground;
-}
-// Explicitly reset the colors here
-input[type="radio"][disabled],
-input[type="checkbox"][disabled],
-input[type="radio"][readonly],
-input[type="checkbox"][readonly] {
-  background-color: transparent;
-}
-
-
-//SD: NOTE: Had to change these to use our 'form' prefixed colors since we cannot
-// share colors with the notifications/alerts. Also had to change them so that
-// we do not show any errors unless the containing element has the show-validation
-// class assigned.
-
-// FORM FIELD FEEDBACK STATES
-// --------------------------
-
-// Error
-.show-validation.ng-invalid .control-group.error,
-.show-validation.ng-invalid .umb-panel-header-content-wrapper {
-    .formFieldState(@formErrorText, @formErrorText, @formErrorBackground);
-}
-
-//val-highlight directive styling
-.highlight-error {
-    color: @formErrorText !important;
-    border-color: @red-l1 !important;
-}
-
-//disable the glowing border for the umb-content-name
-.show-validation .umb-headline-editor-wrapper input:focus:invalid,
-.show-validation .umb-headline-editor-wrapper textarea:focus:invalid,
-.show-validation .umb-headline-editor-wrapper select:focus:invalid {
-    border:none;
-    color:inherit;
-    border-color:inherit;
-    @shadow:inherit;
-    .box-shadow(@shadow);
-}
-
-.ng-invalid > .umb-headline-editor-wrapper h1{
-  border-bottom: 1px dashed @red; color: @red; cursor: pointer;
-};
-
-// FORM ACTIONS
-// ------------
-
-.form-actions {
-  padding: (@baseLineHeight - 1) 20px @baseLineHeight;
-  margin-top: @baseLineHeight;
-  margin-bottom: @baseLineHeight;
-  background-color: @formActionsBackground;
-  border-top: 1px solid @gray-8;
-  .clearfix(); // Adding clearfix to allow for .pull-right button containers
-}
-
-
-
-// HELP TEXT
-// ---------
-
-.help-block,
-.help-inline {
-  color: lighten(@textColor, 15%); // lighten the text some for contrast
-}
-
-.help-block {
-  display: block; // account for any element using help-block
-  margin-bottom: @baseLineHeight / 2;
-}
-
-.help-inline {
-  display: inline-block;
-  .ie7-inline-block();
-  vertical-align: middle;
-  padding-left: 5px;
-}
-
-div.help {
-    margin-top: 5px;
-}
-
-
-// INPUT GROUPS
-// ------------
-
-// Allow us to put symbols and text within the input field for a cleaner look
-.input-append,
-.input-prepend {
-  display: inline-block;
-  margin-bottom: @baseLineHeight / 2;
-  vertical-align: middle;
-  font-size: 0; // white space collapse hack
-  white-space: nowrap; // Prevent span and input from separating
-
-  // Reset the white space collapse hack
-  input,
-  select,
-  .uneditable-input,
-  .dropdown-menu,
-  .popover {
-    font-size: @baseFontSize;
-  }
-
-  input,
-  select,
-  .uneditable-input {
-    position: relative; // placed here by default so that on :focus we can place the input above the .add-on for full border and box-shadow goodness
-    margin-bottom: 0; // prevent bottom margin from screwing up alignment in stacked forms
-    *margin-left: 0;
-    vertical-align: top;
-    // Make input on top when focused so blue border and shadow always show
-    &:focus {
-      z-index: 2;
-    }
-  }
-  .add-on {
-    display: inline-block;
-    width: auto;
-    height: 22px;
-    min-width: 18px;
-    padding: 4px 6px;
-    font-size: @baseFontSize;
-    font-weight: normal;
-    line-height: @baseLineHeight;
-    text-align: center;
-    text-shadow: 0 1px 0 @white;
-    background-color: @gray-10;
-    border: 1px solid @purple-l3;
-  }
-  .add-on,
-  .btn,
-  .btn-group > .dropdown-toggle {
-    vertical-align: top;
-    .border-radius(0);
-  }
-  .active {
-    background-color: lighten(@green, 30);
-    border-color: @green;
-  }
-}
-
-.input-prepend {
-  .add-on,
-  .btn {
-    margin-right: -1px;
-  }
-}
-
-.input-append {
-  .add-on,
-  .btn,
-  .btn-group {
-    margin-left: -1px;
-  }
-}
-
-// Remove all border-radius for inputs with both prepend and append
-.input-prepend.input-append {
-  input,
-  select,
-  .uneditable-input {
-    .border-radius(0);
-    + .btn-group .btn {
-      .border-radius(0 @inputBorderRadius @inputBorderRadius 0);
-    }
-  }
-  .add-on:first-child,
-  .btn:first-child {
-    margin-right: -1px;
-    .border-radius(@inputBorderRadius 0 0 @inputBorderRadius);
-  }
-  .add-on:last-child,
-  .btn:last-child {
-    margin-left: -1px;
-    .border-radius(0 @inputBorderRadius @inputBorderRadius 0);
-  }
-  .btn-group:first-child {
-    margin-left: 0;
-  }
-}
-
-
-
-
-// SEARCH FORM
-// -----------
-
-input.search-query {
-  padding-right: 4px \9;
-  padding-left: 14px;
-  padding-left: 4px \9; /* IE7-8 doesn't have border-radius, so don't indent the padding */
-  margin: 0; // Remove the default margin on all inputs
-}
-
-/* Allow for input prepend/append in search forms */
-.form-search {
-    .input-prepend {
-        .btn {
-            .border-radius(0 @borderRadiusSmall @borderRadiusSmall 0);
-        }
-    }
-    .input-append {
-        .btn {
-            .border-radius(0 @borderRadiusSmall @borderRadiusSmall 0);
-        }
-    } 
-}
-
-// HORIZONTAL & VERTICAL FORMS
-// ---------------------------
-
-// Common properties
-// -----------------
-
-.form-search,
-.form-inline,
-.form-horizontal {
-  input,
-  textarea,
-  select,
-  .help-inline,
-  .uneditable-input,
-  .input-prepend,
-  .input-append {
-    display: inline-block;
-    .ie7-inline-block();
-    margin-bottom: 0;
-    vertical-align: top;
-  }
-  // Re-hide hidden elements due to specifity
-  .hide {
-    display: none;
-  }
-}
-.form-search label,
-.form-inline label,
-.form-search .btn-group,
-.form-inline .btn-group {
-  display: inline-block;
-}
-// Remove margin for input-prepend/-append
-.form-search .input-append,
-.form-inline .input-append,
-.form-search .input-prepend,
-.form-inline .input-prepend {
-  margin-bottom: 0;
-}
-// Inline checkbox/radio labels (remove padding on left)
-.form-search .radio,
-.form-search .checkbox,
-.form-inline .radio,
-.form-inline .checkbox {
-  padding-left: 0;
-  margin-bottom: 0;
-  vertical-align: middle;
-}
-// Remove float and margin, set to inline-block
-.form-search .radio input[type="radio"],
-.form-search .checkbox input[type="checkbox"],
-.form-inline .radio input[type="radio"],
-.form-inline .checkbox input[type="checkbox"] {
-  float: left;
-  margin-right: 3px;
-  margin-left: 0;
-}
-
-
-// Margin to space out fieldsets
-.control-group {
-  margin-bottom: @baseLineHeight / 2;
-}
-
-//modifier for control group
-.control-group.-no-margin {
-  margin-bottom:0;
-}
-
-// Legend collapses margin, so next element is responsible for spacing
-legend + .control-group {
-  margin-top: @baseLineHeight;
-  -webkit-margin-top-collapse: separate;
-}
-
-// Horizontal-specific styles
-// --------------------------
-
-.form-horizontal {
-  // Increase spacing between groups
-  .control-group {
-    margin-bottom: @baseLineHeight;
-    .clearfix();
-  }
-  // Float the labels left
-  .control-label {
-    float: left;
-    width: @horizontalComponentOffset - 20;
-    padding-top: 5px;
-    text-align: right;
-  }
-  // Move over all input controls and content
-  .controls {
-    // Super jank IE7 fix to ensure the inputs in .input-append and input-prepend
-    // don't inherit the margin of the parent, in this case .controls
-    *display: inline-block;
-    *padding-left: 20px;
-    margin-left: @horizontalComponentOffset;
-    *margin-left: 0;
-    &:first-child {
-      *padding-left: @horizontalComponentOffset;
-    }
-  }
-
- 
-  // Remove bottom margin on block level help text since that's accounted for on .control-group
-  .help-block {
-    margin-bottom: 0;
-  }
-  // And apply it only to .help-block instances that follow a form control
-  input,
-  select,
-  textarea,
-  .uneditable-input,
-  .input-prepend,
-  .input-append {
-    + .help-block {
-      margin-top: @baseLineHeight / 2;
-    }
-  }
-  // Move over buttons in .form-actions to align with .controls
-  .form-actions {
-    padding-left: @horizontalComponentOffset;
-  }
-}
-
-// adjustments for properties tab
-.form-horizontal .block-form .control-label {
-  display: block;
-  float: none;
-  width: 100%;
-}
-
-//make sure buttons are always on top
-.umb-panel-buttons .umb-btn-toolbar .btn {
-    position: relative;
-    z-index: 1000;
-}
-
-
-
-@media (max-width: 767px) {
-
-  // Labels on own row
-  .form-horizontal .control-label {
-    width: 100%;
-  }
-  .form-horizontal .controls {
-    margin-left: 0;
-  }
-
-}
-
-/* User/group selector */
-.group-selector .group-selector-list { float: left; }
-.group-selector .group-selector-list div { height: 24px; }
-.group-selector .group-selector-buttons { float: left; margin: 24px 16px; }
->>>>>>> 2c6fd3af
+.group-selector .group-selector-buttons { float: left; margin: 24px 16px; }