/**
    * @ngdoc directive
    * @name umbraco.directives.directive:valRegex
    * @restrict A
    * @description A custom directive to allow for matching a value against a regex string.
    *               NOTE: there's already an ng-pattern but this requires that a regex expression is set, not a regex string
    **/
function valRegex() {
    
    return {
        require: 'ngModel',
        restrict: "A",
        link: function (scope, elm, attrs, ctrl) {

            var flags = "";
            var regex;

            attrs.$observe("valRegexFlags", function (newVal) {
                if (newVal) {
                    flags = newVal;
                }
            });

            attrs.$observe("valRegex", function (newVal) {
                if (newVal) {
                    try {
                        var resolved = newVal;
                        if (resolved) {
                            regex = new RegExp(resolved, flags);
                        }
                        else {
                            regex = new RegExp(attrs.valRegex, flags);
                        }
                    }
                    catch (e) {
                        regex = new RegExp(attrs.valRegex, flags);
                    }
                }
            });

            var patternValidator = function (viewValue) {
<<<<<<< HEAD
                if (regex) {
                    //NOTE: we don't validate on empty values, use required validator for that
                    if (!viewValue || regex.test(viewValue)) {
                        // it is valid
                        ctrl.$setValidity('valRegex', true);
                        //assign a message to the validator
                        ctrl.errorMsg = "";
                        return viewValue;
                    }
                    else {
                        // it is invalid, return undefined (no model update)
                        ctrl.$setValidity('valRegex', false);
                        //assign a message to the validator
                        ctrl.errorMsg = "Value is invalid, it does not match the correct pattern";
                        return undefined;
                    }
=======
                //NOTE: we don't validate on empty values, use required validator for that
                if (!viewValue || regex.test(viewValue.toString())) {
                    // it is valid
                    ctrl.$setValidity('valRegex', true);
                    //assign a message to the validator
                    ctrl.errorMsg = "";
                    return viewValue;
                }
                else {
                    // it is invalid, return undefined (no model update)
                    ctrl.$setValidity('valRegex', false);
                    //assign a message to the validator
                    ctrl.errorMsg = "Value is invalid, it does not match the correct pattern";
                    return undefined;
>>>>>>> cd0b81e1
                }
            };

            ctrl.$parsers.push(patternValidator);
        }
    };
}
angular.module('umbraco.directives.validation').directive("valRegex", valRegex);<|MERGE_RESOLUTION|>--- conflicted
+++ resolved
@@ -1,82 +1,65 @@
-/**
-    * @ngdoc directive
-    * @name umbraco.directives.directive:valRegex
-    * @restrict A
-    * @description A custom directive to allow for matching a value against a regex string.
-    *               NOTE: there's already an ng-pattern but this requires that a regex expression is set, not a regex string
-    **/
-function valRegex() {
-    
-    return {
-        require: 'ngModel',
-        restrict: "A",
-        link: function (scope, elm, attrs, ctrl) {
-
-            var flags = "";
-            var regex;
-
-            attrs.$observe("valRegexFlags", function (newVal) {
-                if (newVal) {
-                    flags = newVal;
-                }
-            });
-
-            attrs.$observe("valRegex", function (newVal) {
-                if (newVal) {
-                    try {
-                        var resolved = newVal;
-                        if (resolved) {
-                            regex = new RegExp(resolved, flags);
-                        }
-                        else {
-                            regex = new RegExp(attrs.valRegex, flags);
-                        }
-                    }
-                    catch (e) {
-                        regex = new RegExp(attrs.valRegex, flags);
-                    }
-                }
-            });
-
-            var patternValidator = function (viewValue) {
-<<<<<<< HEAD
-                if (regex) {
-                    //NOTE: we don't validate on empty values, use required validator for that
-                    if (!viewValue || regex.test(viewValue)) {
-                        // it is valid
-                        ctrl.$setValidity('valRegex', true);
-                        //assign a message to the validator
-                        ctrl.errorMsg = "";
-                        return viewValue;
-                    }
-                    else {
-                        // it is invalid, return undefined (no model update)
-                        ctrl.$setValidity('valRegex', false);
-                        //assign a message to the validator
-                        ctrl.errorMsg = "Value is invalid, it does not match the correct pattern";
-                        return undefined;
-                    }
-=======
-                //NOTE: we don't validate on empty values, use required validator for that
-                if (!viewValue || regex.test(viewValue.toString())) {
-                    // it is valid
-                    ctrl.$setValidity('valRegex', true);
-                    //assign a message to the validator
-                    ctrl.errorMsg = "";
-                    return viewValue;
-                }
-                else {
-                    // it is invalid, return undefined (no model update)
-                    ctrl.$setValidity('valRegex', false);
-                    //assign a message to the validator
-                    ctrl.errorMsg = "Value is invalid, it does not match the correct pattern";
-                    return undefined;
->>>>>>> cd0b81e1
-                }
-            };
-
-            ctrl.$parsers.push(patternValidator);
-        }
-    };
-}
+/**
+    * @ngdoc directive
+    * @name umbraco.directives.directive:valRegex
+    * @restrict A
+    * @description A custom directive to allow for matching a value against a regex string.
+    *               NOTE: there's already an ng-pattern but this requires that a regex expression is set, not a regex string
+    **/
+function valRegex() {
+    
+    return {
+        require: 'ngModel',
+        restrict: "A",
+        link: function (scope, elm, attrs, ctrl) {
+
+            var flags = "";
+            var regex;
+
+            attrs.$observe("valRegexFlags", function (newVal) {
+                if (newVal) {
+                    flags = newVal;
+                }
+            });
+
+            attrs.$observe("valRegex", function (newVal) {
+                if (newVal) {
+                    try {
+                        var resolved = newVal;
+                        if (resolved) {
+                            regex = new RegExp(resolved, flags);
+                        }
+                        else {
+                            regex = new RegExp(attrs.valRegex, flags);
+                        }
+                    }
+                    catch (e) {
+                        regex = new RegExp(attrs.valRegex, flags);
+                    }
+                }
+            });
+
+            var patternValidator = function (viewValue) {
+                if (regex) {
+                    //NOTE: we don't validate on empty values, use required validator for that
+                if (!viewValue || regex.test(viewValue.toString())) {
+                        // it is valid
+                        ctrl.$setValidity('valRegex', true);
+                        //assign a message to the validator
+                        ctrl.errorMsg = "";
+                        return viewValue;
+                    }
+                    else {
+                        // it is invalid, return undefined (no model update)
+                        ctrl.$setValidity('valRegex', false);
+                        //assign a message to the validator
+                        ctrl.errorMsg = "Value is invalid, it does not match the correct pattern";
+                        return undefined;
+                    }
+                }
+            };
+
+            ctrl.$parsers.push(patternValidator);
+        }
+    };
+}
 angular.module('umbraco.directives.validation').directive("valRegex", valRegex);