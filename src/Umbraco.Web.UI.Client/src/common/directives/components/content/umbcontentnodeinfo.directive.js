(function () {
    'use strict';

    function ContentNodeInfoDirective($timeout, $location, logResource, eventsService, userService, localizationService, dateHelper, editorService) {

        function link(scope, element, attrs, ctrl) {

            var evts = [];
            var isInfoTab = false;
            var labels = {};
            scope.publishStatus = {};

            scope.disableTemplates = Umbraco.Sys.ServerVariables.features.disabledFeatures.disableTemplates;
            scope.allowChangeDocumentType = false;
            
            function onInit() {

                userService.getCurrentUser().then(function(user){
                        // only allow change of media type if user has access to the settings sections
                        angular.forEach(user.sections, function(section){
                            if(section.alias === "settings") {
                                scope.allowChangeDocumentType = true;
                            }
                        });
                    });

                var keys = [
                    "general_deleted", 
                    "content_unpublished", 
                    "content_published",
                    "content_publishedPendingChanges"
                ];

                localizationService.localizeMany(keys)
                    .then(function(data){
                        labels.deleted = data[0];
                        labels.unpublished = data[1];
                        labels.published = data[2];
                        labels.publishedPendingChanges = data[3];

                        setNodePublishStatus(scope.node);

                    });

                scope.datePickerConfig = {
                    pickDate: true,
                    pickTime: true,
                    useSeconds: false,
                    format: "YYYY-MM-DD HH:mm",
                    icons: {
                        time: "icon-time",
                        date: "icon-calendar",
                        up: "icon-chevron-up",
                        down: "icon-chevron-down"
                    }
                };

                scope.auditTrailOptions = {
                    "id": scope.node.id
                };

                // get available templates
                scope.availableTemplates = scope.node.allowedTemplates;

                // get document type details
                scope.documentType = scope.node.documentType;

                // make sure dates are formatted to the user's locale
                formatDatesToLocal();
<<<<<<< HEAD
=======

                // Declare a fallback URL for the <umb-node-preview/> directive
                scope.previewOpenUrl = '#/settings/documenttypes/edit/' + scope.documentType.id;

                setNodePublishStatus(scope.node);
>>>>>>> 7559fab5
                
            }

            scope.auditTrailPageChange = function (pageNumber) {
                scope.auditTrailOptions.pageNumber = pageNumber;
                loadAuditTrail();
            };

            scope.openDocumentType = function (documentType) {
                var editor = {
                    id: documentType.id,
                    submit: function(model) {
                        editorService.close();
                    },
                    close: function() {
                        editorService.close();
                    }
                };
                editorService.documentTypeEditor(editor);
            };

            scope.openTemplate = function () {
                var url = "/settings/templates/edit/" + scope.node.templateId;
                $location.url(url);
            }

            scope.updateTemplate = function (templateAlias) {

                // update template value
                scope.node.template = templateAlias;

            };

            scope.datePickerChange = function (event, type) {
                if (type === 'publish') {
                    setPublishDate(event.date.format("YYYY-MM-DD HH:mm"));
                } else if (type === 'unpublish') {
                    setUnpublishDate(event.date.format("YYYY-MM-DD HH:mm"));
                }
            };

            scope.clearPublishDate = function () {
                clearPublishDate();
            };

            scope.clearUnpublishDate = function () {
                clearUnpublishDate();
            };

            function loadAuditTrail() {

                scope.loadingAuditTrail = true;

                logResource.getPagedEntityLog(scope.auditTrailOptions)
                    .then(function (data) {

                        // get current backoffice user and format dates
                        userService.getCurrentUser().then(function (currentUser) {
                            angular.forEach(data.items, function(item) {
                                item.timestampFormatted = dateHelper.getLocalDate(item.timestamp, currentUser.locale, 'LLL');
                            });
                        });
                    
                        scope.auditTrail = data.items;
                        scope.auditTrailOptions.pageNumber = data.pageNumber;
                        scope.auditTrailOptions.pageSize = data.pageSize;
                        scope.auditTrailOptions.totalItems = data.totalItems;
                        scope.auditTrailOptions.totalPages = data.totalPages;

                        setAuditTrailLogTypeColor(scope.auditTrail);
                        
                        scope.loadingAuditTrail = false;
                    });

            }

            function setAuditTrailLogTypeColor(auditTrail) {
                angular.forEach(auditTrail, function (item) {
                    switch (item.logType) {
                        case "Publish":
                            item.logTypeColor = "success";
                            break;
                        case "UnPublish":
                        case "Delete":
                            item.logTypeColor = "danger";
                            break;
                        default:
                            item.logTypeColor = "gray";
                    }
                });
            }

            function setNodePublishStatus(node) {
                
                // deleted node
                if(node.trashed === true) {
                    scope.publishStatus.label = labels.deleted;
                    scope.publishStatus.color = "danger";
                }

                // unpublished node
                if(node.published === false && node.trashed === false) {
                    scope.publishStatus.label = labels.unpublished;
                    scope.publishStatus.color = "gray";
                }

                // published node
                if(node.publishDate && node.published === true) {
                    scope.publishStatus.label = labels.published;
                    scope.publishStatus.color = "success";
                }

                // published node with pending changes
                if (node.edited === true && node.publishDate) {
                    scope.publishStatus.label = labels.publishedPendingChanges;
                    scope.publishStatus.color = "success"
                }

            }

            function setPublishDate(date) {

                if (!date) {
                    return;
                }

                //The date being passed in here is the user's local date/time that they have selected
                //we need to convert this date back to the server date on the model.

                var serverTime = dateHelper.convertToServerStringTime(moment(date), Umbraco.Sys.ServerVariables.application.serverTimeOffset);

                // update publish value
                scope.node.releaseDate = serverTime;

                // make sure dates are formatted to the user's locale
                formatDatesToLocal();

                // emit event
                var args = { node: scope.node, date: date };
                eventsService.emit("editors.content.changePublishDate", args);

            }

            function clearPublishDate() {

                // update publish value
                scope.node.releaseDate = null;

                // emit event
                var args = { node: scope.node, date: null };
                eventsService.emit("editors.content.changePublishDate", args);

            }

            function setUnpublishDate(date) {

                if (!date) {
                    return;
                }

                //The date being passed in here is the user's local date/time that they have selected
                //we need to convert this date back to the server date on the model.

                var serverTime = dateHelper.convertToServerStringTime(moment(date), Umbraco.Sys.ServerVariables.application.serverTimeOffset);

                // update publish value
                scope.node.removeDate = serverTime;

                // make sure dates are formatted to the user's locale
                formatDatesToLocal();

                // emit event
                var args = { node: scope.node, date: date };
                eventsService.emit("editors.content.changeUnpublishDate", args);

            }

            function clearUnpublishDate() {

                // update publish value
                scope.node.removeDate = null;

                // emit event
                var args = { node: scope.node, date: null };
                eventsService.emit("editors.content.changeUnpublishDate", args);

            }
            
            function ucfirst(string) {
                return string.charAt(0).toUpperCase() + string.slice(1);
            }

            function formatDatesToLocal() {
                // get current backoffice user and format dates
                userService.getCurrentUser().then(function (currentUser) {
                    scope.node.createDateFormatted = dateHelper.getLocalDate(scope.node.createDate, currentUser.locale, 'LLL');
                    
                    scope.node.releaseDateYear = scope.node.releaseDate ? ucfirst(dateHelper.getLocalDate(scope.node.releaseDate, currentUser.locale, 'YYYY')) : null;
                    scope.node.releaseDateMonth = scope.node.releaseDate ? ucfirst(dateHelper.getLocalDate(scope.node.releaseDate, currentUser.locale, 'MMMM')) : null;
                    scope.node.releaseDateDayNumber = scope.node.releaseDate ? ucfirst(dateHelper.getLocalDate(scope.node.releaseDate, currentUser.locale, 'DD')) : null;
                    scope.node.releaseDateDay = scope.node.releaseDate ? ucfirst(dateHelper.getLocalDate(scope.node.releaseDate, currentUser.locale, 'dddd')) : null;
                    scope.node.releaseDateTime = scope.node.releaseDate ? ucfirst(dateHelper.getLocalDate(scope.node.releaseDate, currentUser.locale, 'HH:mm')) : null;
                    
                    scope.node.removeDateYear = scope.node.removeDate ? ucfirst(dateHelper.getLocalDate(scope.node.removeDate, currentUser.locale, 'YYYY')) : null;
                    scope.node.removeDateMonth = scope.node.removeDate ? ucfirst(dateHelper.getLocalDate(scope.node.removeDate, currentUser.locale, 'MMMM')) : null;
                    scope.node.removeDateDayNumber = scope.node.removeDate ? ucfirst(dateHelper.getLocalDate(scope.node.removeDate, currentUser.locale, 'DD')) : null;
                    scope.node.removeDateDay = scope.node.removeDate ? ucfirst(dateHelper.getLocalDate(scope.node.removeDate, currentUser.locale, 'dddd')) : null;
                    scope.node.removeDateTime = scope.node.removeDate ? ucfirst(dateHelper.getLocalDate(scope.node.removeDate, currentUser.locale, 'HH:mm')) : null;
                });
            }

            // load audit trail when on the info tab
            evts.push(eventsService.on("app.tabChange", function (event, args) {
                $timeout(function(){
                    if (args.alias === "info") {
                        isInfoTab = true;
                        loadAuditTrail();
                    } else {
                        isInfoTab = false;
                    }
                });
            }));

            // watch for content updates - reload content when node is saved, published etc.
            scope.$watch('node.updateDate', function(newValue, oldValue){

                if(!newValue) { return; }
                if(newValue === oldValue) { return; }             
                
                if(isInfoTab) {
                    loadAuditTrail();
                    formatDatesToLocal();
                    setNodePublishStatus(scope.node);
                }
            });

            //ensure to unregister from all events!
            scope.$on('$destroy', function () {
                for (var e in evts) {
                    eventsService.unsubscribe(evts[e]);
                }
            });

            onInit();

        }

        var directive = {
            restrict: 'E',
            replace: true,
            templateUrl: 'views/components/content/umb-content-node-info.html',
            scope: {
                node: "="
            },
            link: link
        };

        return directive;

    }

    angular.module('umbraco.directives').directive('umbContentNodeInfo', ContentNodeInfoDirective);

})();<|MERGE_RESOLUTION|>--- conflicted
+++ resolved
@@ -67,15 +67,10 @@
 
                 // make sure dates are formatted to the user's locale
                 formatDatesToLocal();
-<<<<<<< HEAD
-=======
-
+                
                 // Declare a fallback URL for the <umb-node-preview/> directive
                 scope.previewOpenUrl = '#/settings/documenttypes/edit/' + scope.documentType.id;
 
-                setNodePublishStatus(scope.node);
->>>>>>> 7559fab5
-                
             }
 
             scope.auditTrailPageChange = function (pageNumber) {
