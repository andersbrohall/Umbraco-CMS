--- conflicted
+++ resolved
@@ -1,11 +1,7 @@
 (function () {
     'use strict';
 
-<<<<<<< HEAD
-    function ContentNodeInfoDirective($timeout, $routeParams, logResource, eventsService, userService, localizationService, dateHelper, editorService, redirectUrlsResource, overlayService) {
-=======
-    function ContentNodeInfoDirective($timeout, logResource, eventsService, userService, localizationService, dateHelper, editorService, redirectUrlsResource) {
->>>>>>> 2d30e576
+    function ContentNodeInfoDirective($timeout, logResource, eventsService, userService, localizationService, dateHelper, editorService, redirectUrlsResource, overlayService) {
 
         function link(scope, element, attrs, umbVariantContentCtrl) {
 
