angular.module("umbraco.directives")
    .directive('gridRte', function (tinyMceService, angularHelper, assetsService, $q, $timeout, eventsService) {
        return {
            scope: {
                uniqueId: '=',
                value: '=',
                configuration: "="
            },
            templateUrl: 'views/components/grid/grid-rte.html',
            replace: true,
            link: function (scope, element, attrs) {

                // TODO: A lot of the code below should be shared between the grid rte and the normal rte

                var promises = [];
                
                //To id the html textarea we need to use the datetime ticks because we can have multiple rte's per a single property alias
                // because now we have to support having 2x (maybe more at some stage) content editors being displayed at once. This is because
                // we have this mini content editor panel that can be launched with MNTP.
                scope.textAreaHtmlId = scope.uniqueId + "_" + String.CreateGuid();
                
                //queue file loading
                if (typeof (tinymce) === "undefined") {
                    promises.push(assetsService.loadJs("lib/tinymce/tinymce.min.js", scope));
                }

                var editorConfig = scope.configuration ? scope.configuration : null;
                if (!editorConfig || angular.isString(editorConfig)) {
                    editorConfig = tinyMceService.defaultPrevalues();
                    //for the grid by default, we don't want to include the macro toolbar
                    editorConfig.toolbar = _.without(editorConfig, "umbmacro");
                }
                //make sure there's a max image size
                if (!scope.configuration.maxImageSize && scope.configuration.maxImageSize !== 0) {
                    editorConfig.maxImageSize = tinyMceService.defaultPrevalues().maxImageSize;
                }

                //stores a reference to the editor
                var tinyMceEditor = null;

                promises.push(tinyMceService.getTinyMceEditorConfig({
<<<<<<< HEAD
                    htmlId: scope.textAreaHtmlId,
                    stylesheets: scope.configuration ? scope.configuration.stylesheets : null,
                    toolbar: toolbar,
                    mode: scope.configuration.mode
=======
                    htmlId: scope.uniqueId,
                    stylesheets: editorConfig.stylesheets,
                    toolbar: editorConfig.toolbar,
                    mode: editorConfig.mode
>>>>>>> 853087a7
                }));

                // pin toolbar to top of screen if we have focus and it scrolls off the screen
                function pinToolbar() {
                    tinyMceService.pinToolbar(tinyMceEditor);
                }

                // unpin toolbar to top of screen
                function unpinToolbar() {
                    tinyMceService.unpinToolbar(tinyMceEditor);
                }

                $q.all(promises).then(function (result) {

                    var standardConfig = result[promises.length - 1];

                    //create a baseline Config to extend upon
                    var baseLineConfigObj = {
                        maxImageSize: editorConfig.maxImageSize
                    };

                    angular.extend(baseLineConfigObj, standardConfig);

                    baseLineConfigObj.setup = function (editor) {

                        //set the reference
                        tinyMceEditor = editor;

                        //initialize the standard editor functionality for Umbraco
                        tinyMceService.initializeEditor({
                            editor: editor,
                            model: scope,
                            currentForm: angularHelper.getCurrentForm(scope)
                        });

                        //custom initialization for this editor within the grid
                        editor.on('init', function (e) {

                            //force overflow to hidden to prevent no needed scroll
                            editor.getBody().style.overflow = "hidden";

                            $timeout(function () {
                                if (scope.value === null) {
                                    editor.focus();
                                }
                            }, 400);

                        });

                        // TODO: Perhaps we should pin the toolbar for the rte always, regardless of if it's in the grid or not?
                        // this would mean moving this code into the tinyMceService.initializeEditor

                        //when we leave the editor (maybe)
                        editor.on('blur', function (e) {
                            angularHelper.safeApply(scope, function () {
                                unpinToolbar();
                                $('.umb-panel-body').off('scroll', pinToolbar);
                            });
                        });

                        // Focus on editor
                        editor.on('focus', function (e) {
                            angularHelper.safeApply(scope, function () {
                                pinToolbar();
                                $('.umb-panel-body').on('scroll', pinToolbar);
                            });
                        });

                        // Click on editor
                        editor.on('click', function (e) {
                            angularHelper.safeApply(scope, function () {
                                pinToolbar();
                                $('.umb-panel-body').on('scroll', pinToolbar);
                            });
                        });


                    };

                    /** Loads in the editor */
                    function loadTinyMce() {

                        //we need to add a timeout here, to force a redraw so TinyMCE can find
                        //the elements needed
                        $timeout(function () {
                            tinymce.DOM.events.domLoaded = true;
                            tinymce.init(baseLineConfigObj);
                        }, 150, false);
                    }

                    loadTinyMce();

                    // TODO: This should probably be in place for all RTE, not just for the grid, which means
                    // this code can live in tinyMceService.initializeEditor
                    var tabShownListener = eventsService.on("app.tabChange", function (e, args) {

                        var tabId = args.id;
                        var myTabId = element.closest(".umb-tab-pane").attr("rel");

                        if (String(tabId) === myTabId) {
                            //the tab has been shown, trigger the mceAutoResize (as it could have timed out before the tab was shown)
                            if (tinyMceEditor !== undefined && tinyMceEditor != null) {
                                tinyMceEditor.execCommand('mceAutoResize', false, null, null);
                            }
                        }

                    });
                    
                    //when the element is disposed we need to unsubscribe!
                    // NOTE: this is very important otherwise if this is part of a modal, the listener still exists because the dom
                    // element might still be there even after the modal has been hidden.
                    scope.$on('$destroy', function () {
                        eventsService.unsubscribe(tabShownListener);
                        //ensure we unbind this in case the blur doesn't fire above
                        $('.umb-panel-body').off('scroll', pinToolbar);
                        if (tinyMceEditor !== undefined && tinyMceEditor != null) {
                            tinyMceEditor.destroy()
                        }
                    });

                });

            }
        };
    });<|MERGE_RESOLUTION|>--- conflicted
+++ resolved
@@ -39,17 +39,10 @@
                 var tinyMceEditor = null;
 
                 promises.push(tinyMceService.getTinyMceEditorConfig({
-<<<<<<< HEAD
                     htmlId: scope.textAreaHtmlId,
-                    stylesheets: scope.configuration ? scope.configuration.stylesheets : null,
-                    toolbar: toolbar,
-                    mode: scope.configuration.mode
-=======
-                    htmlId: scope.uniqueId,
                     stylesheets: editorConfig.stylesheets,
                     toolbar: editorConfig.toolbar,
                     mode: editorConfig.mode
->>>>>>> 853087a7
                 }));
 
                 // pin toolbar to top of screen if we have focus and it scrolls off the screen
