--- conflicted
+++ resolved
@@ -146,11 +146,7 @@
             if (!args.methods) {
                 throw "args.methods is not defined";
             }
-<<<<<<< HEAD
-            if (!args.methods.saveAndPublish || !args.methods.sendToPublish || !args.methods.unPublish || !args.methods.schedulePublish) {
-=======
-            if (!args.methods.saveAndPublish || !args.methods.sendToPublish || !args.methods.unpublish) {
->>>>>>> 61a926e7
+            if (!args.methods.saveAndPublish || !args.methods.sendToPublish || !args.methods.unpublish || !args.methods.schedulePublish) {
                 throw "args.methods does not contain all required defined methods";
             }
 
