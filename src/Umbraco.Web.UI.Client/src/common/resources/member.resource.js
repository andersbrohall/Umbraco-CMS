--- conflicted
+++ resolved
@@ -1,279 +1,235 @@
-/**
-    * @ngdoc service
-    * @name umbraco.resources.memberResource
-    * @description Loads in data for members
-    **/
-function memberResource($q, $http, umbDataFormatter, umbRequestHelper) {
-
-   /** internal method process the saving of data and post processing the result */
-   function saveMember(content, action, files) {
-
-      return umbRequestHelper.postSaveContent({
-         restApiUrl: umbRequestHelper.getApiUrl(
-                "memberApiBaseUrl",
-                "PostSave"),
-<<<<<<< HEAD
-            content: content,
-            action: action,
-            files: files,            
-            dataFormatter: function(c, a) {
-                return umbDataFormatter.formatMemberPostData(c, a);
-            }
-        });
-    }
-
-    return {
-        
-        getPagedResults: function (memberTypeAlias, options) {
-
-            if (memberTypeAlias === 'all-members') {
-                memberTypeAlias = null;
-            }
-
-            var defaults = {
-                pageSize: 25,
-                pageNumber: 1,
-                filter: '',
-                orderDirection: "Ascending",
-                orderBy: "LoginName",
-                orderBySystemField: true
-            };
-            if (options === undefined) {
-                options = {};
-            }
-            //overwrite the defaults if there are any specified
-            angular.extend(defaults, options);
-            //now copy back to the options we will use
-            options = defaults;
-            //change asc/desct
-            if (options.orderDirection === "asc") {
-                options.orderDirection = "Ascending";
-            }
-            else if (options.orderDirection === "desc") {
-                options.orderDirection = "Descending";
-            }
-
-            var params = [
-=======
-         content: content,
-         action: action,
-         files: files,
-         dataFormatter: function (c, a) {
-            return umbDataFormatter.formatMemberPostData(c, a);
-         }
-      });
-   }
-
-   return {
-
-      getPagedResults: function (memberTypeAlias, options) {
-
-         if (memberTypeAlias === 'all-members') {
-            memberTypeAlias = null;
-         }
-
-         var defaults = {
-            pageSize: 25,
-            pageNumber: 1,
-            filter: '',
-            orderDirection: "Ascending",
-            orderBy: "LoginName",
-            orderBySystemField: true
-         };
-         if (options === undefined) {
-            options = {};
-         }
-         //overwrite the defaults if there are any specified
-         angular.extend(defaults, options);
-         //now copy back to the options we will use
-         options = defaults;
-         //change asc/desct
-         if (options.orderDirection === "asc") {
-            options.orderDirection = "Ascending";
-         }
-         else if (options.orderDirection === "desc") {
-            options.orderDirection = "Descending";
-         }
-
-         var params = [
->>>>>>> c147db13
-                { pageNumber: options.pageNumber },
-                { pageSize: options.pageSize },
-                { orderBy: options.orderBy },
-                { orderDirection: options.orderDirection },
-                { orderBySystemField: options.orderBySystemField },
-                { filter: options.filter }
-         ];
-         if (memberTypeAlias != null) {
-            params.push({ memberTypeAlias: memberTypeAlias });
-         }
-
-         return umbRequestHelper.resourcePromise(
-               $http.get(
-                     umbRequestHelper.getApiUrl(
-                           "memberApiBaseUrl",
-                           "GetPagedResults",
-                           params)),
-               'Failed to retrieve member paged result');
-      },
-
-      getListNode: function (listName) {
-
-         return umbRequestHelper.resourcePromise(
-               $http.get(
-                     umbRequestHelper.getApiUrl(
-                           "memberApiBaseUrl",
-                           "GetListNodeDisplay",
-                           [{ listName: listName }])),
-               'Failed to retrieve data for member list ' + listName);
-      },
-
-      /**
-        * @ngdoc method
-        * @name umbraco.resources.memberResource#getByKey
-        * @methodOf umbraco.resources.memberResource
-        *
-        * @description
-        * Gets a member item with a given key
-        *
-        * ##usage
-        * <pre>
-        * memberResource.getByKey("0000-0000-000-00000-000")
-        *    .then(function(member) {
-        *        var mymember = member; 
-        *        alert('its here!');
-        *    });
-        * </pre> 
-        * 
-        * @param {Guid} key key of member item to return        
-        * @returns {Promise} resourcePromise object containing the member item.
-        *
-        */
-      getByKey: function (key) {
-
-         return umbRequestHelper.resourcePromise(
-               $http.get(
-                     umbRequestHelper.getApiUrl(
-                           "memberApiBaseUrl",
-                           "GetByKey",
-                           [{ key: key }])),
-               'Failed to retrieve data for member id ' + key);
-      },
-
-      /**
-        * @ngdoc method
-        * @name umbraco.resources.memberResource#deleteByKey
-        * @methodOf umbraco.resources.memberResource
-        *
-        * @description
-        * Deletes a member item with a given key
-        *
-        * ##usage
-        * <pre>
-        * memberResource.deleteByKey("0000-0000-000-00000-000")
-        *    .then(function() {
-        *        alert('its gone!');
-        *    });
-        * </pre> 
-        * 
-        * @param {Guid} key id of member item to delete        
-        * @returns {Promise} resourcePromise object.
-        *
-        */
-      deleteByKey: function (key) {
-         return umbRequestHelper.resourcePromise(
-                $http.post(
-                      umbRequestHelper.getApiUrl(
-                            "memberApiBaseUrl",
-                            "DeleteByKey",
-                            [{ key: key }])),
-                'Failed to delete item ' + key);
-      },
-
-      /**
-        * @ngdoc method
-        * @name umbraco.resources.memberResource#getScaffold
-        * @methodOf umbraco.resources.memberResource
-        *
-        * @description
-        * Returns a scaffold of an empty member item, given the id of the member item to place it underneath and the member type alias.
-        *         
-        * - Member Type alias must be provided so umbraco knows which properties to put on the member scaffold 
-        * 
-        * The scaffold is used to build editors for member that has not yet been populated with data.
-        * 
-        * ##usage
-        * <pre>
-        * memberResource.getScaffold('client')
-        *    .then(function(scaffold) {
-        *        var myDoc = scaffold;
-        *        myDoc.name = "My new member item"; 
-        *
-        *        memberResource.save(myDoc, true)
-        *            .then(function(member){
-        *                alert("Retrieved, updated and saved again");
-        *            });
-        *    });
-        * </pre> 
-        * 
-        * @param {String} alias membertype alias to base the scaffold on        
-        * @returns {Promise} resourcePromise object containing the member scaffold.
-        *
-        */
-      getScaffold: function (alias) {
-
-         if (alias) {
-            return umbRequestHelper.resourcePromise(
-                    $http.get(
-                          umbRequestHelper.getApiUrl(
-                                "memberApiBaseUrl",
-                                "GetEmpty",
-                                [{ contentTypeAlias: alias }])),
-                    'Failed to retrieve data for empty member item type ' + alias);
-         }
-         else {
-            return umbRequestHelper.resourcePromise(
-                    $http.get(
-                          umbRequestHelper.getApiUrl(
-                                "memberApiBaseUrl",
-                                "GetEmpty")),
-                    'Failed to retrieve data for empty member item type ' + alias);
-         }
-
-      },
-
-      /**
-        * @ngdoc method
-        * @name umbraco.resources.memberResource#save
-        * @methodOf umbraco.resources.memberResource
-        *
-        * @description
-        * Saves changes made to a member, if the member is new, the isNew paramater must be passed to force creation
-        * if the member needs to have files attached, they must be provided as the files param and passed separately 
-        * 
-        * 
-        * ##usage
-        * <pre>
-        * memberResource.getBykey("23234-sd8djsd-3h8d3j-sdh8d")
-        *    .then(function(member) {
-        *          member.name = "Bob";
-        *          memberResource.save(member, false)
-        *            .then(function(member){
-        *                alert("Retrieved, updated and saved again");
-        *            });
-        *    });
-        * </pre> 
-        * 
-        * @param {Object} media The member item object with changes applied
-        * @param {Bool} isNew set to true to create a new item or to update an existing 
-        * @param {Array} files collection of files for the media item      
-        * @returns {Promise} resourcePromise object containing the saved media item.
-        *
-        */
-      save: function (member, isNew, files) {
-         return saveMember(member, "save" + (isNew ? "New" : ""), files);
-      }
-   };
-}
-
-angular.module('umbraco.resources').factory('memberResource', memberResource);
+/**
+    * @ngdoc service
+    * @name umbraco.resources.memberResource
+    * @description Loads in data for members
+    **/
+function memberResource($q, $http, umbDataFormatter, umbRequestHelper) {
+
+   /** internal method process the saving of data and post processing the result */
+   function saveMember(content, action, files) {
+
+      return umbRequestHelper.postSaveContent({
+         restApiUrl: umbRequestHelper.getApiUrl(
+                "memberApiBaseUrl",
+                "PostSave"),
+         content: content,
+         action: action,
+         files: files,
+         dataFormatter: function (c, a) {
+            return umbDataFormatter.formatMemberPostData(c, a);
+         }
+      });
+   }
+
+   return {
+
+      getPagedResults: function (memberTypeAlias, options) {
+
+         if (memberTypeAlias === 'all-members') {
+            memberTypeAlias = null;
+         }
+
+         var defaults = {
+            pageSize: 25,
+            pageNumber: 1,
+            filter: '',
+            orderDirection: "Ascending",
+            orderBy: "LoginName",
+            orderBySystemField: true
+         };
+         if (options === undefined) {
+            options = {};
+         }
+         //overwrite the defaults if there are any specified
+         angular.extend(defaults, options);
+         //now copy back to the options we will use
+         options = defaults;
+         //change asc/desct
+         if (options.orderDirection === "asc") {
+            options.orderDirection = "Ascending";
+         }
+         else if (options.orderDirection === "desc") {
+            options.orderDirection = "Descending";
+         }
+
+         var params = [
+                { pageNumber: options.pageNumber },
+                { pageSize: options.pageSize },
+                { orderBy: options.orderBy },
+                { orderDirection: options.orderDirection },
+                { orderBySystemField: options.orderBySystemField },
+                { filter: options.filter }
+         ];
+         if (memberTypeAlias != null) {
+            params.push({ memberTypeAlias: memberTypeAlias });
+         }
+
+         return umbRequestHelper.resourcePromise(
+               $http.get(
+                     umbRequestHelper.getApiUrl(
+                           "memberApiBaseUrl",
+                           "GetPagedResults",
+                           params)),
+               'Failed to retrieve member paged result');
+      },
+
+      getListNode: function (listName) {
+
+         return umbRequestHelper.resourcePromise(
+               $http.get(
+                     umbRequestHelper.getApiUrl(
+                           "memberApiBaseUrl",
+                           "GetListNodeDisplay",
+                           [{ listName: listName }])),
+               'Failed to retrieve data for member list ' + listName);
+      },
+
+      /**
+        * @ngdoc method
+        * @name umbraco.resources.memberResource#getByKey
+        * @methodOf umbraco.resources.memberResource
+        *
+        * @description
+        * Gets a member item with a given key
+        *
+        * ##usage
+        * <pre>
+        * memberResource.getByKey("0000-0000-000-00000-000")
+        *    .then(function(member) {
+        *        var mymember = member; 
+        *        alert('its here!');
+        *    });
+        * </pre> 
+        * 
+        * @param {Guid} key key of member item to return        
+        * @returns {Promise} resourcePromise object containing the member item.
+        *
+        */
+      getByKey: function (key) {
+
+         return umbRequestHelper.resourcePromise(
+               $http.get(
+                     umbRequestHelper.getApiUrl(
+                           "memberApiBaseUrl",
+                           "GetByKey",
+                           [{ key: key }])),
+               'Failed to retrieve data for member id ' + key);
+      },
+
+      /**
+        * @ngdoc method
+        * @name umbraco.resources.memberResource#deleteByKey
+        * @methodOf umbraco.resources.memberResource
+        *
+        * @description
+        * Deletes a member item with a given key
+        *
+        * ##usage
+        * <pre>
+        * memberResource.deleteByKey("0000-0000-000-00000-000")
+        *    .then(function() {
+        *        alert('its gone!');
+        *    });
+        * </pre> 
+        * 
+        * @param {Guid} key id of member item to delete        
+        * @returns {Promise} resourcePromise object.
+        *
+        */
+      deleteByKey: function (key) {
+         return umbRequestHelper.resourcePromise(
+                $http.post(
+                      umbRequestHelper.getApiUrl(
+                            "memberApiBaseUrl",
+                            "DeleteByKey",
+                            [{ key: key }])),
+                'Failed to delete item ' + key);
+      },
+
+      /**
+        * @ngdoc method
+        * @name umbraco.resources.memberResource#getScaffold
+        * @methodOf umbraco.resources.memberResource
+        *
+        * @description
+        * Returns a scaffold of an empty member item, given the id of the member item to place it underneath and the member type alias.
+        *         
+        * - Member Type alias must be provided so umbraco knows which properties to put on the member scaffold 
+        * 
+        * The scaffold is used to build editors for member that has not yet been populated with data.
+        * 
+        * ##usage
+        * <pre>
+        * memberResource.getScaffold('client')
+        *    .then(function(scaffold) {
+        *        var myDoc = scaffold;
+        *        myDoc.name = "My new member item"; 
+        *
+        *        memberResource.save(myDoc, true)
+        *            .then(function(member){
+        *                alert("Retrieved, updated and saved again");
+        *            });
+        *    });
+        * </pre> 
+        * 
+        * @param {String} alias membertype alias to base the scaffold on        
+        * @returns {Promise} resourcePromise object containing the member scaffold.
+        *
+        */
+      getScaffold: function (alias) {
+
+         if (alias) {
+            return umbRequestHelper.resourcePromise(
+                    $http.get(
+                          umbRequestHelper.getApiUrl(
+                                "memberApiBaseUrl",
+                                "GetEmpty",
+                                [{ contentTypeAlias: alias }])),
+                    'Failed to retrieve data for empty member item type ' + alias);
+         }
+         else {
+            return umbRequestHelper.resourcePromise(
+                    $http.get(
+                          umbRequestHelper.getApiUrl(
+                                "memberApiBaseUrl",
+                                "GetEmpty")),
+                    'Failed to retrieve data for empty member item type ' + alias);
+         }
+
+      },
+
+      /**
+        * @ngdoc method
+        * @name umbraco.resources.memberResource#save
+        * @methodOf umbraco.resources.memberResource
+        *
+        * @description
+        * Saves changes made to a member, if the member is new, the isNew paramater must be passed to force creation
+        * if the member needs to have files attached, they must be provided as the files param and passed separately 
+        * 
+        * 
+        * ##usage
+        * <pre>
+        * memberResource.getBykey("23234-sd8djsd-3h8d3j-sdh8d")
+        *    .then(function(member) {
+        *          member.name = "Bob";
+        *          memberResource.save(member, false)
+        *            .then(function(member){
+        *                alert("Retrieved, updated and saved again");
+        *            });
+        *    });
+        * </pre> 
+        * 
+        * @param {Object} media The member item object with changes applied
+        * @param {Bool} isNew set to true to create a new item or to update an existing 
+        * @param {Array} files collection of files for the media item      
+        * @returns {Promise} resourcePromise object containing the saved media item.
+        *
+        */
+      save: function (member, isNew, files) {
+         return saveMember(member, "save" + (isNew ? "New" : ""), files);
+      }
+   };
+}
+
+angular.module('umbraco.resources').factory('memberResource', memberResource);