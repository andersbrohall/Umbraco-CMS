--- conflicted
+++ resolved
@@ -14,19 +14,7 @@
         };
         vm.breadcrumbs = [];
         vm.avatarFile = {};
-<<<<<<< HEAD
-        vm.maxFileSize = Umbraco.Sys.ServerVariables.umbracoSettings.maxFileSize + "KB";
-        vm.acceptedFileTypes = mediaHelper.formatFileTypes(Umbraco.Sys.ServerVariables.umbracoSettings.imageFileTypes);
-        vm.toggleChangePassword = toggleChangePassword;
-        vm.emailIsUsername = true;
-        //create the initial model for change password
-        vm.changePasswordModel = {
-          config: {},
-          isChanging: false
-        };
-=======
         vm.labels = {};
->>>>>>> 46bb0cca
 
         vm.goToPage = goToPage;
         vm.openUserGroupPicker = openUserGroupPicker;
@@ -42,10 +30,10 @@
 
             vm.loading = true;
 
-<<<<<<< HEAD
             localizationService.localize("user_noStartNode").then(function (name) {
                 vm.page.noStartNodeLabel = name;
-=======
+            });
+
             var labelKeys = [
                 "general_saving",
                 "general_cancel",
@@ -60,7 +48,6 @@
                 vm.labels.selectContentStartNode = values[2];
                 vm.labels.selectMediaStartNode = values[3];
                 vm.labels.users = values[4];
->>>>>>> 46bb0cca
             });
 
             // get user
