--- conflicted
+++ resolved
@@ -9,13 +9,9 @@
             <div class="span7">
                 <input type="text"
                     class="umb-headline" 
-                    localize="placeholder" 
-<<<<<<< HEAD
+                    localize="placeholder"
+					select-on-focus 
                     placeholder="@placeholders_entername" 
-=======
-                    select-on-focus
-                    placeholder="@placeholders_nameentity:content.contentTypeName'" 
->>>>>>> 1cfb7978
                     ng-model="content.name" />
             </div>
 
