/**
 * @ngdoc controller
 * @name ContentEditController
 * @function
 * 
 * @description
 * The controller for the content editor
 */
function ContentEditController($scope, $routeParams, contentResource, notificationsService, angularHelper, serverValidationService) {

    /**
     * @ngdoc function
     * @name handleSaveError
     * @methodOf ContentEditController
     * @function
     *
     * @description
     * A function to handle what happens when we have validation issues from the server side
     */

    function handleSaveError(err) {
        //When the status is a 403 status, we have validation errors.
        //Otherwise the error is probably due to invalid data (i.e. someone mucking around with the ids or something).
        //Or, some strange server error
        if (err.status == 403) {
            //now we need to look through all the validation errors
            if (err.data && err.data.ModelState) {

                //get a list of properties since they are contained in tabs
                var allProps = [];
                for (var i = 0; i < $scope.content.tabs.length; i++) {
                    for (var p = 0; p < $scope.content.tabs[i].properties.length; p++) {
                        allProps.push($scope.content.tabs[i].properties[p]);
                    }
                }

                for (var e in err.data.ModelState) {
                    //the alias in model state can be in dot notation which indicates
                    // * the first part is the content property alias
                    // * the second part is the field to which the valiation msg is associated with
                    var parts = e.split(".");
                    var propertyAlias = parts[0];

                    //find the content property for the current error
                    var contentProperty = _.find(allProps, function (item) {
                        return (item.alias === propertyAlias);
                    });
                    if (contentProperty) {
                        //if it contains a '.' then we will wire it up to a property's field
                        if (parts.length > 1) {
                            //add an error with a reference to the field for which the validation belongs too
                            serverValidationService.addError(contentProperty, parts[1], err.data.ModelState[e][0]);
                        }
                        else {
                            //add a generic error for the property, no reference to a specific field
                            serverValidationService.addError(contentProperty, "", err.data.ModelState[e][0]);
                        }

                        //add to notifications
                        notificationsService.error("Validation", err.data.ModelState[e][0]);
                    }
                }

            }
        }
        else {
            //TODO: Implement an overlay showing the full YSOD like we had in v5
            //alert("failed!");
            notificationsService.error("Validation failed", err);
        }
    }

    //get the data to show, scaffold for new or get existing
    if ($routeParams.create) {
        contentResource.getScaffold($routeParams.id, $routeParams.doctype)
            .then(function(data) {
                $scope.contentLoaded = true;
                $scope.content = data;
            });
    }
    else {
        contentResource.getById($routeParams.id)
<<<<<<< HEAD
            .then(function(data) {
                $scope.contentLoaded = true;
=======
            .then(function (data) {
>>>>>>> 1b03dbd9
                $scope.content = data;
            });
    }

    $scope.files = [];
    $scope.addFiles = function (propertyId, files) {
        //this will clear the files for the current property and then add the new ones for the current property
        $scope.files = _.reject($scope.files, function (item) {
            return item.id == propertyId;
        });
        for (var i = 0; i < files.length; i++) {
            //save the file object to the scope's files collection
            $scope.files.push({ id: propertyId, file: files[i] });
        }
    };

    //ensure there is a form object assigned.
    var currentForm = angularHelper.getRequiredCurrentForm($scope);

    //TODO: Need to figure out a way to share the saving and event broadcasting with all editors!

    $scope.saveAndPublish = function (cnt) {

        $scope.$broadcast("saving", { scope: $scope });

        //don't continue if the form is invalid
        if (currentForm.$invalid) return;

        serverValidationService.reset();
        
        contentResource.publishContent(cnt, $routeParams.create, $scope.files)
            .then(function(data) {
                $scope.content = data;
                notificationsService.success("Published", "Content has been saved and published");                
                $scope.$broadcast("saved", { scope: $scope });
            }, function(err) {
                handleSaveError(err);
            });	        
    };

    $scope.save = function (cnt) {
	        
        $scope.$broadcast("saving", { scope: $scope });
            
        //don't continue if the form is invalid
        if (currentForm.$invalid) return;

        serverValidationService.reset();

        contentResource.saveContent(cnt, $routeParams.create, $scope.files)
            .then(function (data) {
                $scope.content = data;
                notificationsService.success("Saved", "Content has been saved");                
                $scope.$broadcast("saved", { scope: $scope });
            }, function(err) {
                handleSaveError(err);
            });
	        
    };
}

angular.module("umbraco").controller("Umbraco.Editors.ContentEditController", ContentEditController);<|MERGE_RESOLUTION|>--- conflicted
+++ resolved
@@ -80,12 +80,8 @@
     }
     else {
         contentResource.getById($routeParams.id)
-<<<<<<< HEAD
             .then(function(data) {
                 $scope.contentLoaded = true;
-=======
-            .then(function (data) {
->>>>>>> 1b03dbd9
                 $scope.content = data;
             });
     }
