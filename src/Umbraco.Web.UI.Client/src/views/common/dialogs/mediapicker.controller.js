--- conflicted
+++ resolved
@@ -1,168 +1,130 @@
-//used for the media picker dialog
-angular.module("umbraco")
-    .controller("Umbraco.Dialogs.MediaPickerController",
-        function ($scope, mediaResource, umbRequestHelper, entityResource, $log, mediaHelper, eventsService, treeService, $cookies, $element, $timeout, notificationsService) {
-
-            var dialogOptions = $scope.dialogOptions;
-
-            $scope.onlyImages = dialogOptions.onlyImages;
-            $scope.showDetails = dialogOptions.showDetails;
-            $scope.multiPicker = (dialogOptions.multiPicker && dialogOptions.multiPicker !== "0") ? true : false;
-            $scope.startNodeId = dialogOptions.startNodeId ? dialogOptions.startNodeId : -1;
-            $scope.cropSize = dialogOptions.cropSize;
-
-
-            //preload selected item
-            $scope.target = undefined;
-            if(dialogOptions.currentTarget){
-                $scope.target = dialogOptions.currentTarget;
-            }
-
-            $scope.upload = function(v){
-               angular.element(".umb-file-dropzone-directive .file-select").click();
-            };
-
-            $scope.dragLeave = function(el, event){
-                $scope.activeDrag = false;
-            };
-
-            $scope.dragEnter = function(el, event){
-                $scope.activeDrag = true;
-            };
-
-            $scope.submitFolder = function(e) {
-                if (e.keyCode === 13) {
-                    e.preventDefault();
-                    $scope.showFolderInput = false;
-
-                    mediaResource
-                        .addFolder($scope.newFolderName, $scope.currentFolder.id)
-                        .then(function(data) {
-
-                            //we've added a new folder so lets clear the tree cache for that specific item
-                            treeService.clearCache({
-                                cacheKey: "__media", //this is the main media tree cache key
-                                childrenOf: data.parentId //clear the children of the parent
-                            });
-
-                            $scope.gotoFolder(data);
-                        });
-                }
-            };
-
-            $scope.gotoFolder = function(folder) {
-
-                if(!folder){
-                    folder = {id: -1, name: "Media", icon: "icon-folder"};
-                }
-
-                if (folder.id > 0) {
-                    entityResource.getAncestors(folder.id, "media")
-                        .then(function(anc) {
-                            // anc.splice(0,1);  
-                            $scope.path = _.filter(anc, function (f) {
-                                return f.path.indexOf($scope.startNodeId) !== -1;
-                            });
-                        });
-                }
-                else {
-                    $scope.path = [];
-                }
-
-                //mediaResource.rootMedia()
-                mediaResource.getChildren(folder.id)
-                    .then(function(data) {
-                        $scope.searchTerm = "";
-                        $scope.images = data.items ? data.items : [];
-                    });
-
-                $scope.currentFolder = folder;      
-            };
-
-<<<<<<< HEAD
-          
-=======
-            //This executes prior to the whole processing which we can use to get the UI going faster,
-            //this also gives us the start callback to invoke to kick of the whole thing
-            $scope.$on('fileuploadadd', function (e, data) {
-                $scope.$apply(function () {
-                    $scope.filesUploading++;
-                });
-            });
-
-            //when one is finished
-            $scope.$on('fileuploaddone', function (e, data) {
-                $scope.filesUploading--;
-                if ($scope.filesUploading == 0) {
-                    $scope.$apply(function () {
-                        $scope.progress = 0;
-                        $scope.gotoFolder($scope.currentFolder);
-                    });
-                }
-                //Show notifications!!!!
-                if (data.result && data.result.notifications && angular.isArray(data.result.notifications)) {
-                    for (var n = 0; n < data.result.notifications.length; n++) {
-                        notificationsService.showNotification(data.result.notifications[n]);
-                    }
-                }
-            });
-
-            // All these sit-ups are to add dropzone area and make sure it gets removed if dragging is aborted! 
-            $scope.$on('fileuploaddragover', function (e, data) {
-                if (!$scope.dragClearTimeout) {
-                    $scope.$apply(function () {
-                        $scope.dropping = true;
-                    });
-                }
-                else {
-                    $timeout.cancel($scope.dragClearTimeout);
-                }
-                $scope.dragClearTimeout = $timeout(function () {
-                    $scope.dropping = null;
-                    $scope.dragClearTimeout = null;
-                }, 300);
-            });
-
->>>>>>> 3fec2b97
-            $scope.clickHandler = function(image, ev, select) {
-                ev.preventDefault();
-                
-                if (image.isFolder && !select) {
-                    $scope.gotoFolder(image);
-                }else{
-                    eventsService.emit("dialogs.mediaPicker.select", image);
-                    
-                    //we have 3 options add to collection (if multi) show details, or submit it right back to the callback
-                    if ($scope.multiPicker) {
-                        $scope.select(image);
-                        image.cssclass = ($scope.dialogData.selection.indexOf(image) > -1) ? "selected" : "";
-                    }else if($scope.showDetails) {
-                        $scope.target= image;
-                        $scope.target.url = mediaHelper.resolveFile(image);
-                    }else{
-                        $scope.submit(image);
-                    }
-                }
-            };
-
-            $scope.exitDetails = function(){
-                if(!$scope.currentFolder){
-                    $scope.gotoFolder();
-                }
-
-                $scope.target = undefined;
-            };
-
-            $scope.onUploadComplete = function () {
-                $scope.gotoFolder($scope.currentFolder);
-            };
-
-            $scope.onFilesQueue = function(){
-                $scope.activeDrag = false;
-            };
-
-            //default root item
-            if(!$scope.target){
-                $scope.gotoFolder({ id: $scope.startNodeId, name: "Media", icon: "icon-folder" });  
-            }
+//used for the media picker dialog
+angular.module("umbraco")
+    .controller("Umbraco.Dialogs.MediaPickerController",
+        function ($scope, mediaResource, umbRequestHelper, entityResource, $log, mediaHelper, eventsService, treeService, $cookies, $element, $timeout, notificationsService) {
+
+            var dialogOptions = $scope.dialogOptions;
+
+            $scope.onlyImages = dialogOptions.onlyImages;
+            $scope.showDetails = dialogOptions.showDetails;
+            $scope.multiPicker = (dialogOptions.multiPicker && dialogOptions.multiPicker !== "0") ? true : false;
+            $scope.startNodeId = dialogOptions.startNodeId ? dialogOptions.startNodeId : -1;
+            $scope.cropSize = dialogOptions.cropSize;
+
+
+            //preload selected item
+            $scope.target = undefined;
+            if(dialogOptions.currentTarget){
+                $scope.target = dialogOptions.currentTarget;
+            }
+
+            $scope.upload = function(v){
+               angular.element(".umb-file-dropzone-directive .file-select").click();
+            };
+
+            $scope.dragLeave = function(el, event){
+                $scope.activeDrag = false;
+            };
+
+            $scope.dragEnter = function(el, event){
+                $scope.activeDrag = true;
+            };
+
+            $scope.submitFolder = function(e) {
+                if (e.keyCode === 13) {
+                    e.preventDefault();
+                    $scope.showFolderInput = false;
+
+                    mediaResource
+                        .addFolder($scope.newFolderName, $scope.currentFolder.id)
+                        .then(function(data) {
+
+                            //we've added a new folder so lets clear the tree cache for that specific item
+                            treeService.clearCache({
+                                cacheKey: "__media", //this is the main media tree cache key
+                                childrenOf: data.parentId //clear the children of the parent
+                            });
+
+                            $scope.gotoFolder(data);
+                        });
+                }
+            };
+
+            $scope.gotoFolder = function(folder) {
+
+                if(!folder){
+                    folder = {id: -1, name: "Media", icon: "icon-folder"};
+                }
+
+                if (folder.id > 0) {
+                    entityResource.getAncestors(folder.id, "media")
+                        .then(function(anc) {
+                            // anc.splice(0,1);  
+                            $scope.path = _.filter(anc, function (f) {
+                                return f.path.indexOf($scope.startNodeId) !== -1;
+                            });
+                        });
+                }
+                else {
+                    $scope.path = [];
+                }
+
+                //mediaResource.rootMedia()
+                mediaResource.getChildren(folder.id)
+                    .then(function(data) {
+                        $scope.searchTerm = "";
+                        $scope.images = data.items ? data.items : [];
+                    });
+
+                $scope.currentFolder = folder;      
+            };
+
+                }
+                //Show notifications!!!!
+                if (data.result && data.result.notifications && angular.isArray(data.result.notifications)) {
+                    for (var n = 0; n < data.result.notifications.length; n++) {
+                        notificationsService.showNotification(data.result.notifications[n]);
+                    }
+          
+            $scope.clickHandler = function(image, ev, select) {
+                ev.preventDefault();
+                
+                if (image.isFolder && !select) {
+                    $scope.gotoFolder(image);
+                }else{
+                    eventsService.emit("dialogs.mediaPicker.select", image);
+                    
+                    //we have 3 options add to collection (if multi) show details, or submit it right back to the callback
+                    if ($scope.multiPicker) {
+                        $scope.select(image);
+                        image.cssclass = ($scope.dialogData.selection.indexOf(image) > -1) ? "selected" : "";
+                    }else if($scope.showDetails) {
+                        $scope.target= image;
+                        $scope.target.url = mediaHelper.resolveFile(image);
+                    }else{
+                        $scope.submit(image);
+                    }
+                }
+            };
+
+            $scope.exitDetails = function(){
+                if(!$scope.currentFolder){
+                    $scope.gotoFolder();
+                }
+
+                $scope.target = undefined;
+            };
+
+            $scope.onUploadComplete = function () {
+                $scope.gotoFolder($scope.currentFolder);
+            };
+
+            $scope.onFilesQueue = function(){
+                $scope.activeDrag = false;
+            };
+
+            //default root item
+            if(!$scope.target){
+                $scope.gotoFolder({ id: $scope.startNodeId, name: "Media", icon: "icon-folder" });  
+            }
         });