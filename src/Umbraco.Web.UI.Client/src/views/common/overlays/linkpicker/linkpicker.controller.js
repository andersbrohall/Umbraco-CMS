--- conflicted
+++ resolved
@@ -5,53 +5,6 @@
 
 		var anchorPattern = /<a id=\\"(.*?)\\">/gi;
 
-<<<<<<< HEAD
-		if(!$scope.model.title) {
-			localizationService.localize("defaultdialogs_selectLink").then(function(value){
-				$scope.model.title = value;
-			});
-		}
-
-	    $scope.dialogTreeApi = {};
-	    $scope.model.target = {};
-	    $scope.searchInfo = {
-	        searchFromId: null,
-	        searchFromName: null,
-	        showSearch: false,
-	        results: [],
-	        selectedSearchResults: []
-	    };
-
-            $scope.showTarget = $scope.model.hideTarget !== true;
-
-	    if (dialogOptions.currentTarget) {
-	        $scope.model.target = dialogOptions.currentTarget;
-
-	        //if we have a node ID, we fetch the current node to build the form data
-	        if ($scope.model.target.id || $scope.model.target.udi) {
-
-                //will be either a udi or an int
-                var id = $scope.model.target.udi ? $scope.model.target.udi : $scope.model.target.id;
-
-                if (!$scope.model.target.path) {
-                    
-                    entityResource.getPath(id, "Document").then(function (path) {
-	                    $scope.model.target.path = path;
-	                    //now sync the tree to this path
-	                    $scope.dialogTreeApi.syncTree({ path: $scope.model.target.path, tree: "content" });
-	                });
-	            }
-
-                contentResource.getNiceUrl(id).then(function (url) {
-	                $scope.model.target.url = url;
-	            });
-	        }
-	    }
-
-	    function nodeSelectHandler(args) {
-
-			if(args && args.event) {
-=======
 		var searchText = "Search...";
 		localizationService.localize("general_search").then(function (value) {
 			searchText = value + "...";
@@ -61,7 +14,7 @@
 			$scope.model.title = localizationService.localize("defaultdialogs_selectLink");
 		}
 
-		$scope.dialogTreeEventHandler = $({});
+	    	$scope.dialogTreeApi = {};
 		$scope.model.target = {};
 		$scope.searchInfo = {
 			searchFromId: null,
@@ -86,7 +39,7 @@
 					entityResource.getPath(id, "Document").then(function (path) {
 						$scope.model.target.path = path;
 						//now sync the tree to this path
-						$scope.dialogTreeEventHandler.syncTree({
+	                    			$scope.dialogTreeApi.syncTree({ path: $scope.model.target.path, tree: "content" });
 							path: $scope.model.target.path,
 							tree: "content"
 						});
@@ -106,9 +59,8 @@
 			$scope.anchorValues = dialogOptions.anchors;
 		}
 
-		function nodeSelectHandler(ev, args) {
+	    	function nodeSelectHandler(args) {
 			if (args && args.event) {
->>>>>>> 596157f9
 				args.event.preventDefault();
 				args.event.stopPropagation();
 			}
@@ -140,66 +92,11 @@
 			}
 		}
 
-<<<<<<< HEAD
-	    function nodeExpandedHandler(args) {
-=======
-		function nodeExpandedHandler(ev, args) {
->>>>>>> 596157f9
+	    	function nodeExpandedHandler(args) {
 			// open mini list view for list views
 			if (args.node.metaData.isContainer) {
 				openMiniListView(args.node);
 			}
-<<<<<<< HEAD
-	    }
-
-	    $scope.switchToMediaPicker = function () {
-	        userService.getCurrentUser().then(function (userData) {
-	          $scope.mediaPickerOverlay = {
-	            view: "mediapicker",
-                startNodeId: userData.startMediaIds.length !== 1 ? -1 : userData.startMediaIds[0],
-	            startNodeIsVirtual: userData.startMediaIds.length !== 1,
-	            show: true,
-	            submit: function(model) {
-	              var media = model.selectedImages[0];
-
-	              $scope.model.target.id = media.id;
-	              $scope.model.target.udi = media.udi;
-	              $scope.model.target.isMedia = true;
-	              $scope.model.target.name = media.name;
-	              $scope.model.target.url = mediaHelper.resolveFile(media);
-
-	              $scope.mediaPickerOverlay.show = false;
-	              $scope.mediaPickerOverlay = null;
-	            }
-	          };
-	        });
-	    };
-
-	    $scope.hideSearch = function () {
-	        $scope.searchInfo.showSearch = false;
-	        $scope.searchInfo.searchFromId = null;
-	        $scope.searchInfo.searchFromName = null;
-	        $scope.searchInfo.results = [];
-	    }
-
-	    // method to select a search result
-	    $scope.selectResult = function (evt, result) {
-	        result.selected = result.selected === true ? false : true;
-	        nodeSelectHandler(evt, {event: evt, node: result});
-	    };
-
-        //callback when there are search results
-	    $scope.onSearchResults = function (results) {
-	        $scope.searchInfo.results = results;
-            $scope.searchInfo.showSearch = true;
-	    };
-
-        $scope.onTreeInit = function () {
-            $scope.dialogTreeApi.callbacks.treeNodeSelect(nodeSelectHandler);
-            $scope.dialogTreeApi.callbacks.treeNodeExpanded(nodeExpandedHandler);
-        }
-        
-=======
 		}
 
 		$scope.switchToMediaPicker = function () {
@@ -249,15 +146,11 @@
 			$scope.searchInfo.showSearch = true;
 		};
 
-		$scope.dialogTreeEventHandler.bind("treeNodeSelect", nodeSelectHandler);
-		$scope.dialogTreeEventHandler.bind("treeNodeExpanded", nodeExpandedHandler);
-
-		$scope.$on('$destroy', function () {
-			$scope.dialogTreeEventHandler.unbind("treeNodeSelect", nodeSelectHandler);
-			$scope.dialogTreeEventHandler.unbind("treeNodeExpanded", nodeExpandedHandler);
-		});
-
->>>>>>> 596157f9
+        	$scope.onTreeInit = function () {
+            		$scope.dialogTreeApi.callbacks.treeNodeSelect(nodeSelectHandler);
+            		$scope.dialogTreeApi.callbacks.treeNodeExpanded(nodeExpandedHandler);
+       	 	}
+        
 		// Mini list view
 		$scope.selectListViewNode = function (node) {
 			node.selected = node.selected === true ? false : true;
