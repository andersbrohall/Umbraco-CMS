<div>

   <umb-load-indicator ng-if="page.loading"></umb-load-indicator>

   <form name="contentForm"
      ng-submit="save()"
      novalidate
      val-form-manager>

      <umb-editor-view ng-if="!page.loading" umb-tabs>

         <umb-editor-header
            menu="page.menu"
            name="content.name"
            tabs="content.tabs"
            hide-icon="true"
            hide-description="true"
            hide-alias="true">
         </umb-editor-header>

         <umb-editor-container>
            <umb-tabs-content class="form-horizontal" view="true">
                
               <umb-tab id="tab{{tab.id}}" ng-repeat="tab in content.tabs" rel="{{tab.id}}">
<<<<<<< HEAD

                  <umb-property data-element="property-{{property.alias}}" ng-repeat="property in tab.properties" property="property">
                     <umb-editor model="property"></umb-editor>
                  </umb-property>
=======
                    
                    <!-- Other tabs than info -->
                    <div ng-if="tab.id !== -1 && tab.alias !== '_umb_infoTab'">
                        <umb-property ng-repeat="property in tab.properties" property="property">
                            <umb-editor model="property"></umb-editor>
                        </umb-property>
                    </div>
                    
                    <!-- Info tab -->
                    <div ng-if="tab.id === -1 && tab.alias === '_umb_infoTab'">
                        <umb-content-node-info
                            ng-if="content"
                            node="content">
                        </umb-content-node-info>
                    </div>
>>>>>>> 1f5c9d2e

               </umb-tab>

            </umb-tabs-content>

         </umb-editor-container>


         <umb-editor-footer>

            <umb-editor-footer-content-left>

               <umb-breadcrumbs
                  ng-if="ancestors && ancestors.length > 0"
                  ancestors="ancestors"
                  entity-type="content">
               </umb-breadcrumbs>

            </umb-editor-footer-content-left>
            
            
            <umb-editor-footer-content-right>
<<<<<<< HEAD

               <umb-button
                  alias="returnToListView"
                  ng-if="page.listViewPath"
                  type="link"
                  href="#{{page.listViewPath}}"
                  label="Return to list"
                  label-key="buttons_returnToList">
               </umb-button>

               <umb-button
                  alias="preview"
                  ng-if="!page.isNew && content.allowPreview"
                  type="button"
                  button-style="info"
                  action="preview(content)"
                  label="Preview page"
                  label-key="buttons_showPage">
               </umb-button>

               <umb-button-group
                  ng-if="defaultButton"
                  default-button="defaultButton"
                  sub-buttons="subButtons"
                  state="page.buttonGroupState"
                  direction="up"
                  float="right">
               </umb-button-group>

=======
                
                <umb-button
                    ng-if="page.listViewPath"
                    type="link"
                    href="#{{page.listViewPath}}"
                    label="Return to list"
                    label-key="buttons_returnToList">
                </umb-button>

                <umb-button
                    ng-if="!page.isNew && content.allowPreview"
                    type="button"
                    button-style="info"
                    action="preview(content)"
                    label="Preview page"
                    label-key="buttons_showPage">
                </umb-button>

                <umb-button-group
                    ng-if="defaultButton"
                    default-button="defaultButton"
                    sub-buttons="subButtons"
                    state="page.buttonGroupState"
                    direction="up"
                    float="right">
                </umb-button-group>
>>>>>>> 1f5c9d2e

            </umb-editor-footer-content-right>

         </umb-editor-footer>

      </umb-editor-view>

   </form>
</div><|MERGE_RESOLUTION|>--- conflicted
+++ resolved
@@ -22,16 +22,10 @@
             <umb-tabs-content class="form-horizontal" view="true">
                 
                <umb-tab id="tab{{tab.id}}" ng-repeat="tab in content.tabs" rel="{{tab.id}}">
-<<<<<<< HEAD
-
-                  <umb-property data-element="property-{{property.alias}}" ng-repeat="property in tab.properties" property="property">
-                     <umb-editor model="property"></umb-editor>
-                  </umb-property>
-=======
                     
                     <!-- Other tabs than info -->
                     <div ng-if="tab.id !== -1 && tab.alias !== '_umb_infoTab'">
-                        <umb-property ng-repeat="property in tab.properties" property="property">
+                        <umb-property data-element="property-{{property.alias}}" ng-repeat="property in tab.properties" property="property">
                             <umb-editor model="property"></umb-editor>
                         </umb-property>
                     </div>
@@ -43,7 +37,6 @@
                             node="content">
                         </umb-content-node-info>
                     </div>
->>>>>>> 1f5c9d2e
 
                </umb-tab>
 
@@ -66,39 +59,9 @@
             
             
             <umb-editor-footer-content-right>
-<<<<<<< HEAD
-
-               <umb-button
-                  alias="returnToListView"
-                  ng-if="page.listViewPath"
-                  type="link"
-                  href="#{{page.listViewPath}}"
-                  label="Return to list"
-                  label-key="buttons_returnToList">
-               </umb-button>
-
-               <umb-button
-                  alias="preview"
-                  ng-if="!page.isNew && content.allowPreview"
-                  type="button"
-                  button-style="info"
-                  action="preview(content)"
-                  label="Preview page"
-                  label-key="buttons_showPage">
-               </umb-button>
-
-               <umb-button-group
-                  ng-if="defaultButton"
-                  default-button="defaultButton"
-                  sub-buttons="subButtons"
-                  state="page.buttonGroupState"
-                  direction="up"
-                  float="right">
-               </umb-button-group>
-
-=======
                 
                 <umb-button
+                  alias="returnToListView"
                     ng-if="page.listViewPath"
                     type="link"
                     href="#{{page.listViewPath}}"
@@ -107,6 +70,7 @@
                 </umb-button>
 
                 <umb-button
+                  alias="preview"
                     ng-if="!page.isNew && content.allowPreview"
                     type="button"
                     button-style="info"
@@ -123,7 +87,6 @@
                     direction="up"
                     float="right">
                 </umb-button-group>
->>>>>>> 1f5c9d2e
 
             </umb-editor-footer-content-right>
 
