function multiUrlPickerController($scope, angularHelper, localizationService, entityResource, iconHelper, editorService) {

    var vm = {
        labels: {
            general_recycleBin: ""
        }
    };

    $scope.renderModel = [];

    if ($scope.preview) {
        return;
    }

    if (!Array.isArray($scope.model.value)) {
        $scope.model.value = [];
    }

    var currentForm = angularHelper.getCurrentForm($scope);

    $scope.sortableOptions = {
        distance: 10,
        tolerance: "pointer",
        scroll: true,
        zIndex: 6000,
        update: function () {
            currentForm.$setDirty();
        }
    };

    $scope.model.value.forEach(function (link) {
        link.icon = iconHelper.convertFromLegacyIcon(link.icon);
        $scope.renderModel.push(link);
    });

    $scope.$on("formSubmitting", function () {
        $scope.model.value = $scope.renderModel;
    });

    $scope.$watch(
        function () {
            return $scope.renderModel.length;
        },
        function () {
            //Validate!
            if ($scope.model.config && $scope.model.config.minNumber && parseInt($scope.model.config.minNumber) > $scope.renderModel.length) {
                $scope.multiUrlPickerForm.minCount.$setValidity("minCount", false);
            }
            else {
                $scope.multiUrlPickerForm.minCount.$setValidity("minCount", true);
            }

            if ($scope.model.config && $scope.model.config.maxNumber && parseInt($scope.model.config.maxNumber) < $scope.renderModel.length) {
                $scope.multiUrlPickerForm.maxCount.$setValidity("maxCount", false);
            }
            else {
                $scope.multiUrlPickerForm.maxCount.$setValidity("maxCount", true);
            }
            $scope.sortableOptions.disabled = $scope.renderModel.length === 1;
        }
    );

    $scope.remove = function ($index) {
        $scope.renderModel.splice($index, 1);

        currentForm.$setDirty();
    };

    $scope.openLinkPicker = function (link, $index) {
        var target = link ? {
            name: link.name,
            anchor: link.queryString,
            udi: link.udi,
            url: link.url,
            target: link.target
        } : null;

        var linkPicker = {
            currentTarget: target,
<<<<<<< HEAD
            dataTypeKey: $scope.model.dataTypeKey,
            ignoreUserStartNodes : $scope.model.config.ignoreUserStartNodes,
=======
            dataTypeId: ($scope.model && $scope.model.dataTypeId) ? $scope.model.dataTypeId : null,
            ignoreUserStartNodes: ($scope.model.config && $scope.model.config.ignoreUserStartNodes) ? $scope.model.config.ignoreUserStartNodes : "0",
            show: true,
>>>>>>> 198b74f4
            submit: function (model) {
                if (model.target.url || model.target.anchor) {
                    // if an anchor exists, check that it is appropriately prefixed
                    if (model.target.anchor && model.target.anchor[0] !== '?' && model.target.anchor[0] !== '#') {
                        model.target.anchor = (model.target.anchor.indexOf('=') === -1 ? '#' : '?') + model.target.anchor;
                    }
                    if (link) {
                        link.udi = model.target.udi;
                        link.name = model.target.name || model.target.url || model.target.anchor;
                        link.queryString = model.target.anchor;
                        link.target = model.target.target;
                        link.url = model.target.url;
                    } else {
                        link = {
                            name: model.target.name || model.target.url || model.target.anchor,
                            queryString: model.target.anchor,
                            target: model.target.target,
                            udi: model.target.udi,
                            url: model.target.url
                        };
                        $scope.renderModel.push(link);
                    }

                    if (link.udi) {
                        var entityType = model.target.isMedia ? "Media" : "Document";

                        entityResource.getById(link.udi, entityType).then(function (data) {
                            link.icon = iconHelper.convertFromLegacyIcon(data.icon);
                            link.published = (data.metaData && data.metaData.IsPublished === false && entityType === "Document") ? false : true;
                            link.trashed = data.trashed;
                            if (link.trashed) {
                                item.url = vm.labels.general_recycleBin;
                            }
                        });
                    } else {
                        link.icon = "icon-link";
                        link.published = true;
                    }

                    currentForm.$setDirty();
                }
                editorService.close();
            },
            close: function () {
                editorService.close();
            }
        };
        editorService.linkPicker(linkPicker);
    };

    function init() {
        localizationService.localizeMany(["general_recycleBin"])
            .then(function (data) {
                vm.labels.general_recycleBin = data[0];
            });
    }

    init();
}

angular.module("umbraco").controller("Umbraco.PropertyEditors.MultiUrlPickerController", multiUrlPickerController);
<|MERGE_RESOLUTION|>--- conflicted
+++ resolved
@@ -77,14 +77,8 @@
 
         var linkPicker = {
             currentTarget: target,
-<<<<<<< HEAD
             dataTypeKey: $scope.model.dataTypeKey,
-            ignoreUserStartNodes : $scope.model.config.ignoreUserStartNodes,
-=======
-            dataTypeId: ($scope.model && $scope.model.dataTypeId) ? $scope.model.dataTypeId : null,
-            ignoreUserStartNodes: ($scope.model.config && $scope.model.config.ignoreUserStartNodes) ? $scope.model.config.ignoreUserStartNodes : "0",
-            show: true,
->>>>>>> 198b74f4
+            ignoreUserStartNodes : ($scope.model.config && $scope.model.config.ignoreUserStartNodes) ? $scope.model.config.ignoreUserStartNodes : "0",
             submit: function (model) {
                 if (model.target.url || model.target.anchor) {
                     // if an anchor exists, check that it is appropriately prefixed
