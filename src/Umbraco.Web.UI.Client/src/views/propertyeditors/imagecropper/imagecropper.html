--- conflicted
+++ resolved
@@ -1,9 +1,7 @@
 <div class="umb-property-editor umb-mediapicker"
      ng-controller="Umbraco.PropertyEditors.ImageCropperController">
 
-<<<<<<< HEAD
     <ng-form name="imageCropperForm">
-
         <umb-property-file-upload culture="{{model.culture}}"
                                   property-alias="{{model.alias}}"
                                   value="model.value.src"
@@ -18,7 +16,6 @@
                     <div class="umb-cropper__container">
 
                         <i ng-click="done()" class="icon icon-delete btn-round umb-close-cropper"></i>
-
                         <div>
                             <umb-image-crop height="{{currentCrop.height}}"
                                             width="{{currentCrop.width}}"
@@ -34,43 +31,8 @@
                             <localize key="imagecropper_reset">Reset</localize>
                         </a>
                     </div>
-=======
-    <span class="fileinput-button umb-upload-button-big"
-          style="margin-bottom: 5px;"
-          ng-hide="imageSrc">
-        <i class="icon icon-page-up"></i>
-        <p><localize key="media_clickToUpload">Click to upload</localize></p>
-        <umb-single-file-upload></umb-single-file-upload>
-    </span>
-
-
-    <div ng-if="imageSrc">
-
-
-        <div class="imagecropper clearfix">
-
-            <div ng-if="currentCrop" style="float:left; max-width: 100%;" class="clearfix">
-                <div class="umb-cropper__container">
-
-                    <div>
-                        <umb-image-crop height="{{currentCrop.height}}"
-                                        width="{{currentCrop.width}}"
-                                        crop="currentCrop.coordinates"
-                                        center="model.value.focalPoint"
-                                        max-size="450"
-                                        src="imageSrc">
-                        </umb-image-crop>
-                    </div>
-
-                    <div class="button-drawer">
-                        <button class="btn btn-link" ng-click="reset()"><localize key="imagecropper_reset">Reset this crop</localize></button>
-                        <button class="btn" ng-click="close()"><localize key="imagecropper_undoEditCrop">Undo edits</localize></button>
-                        <button class="btn btn-success" ng-click="done()"><localize key="imagecropper_updateEditCrop">Done</localize></button>
-                    </div>
->>>>>>> 2c6fd3af
                 </div>
 
-<<<<<<< HEAD
                 <div ng-if="!currentCrop" class="umb-cropper-imageholder clearfix">
                     <umb-image-gravity src="imageSrc"
                                        center="model.value.focalPoint"
@@ -78,7 +40,7 @@
                     </umb-image-gravity>
                     <a href class="btn btn-link btn-crop-delete" ng-click="clear()"><i class="icon-delete red"></i> <localize key="content_uploadClear">Remove file</localize></a>
                 </div>
-            
+
                 
                 <ul ng-if="!imageSrc.endsWith('.svg')" class="umb-sortable-thumbnails cropList clearfix">
                     <li ng-repeat=" (key,value) in model.value.crops" ng-class="{'current':currentCrop.alias === value.alias}" ng-click="crop(value)">
@@ -97,19 +59,6 @@
                         </div>
                     </li>
                 </ul>
-=======
-            <div ng-if="!currentCrop" class="umb-cropper-imageholder clearfix">
-                <umb-image-gravity
-                    src="imageSrc"
-                    center="model.value.focalPoint"
-                    on-image-loaded="imageLoaded(isCroppable, hasDimensions)">
-                </umb-image-gravity>
-                <a href class="btn btn-link btn-crop-delete" ng-click="clear()"><i class="icon-delete red"></i> <localize key="content_uploadClear">Remove file</localize></a>
-            </div>
-
-            <ul ng-if="isCroppable" class="umb-sortable-thumbnails cropList clearfix">
-                <li ng-repeat=" (key,value) in model.value.crops" ng-class="{'current':currentCrop.alias === value.alias}" ng-click="crop(value)">
->>>>>>> 2c6fd3af
 
             </div>
 
