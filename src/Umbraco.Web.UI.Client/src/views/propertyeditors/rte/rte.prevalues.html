<div ng-controller="Umbraco.PrevalueEditors.RteController" class="rte-editor-preval">

    <umb-control-group label="Toolbar" description="Pick the toolbar options that should be available when editing">
        <div ng-repeat="cmd in tinyMceConfig.commands">
            <label>
                <umb-checkbox model="cmd.selected"
                              on-change="selectCommand(cmd)"
                              class="mce-cmd" />
                
                <!--<img ng-src="{{cmd.icon}}" />-->
                <i class="mce-ico" ng-class="(cmd.isCustom ? ' mce-i-custom ' : ' mce-i-') + cmd.fontIcon"></i>

                {{cmd.name}}
            </label>
        </div>
    </umb-control-group>

    <umb-control-group label="Stylesheets" description="Pick the stylesheets whose editor styles should be available when editing">
        <div ng-repeat="css in stylesheets">

            <umb-checkbox
                model="css.selected"
                on-change="selectStylesheet(css)"
                text="{{css.name}}"/>
        </div>
    </umb-control-group>

    <umb-control-group label="Ignore user start nodes" description="Selecting this option allows a user to choose nodes that they normally don't have access to. Note: this applies only to rich text editors in this grid editor.">
        <div>
            <label>
                <umb-checkbox model="model.value.ignoreUserStartNodes"/>
            </label>
        </div>
    </umb-control-group>

    <umb-control-group label="Dimensions" description="Set the editor dimensions">
        <div class="vertical-align-items">
            <input type="number" min="0" ng-model="model.value.dimensions.width" class="umb-property-editor-small" title="Width" placeholder="Width" /> &times;
            <input type="number" min="0" ng-model="model.value.dimensions.height" class="umb-property-editor-small" title="Height" placeholder="Height" /> Pixels
        </div>
    </umb-control-group>

    <umb-control-group label="Maximum size for inserted images" description="Maximum width or height - enter 0 to disable resizing">
        <div class="vertical-align-items">
            <input type="number" min="0" ng-model="model.value.maxImageSize" class="umb-property-editor-small" title="Maximum width or height" placeholder="Maximum width or height" /> Pixels
        </div>
    </umb-control-group>
<<<<<<< HEAD

    <umb-control-group label="Mode" description="Select mode">
        <div class="vertical-align-items">
            <select ng-model="model.value.mode">
                <option value="classic">Classic</option> <!-- Theme:modern & inline:false-->
                <option value="distraction-free">Distraction Free</option> <!-- Theme:inlite & inline:true -->
            </select>
        </div>
    </umb-control-group>
=======
>>>>>>> 994c6eed
</div><|MERGE_RESOLUTION|>--- conflicted
+++ resolved
@@ -24,13 +24,6 @@
                 text="{{css.name}}"/>
         </div>
     </umb-control-group>
-
-    <umb-control-group label="Ignore user start nodes" description="Selecting this option allows a user to choose nodes that they normally don't have access to. Note: this applies only to rich text editors in this grid editor.">
-        <div>
-            <label>
-                <umb-checkbox model="model.value.ignoreUserStartNodes"/>
-            </label>
-        </div>
     </umb-control-group>
 
     <umb-control-group label="Dimensions" description="Set the editor dimensions">
@@ -45,7 +38,6 @@
             <input type="number" min="0" ng-model="model.value.maxImageSize" class="umb-property-editor-small" title="Maximum width or height" placeholder="Maximum width or height" /> Pixels
         </div>
     </umb-control-group>
-<<<<<<< HEAD
 
     <umb-control-group label="Mode" description="Select mode">
         <div class="vertical-align-items">
@@ -55,6 +47,4 @@
             </select>
         </div>
     </umb-control-group>
-=======
->>>>>>> 994c6eed
 </div>