--- conflicted
+++ resolved
@@ -1,185 +1,3 @@
-<<<<<<< HEAD
-﻿/**
- * @ngdoc controller
- * @name Umbraco.Editors.FileUploadController
- * @function
- *
- * @description
- * The controller for the file upload property editor. It is important to note that the $scope.model.value
- *  doesn't necessarily depict what is saved for this property editor. $scope.model.value can be empty when we
- *  are submitting files because in that case, we are adding files to the fileManager which is what gets peristed
- *  on the server. However, when we are clearing files, we are setting $scope.model.value to "{clearFiles: true}"
- *  to indicate on the server that we are removing files for this property. We will keep the $scope.model.value to
- *  be the name of the file selected (if it is a newly selected file) or keep it to be it's original value, this allows
- *  for the editors to check if the value has changed and to re-bind the property if that is true.
- *
-*/
-function fileUploadController($scope, $element, $compile, imageHelper, fileManager, umbRequestHelper, mediaHelper) {
-
-    /** Clears the file collections when content is saving (if we need to clear) or after saved */
-    function clearFiles() {
-        //clear the files collection (we don't want to upload any!)
-        fileManager.setFiles($scope.model.alias, []);
-        //clear the current files
-        $scope.files = [];
-
-        if($scope.propertyForm) {
-           if ($scope.propertyForm.fileCount) {
-               //this is required to re-validate
-               $scope.propertyForm.fileCount.$setViewValue($scope.files.length);
-           }
-        }
-
-    }
-
-    /** this method is used to initialize the data and to re-initialize it if the server value is changed */
-    function initialize(index) {
-
-        clearFiles();
-
-        if (!index) {
-            index = 1;
-        }
-
-        //this is used in order to tell the umb-single-file-upload directive to
-        //rebuild the html input control (and thus clearing the selected file) since
-        //that is the only way to manipulate the html for the file input control.
-        $scope.rebuildInput = {
-            index: index
-        };
-        //clear the current files
-        $scope.files = [];
-        //store the original value so we can restore it if the user clears and then cancels clearing.
-        $scope.originalValue = $scope.model.value;
-
-        //create the property to show the list of files currently saved
-        if ($scope.model.value != "" && $scope.model.value != undefined) {
-
-            var images = $scope.model.value.split(",");
-
-            $scope.persistedFiles = _.map(images, function (item) {
-                return { file: item, isImage: imageHelper.detectIfImageByExtension(item) };
-            });
-        }
-        else {
-            $scope.persistedFiles = [];
-        }
-
-        _.each($scope.persistedFiles, function (file) {
-
-            var thumbnailUrl = umbRequestHelper.getApiUrl(
-                        "imagesApiBaseUrl",
-                        "GetBigThumbnail",
-                        [{ originalImagePath: file.file }]);
-
-            var extension = file.file.substring(file.file.lastIndexOf(".") + 1, file.file.length);
-
-            file.thumbnail = thumbnailUrl;
-            file.extension = extension.toLowerCase();
-        });
-
-        $scope.clearFiles = false;
-    }
-
-    initialize();
-
-    // Method required by the valPropertyValidator directive (returns true if the property editor has at least one file selected)
-    $scope.validateMandatory = function () {
-        return {
-            isValid: !$scope.model.validation.mandatory || ((($scope.persistedFiles != null && $scope.persistedFiles.length > 0) || ($scope.files != null && $scope.files.length > 0)) && !$scope.clearFiles),
-            errorMsg: "Value cannot be empty",
-            errorKey: "required"
-        };
-    }
-
-    //listen for clear files changes to set our model to be sent up to the server
-    $scope.$watch("clearFiles", function (isCleared) {
-        if (isCleared == true) {
-            $scope.model.value = { clearFiles: true };
-            clearFiles();
-        }
-        else {
-            //reset to original value
-            $scope.model.value = $scope.originalValue;
-            //this is required to re-validate
-            if($scope.propertyForm) {
-               $scope.propertyForm.fileCount.$setViewValue($scope.files.length);
-            }
-        }
-    });
-
-    //listen for when a file is selected
-    $scope.$on("filesSelected", function (event, args) {
-        $scope.$apply(function () {
-            //set the files collection
-            fileManager.setFiles($scope.model.alias, args.files);
-            //clear the current files
-            $scope.files = [];
-            var newVal = "";
-            for (var i = 0; i < args.files.length; i++) {
-                //save the file object to the scope's files collection
-                $scope.files.push({ alias: $scope.model.alias, file: args.files[i] });
-                newVal += args.files[i].name + ",";
-            }
-
-            //this is required to re-validate
-            $scope.propertyForm.fileCount.$setViewValue($scope.files.length);
-
-            //set clear files to false, this will reset the model too
-            $scope.clearFiles = false;
-            //set the model value to be the concatenation of files selected. Please see the notes
-            // in the description of this controller, it states that this value isn't actually used for persistence,
-            // but we need to set it so that the editor and the server can detect that it's been changed, and it is used for validation.
-            $scope.model.value = { selectedFiles: newVal.trimEnd(",") };
-
-            //need to explicity setDirty here as file upload field can't track dirty & we can't use the fileCount (hidden field/model)
-            $scope.propertyForm.$setDirty();
-        });
-    });
-
-    //listen for when the model value has changed
-    $scope.$watch("model.value", function (newVal, oldVal) {
-        //cannot just check for !newVal because it might be an empty string which we
-        //want to look for.
-        if (newVal !== null && newVal !== undefined && newVal !== oldVal) {
-            // here we need to check if the value change needs to trigger an update in the UI.
-            // if the value is only changed in the controller and not in the server values, we do not
-            // want to trigger an update yet.
-            // we can however no longer rely on checking values in the controller vs. values from the server
-            // to determine whether to update or not, since you could potentially be uploading a file with
-            // the exact same name - in that case we need to reinitialize to show the newly uploaded file.
-            if (newVal.clearFiles !== true && !newVal.selectedFiles) {
-                initialize($scope.rebuildInput.index + 1);
-            }
-        }
-    });
-};
-angular.module("umbraco")
-    .controller('Umbraco.PropertyEditors.FileUploadController', fileUploadController)
-    .run(function(mediaHelper, umbRequestHelper, assetsService){
-        if (mediaHelper && mediaHelper.registerFileResolver) {
-
-            //NOTE: The 'entity' can be either a normal media entity or an "entity" returned from the entityResource
-            // they contain different data structures so if we need to query against it we need to be aware of this.
-            mediaHelper.registerFileResolver("Umbraco.UploadField", function(property, entity, thumbnail){
-                if (thumbnail) {
-                    if (mediaHelper.detectIfImageByExtension(property.value)) {
-                        //get default big thumbnail from image processor
-                        var thumbnailUrl = property.value + "?rnd=" + moment(entity.updateDate).format("YYYYMMDDHHmmss") + "&width=500&animationprocessmode=first";
-                        return thumbnailUrl;
-                    }
-                    else {
-                        return null;
-                    }
-                }
-                else {
-                    return property.value;
-                }
-            });
-
-        }
-    });
-=======
 ﻿/**
  * @ngdoc controller
  * @name Umbraco.Editors.FileUploadController
@@ -359,5 +177,4 @@
             });
 
         }
-    });
->>>>>>> 7559fab5
+    });