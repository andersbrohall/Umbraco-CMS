<<<<<<< HEAD
'use strict';
//this controller simply tells the dialogs service to open a mediaPicker window
//with a specified callback, this callback will receive an object with a selection on it
angular.module("umbraco").controller("Umbraco.PropertyEditors.GridController",
  function($rootScope, $scope, dialogService, $log){
    //we most likely will need some iframe-motherpage interop here
    
    //we most likely will need some iframe-motherpage interop here
       $scope.openMediaPicker =function(){
               var d = dialogService.mediaPicker({callback: renderImages});
       };

       $scope.openPropertyDialog =function(){
               var d = dialogService.property({callback: renderProperty});
       };

       $scope.openMacroDialog =function(){
               var d = dialogService.macroPicker({callback: renderMacro});
       };

       function renderProperty(data){
          $scope.currentElement.html("<h1>boom, property!</h1>"); 
       }

       function renderMacro(data){
       //   $scope.currentElement.html( macroFactory.renderMacro(data.macro, -1) ); 
       }
      
       function renderImages(data) {
           var list = $("<ul class='thumbnails'></ul>");
           $.each(data.selection, function(i, image) {
               list.append( $("<li class='span2'><img class='thumbnail' src='" + image.src + "'></li>") );
           });

           $scope.currentElement.html( list[0].outerHTML); 
       }

       $(window).bind("umbraco.grid.click", function(event){

           $scope.$apply(function () {
               $scope.currentEditor = event.editor;
               $scope.currentElement = $(event.element);

               if(event.editor == "macro")
                   $scope.openMacroDialog();
               else if(event.editor == "image")
                   $scope.openMediaPicker();
               else
                   $scope.propertyDialog();
           });
       })
});
=======
angular.module("umbraco")
    .controller("Umbraco.PropertyEditors.GridController",
    function ($scope, $http, assetsService, $rootScope, dialogService, gridService, mediaResource, imageHelper, $timeout) {

        var gridConfigPath = $scope.model.config.items.gridConfigPath;

        if(!gridConfigPath){
            gridConfigPath = "views/propertyeditors/grid/grid.default.config.js";
        }

        assetsService.loadJs(gridConfigPath).then(function(){

                // Grid config
                $scope.uSkyGridConfig = uSkyGridConfig;

                // Grid status variables 
                $scope.currentRow = null;
                $scope.currentCell = null;
                $scope.currentToolsControl = null;
                $scope.currentControl = null;
                $scope.openRTEToolbarId = null;

                gridService.getGridEditors().then(function(response){
                    $scope.availableEditors = response.data;
                });
                
                // *********************************************
                // Sortable options
                // *********************************************

                $scope.sortableOptions = {
                    distance: 10,
                    cursor: "move",
                    placeholder: 'ui-sortable-placeholder',
                    handle: '.cell-tools-move',
                    start: function (e, ui) {
                        ui.item.find('.mceNoEditor').each(function () {
                            tinyMCE.execCommand('mceRemoveEditor', false, $(this).attr('id'));

                        });
                    },
                    stop: function (e, ui) {
                        ui.item.find('.mceNoEditor').each(function () {
                            tinyMCE.execCommand('mceAddEditor', false, $(this).attr('id'));
                        });
                    }
                };

                // *********************************************
                // Template management functions
                // *********************************************

                $scope.checkContent = function() {
                    var isEmpty = true;
                    if ($scope.model.value && 
                        $scope.model.value.columns) {
                        angular.forEach($scope.model.value.columns, function (value, key) {
                            if ( value.rows && value.rows.length > 0) {
                                isEmpty = false;
                            }
                        });
                    }

                    if (isEmpty)
                    {
                        $scope.model.value = undefined;
                    }

                }

                $scope.addTemplate = function (template) {
                    $scope.model.value = {
                        gridWidth: "",
                        columns: []
                    };

                    angular.forEach(template.columns, function (value, key) {
                        var newCol = angular.copy(value);
                        newCol.rows = [];
                        $scope.model.value.columns.splice($scope.model.value.columns.length + 1, 0, newCol);
                    });
                }


                // *********************************************
                // Row management function
                // *********************************************

                $scope.setCurrentRow = function (row) {
                    $scope.currentRow = row;
                }

                $scope.disableCurrentRow = function () {
                    $scope.currentRow = null;
                }

                
                $scope.addRow = function (column, cellModel) {

                    column.rows.splice(column.rows.length + 1, 0,
                    {
                        uniqueId: $scope.setUniqueId(),
                        cells: [],
                        cssClass: ''
                    });

                    for (var i = 0; i < cellModel.models.length; i++) {

                        var cells = column.rows[column.rows.length - 1].cells;
                        var model = angular.copy(cellModel.models[i]);

                        cells.splice(
                            cells.length + 1, 0,
                            {
                                model: model,
                                controls: []
                            });
                    }
                };

                $scope.removeRow = function (column, $index) {
                    if (column.rows.length > 0) {
                        column.rows.splice($index, 1);
                        $scope.openRTEToolbarId = null;
                        $scope.checkContent();
                    }
                }

                // *********************************************
                // Cell management functions
                // *********************************************

                $scope.setCurrentCell = function (cell) {
                    $scope.currentCell = cell;
                }

                $scope.disableCurrentCell = function (cell) {
                    $scope.currentCell = null;
                }

                $scope.cellPreview = function(cell){
                    if($scope.availableEditors && cell && cell.allowed && angular.isArray(cell.allowed)){
                        var editor = $scope.getEditor(cell.allowed[0]);
                        return editor.icon;
                    }else{
                        return "icon-layout";
                    }
                }

                // *********************************************
                // Control management functions
                // *********************************************
                $scope.setCurrentControl = function (Control) {
                    $scope.currentControl = Control;
                };

                $scope.disableCurrentControl = function (Control) {
                    $scope.currentControl = null;
                };

                $scope.setCurrentToolsControl = function (Control) {
                    $scope.currentToolsControl = Control;
                };

                $scope.disableCurrentToolsControl = function (Control) {
                    $scope.currentToolsControl = null;
                };

                $scope.setCurrentRemoveControl = function (Control) {
                    $scope.currentRemoveControl = Control;
                };

                $scope.disableCurrentRemoveControl = function (Control) {
                    $scope.currentRemoveControl = null;
                };

                $scope.setCurrentMoveControl = function (Control) {
                    $scope.currentMoveControl = Control;
                };

                $scope.disableCurrentMoveControl = function (Control) {
                    $scope.currentMoveControl = null;
                };

                $scope.setUniqueId = function (cell, index) {
                    var date = new Date();
                    var components = [
                        date.getYear(),
                        date.getMonth(),
                        date.getDate(),
                        date.getHours(),
                        date.getMinutes(),
                        date.getSeconds(),
                        date.getMilliseconds()
                    ];
                    return components.join("");
                };

                $scope.setEditorPath = function(control){
                    control.editorPath = "views/propertyeditors/grid/editors/" + control.editor.view + ".html";
                };

                $scope.addControl = function (editor, cell, index){
                    var newId = $scope.setUniqueId();
                    var newControl = {
                        uniqueId: newId,
                        value: null,
                        editor: editor
                    };

                    if (index === undefined) {
                        index = cell.controls.length;
                    }

                    cell.controls.splice(index + 1, 0, newControl);
                };

                $scope.addTinyMce = function(cell){
                    var rte = _.find($scope.availableEditors, function(editor){return editor.alias === "rte";});
                    $scope.addControl(rte, cell);
                };

                $scope.getEditor = function(alias){
                    return  _.find($scope.availableEditors, function(editor){return editor.alias === alias});
                };

                $scope.removeControl = function (cell, $index) {
                    cell.controls.splice($index, 1);
                };

                $scope.allowedControl = function (editor, cell){
                    if(cell.model.allowed && angular.isArray(cell.model.allowed)){
                        return _.contains(cell.model.allowed, editor.alias);
                    }else{
                        return true;
                    }
                };


                // *********************************************
                // Init grid
                // *********************************************

                /* init grid data */
                if ($scope.model.value && $scope.model.value != "") {
                    if (!$scope.model.config.items.enableGridWidth) {
                        $scope.model.value.gridWidth = $scope.model.config.items.defaultGridWith;
                    }
                }

                $scope.checkContent();

            });

        // *********************************************
        // asset styles
        // *********************************************

        //assetsService.loadCss("/App_Plugins/Lecoati.uSky.Grid/lib/jquery-ui-1.10.4.custom/css/ui-lightness/jquery-ui-1.10.4.custom.min.css");
        //assetsService.loadCss($scope.model.config.items.approvedBackgroundCss);

    });
>>>>>>> db4509de
<|MERGE_RESOLUTION|>--- conflicted
+++ resolved
@@ -1,317 +1,262 @@
-<<<<<<< HEAD
-'use strict';
-//this controller simply tells the dialogs service to open a mediaPicker window
-//with a specified callback, this callback will receive an object with a selection on it
-angular.module("umbraco").controller("Umbraco.PropertyEditors.GridController",
-  function($rootScope, $scope, dialogService, $log){
-    //we most likely will need some iframe-motherpage interop here
-    
-    //we most likely will need some iframe-motherpage interop here
-       $scope.openMediaPicker =function(){
-               var d = dialogService.mediaPicker({callback: renderImages});
-       };
-
-       $scope.openPropertyDialog =function(){
-               var d = dialogService.property({callback: renderProperty});
-       };
-
-       $scope.openMacroDialog =function(){
-               var d = dialogService.macroPicker({callback: renderMacro});
-       };
-
-       function renderProperty(data){
-          $scope.currentElement.html("<h1>boom, property!</h1>"); 
-       }
-
-       function renderMacro(data){
-       //   $scope.currentElement.html( macroFactory.renderMacro(data.macro, -1) ); 
-       }
-      
-       function renderImages(data) {
-           var list = $("<ul class='thumbnails'></ul>");
-           $.each(data.selection, function(i, image) {
-               list.append( $("<li class='span2'><img class='thumbnail' src='" + image.src + "'></li>") );
-           });
-
-           $scope.currentElement.html( list[0].outerHTML); 
-       }
-
-       $(window).bind("umbraco.grid.click", function(event){
-
-           $scope.$apply(function () {
-               $scope.currentEditor = event.editor;
-               $scope.currentElement = $(event.element);
-
-               if(event.editor == "macro")
-                   $scope.openMacroDialog();
-               else if(event.editor == "image")
-                   $scope.openMediaPicker();
-               else
-                   $scope.propertyDialog();
-           });
-       })
-});
-=======
-angular.module("umbraco")
-    .controller("Umbraco.PropertyEditors.GridController",
-    function ($scope, $http, assetsService, $rootScope, dialogService, gridService, mediaResource, imageHelper, $timeout) {
-
-        var gridConfigPath = $scope.model.config.items.gridConfigPath;
-
-        if(!gridConfigPath){
-            gridConfigPath = "views/propertyeditors/grid/grid.default.config.js";
-        }
-
-        assetsService.loadJs(gridConfigPath).then(function(){
-
-                // Grid config
-                $scope.uSkyGridConfig = uSkyGridConfig;
-
-                // Grid status variables 
-                $scope.currentRow = null;
-                $scope.currentCell = null;
-                $scope.currentToolsControl = null;
-                $scope.currentControl = null;
-                $scope.openRTEToolbarId = null;
-
-                gridService.getGridEditors().then(function(response){
-                    $scope.availableEditors = response.data;
-                });
-                
-                // *********************************************
-                // Sortable options
-                // *********************************************
-
-                $scope.sortableOptions = {
-                    distance: 10,
-                    cursor: "move",
-                    placeholder: 'ui-sortable-placeholder',
-                    handle: '.cell-tools-move',
-                    start: function (e, ui) {
-                        ui.item.find('.mceNoEditor').each(function () {
-                            tinyMCE.execCommand('mceRemoveEditor', false, $(this).attr('id'));
-
-                        });
-                    },
-                    stop: function (e, ui) {
-                        ui.item.find('.mceNoEditor').each(function () {
-                            tinyMCE.execCommand('mceAddEditor', false, $(this).attr('id'));
-                        });
-                    }
-                };
-
-                // *********************************************
-                // Template management functions
-                // *********************************************
-
-                $scope.checkContent = function() {
-                    var isEmpty = true;
-                    if ($scope.model.value && 
-                        $scope.model.value.columns) {
-                        angular.forEach($scope.model.value.columns, function (value, key) {
-                            if ( value.rows && value.rows.length > 0) {
-                                isEmpty = false;
-                            }
-                        });
-                    }
-
-                    if (isEmpty)
-                    {
-                        $scope.model.value = undefined;
-                    }
-
-                }
-
-                $scope.addTemplate = function (template) {
-                    $scope.model.value = {
-                        gridWidth: "",
-                        columns: []
-                    };
-
-                    angular.forEach(template.columns, function (value, key) {
-                        var newCol = angular.copy(value);
-                        newCol.rows = [];
-                        $scope.model.value.columns.splice($scope.model.value.columns.length + 1, 0, newCol);
-                    });
-                }
-
-
-                // *********************************************
-                // Row management function
-                // *********************************************
-
-                $scope.setCurrentRow = function (row) {
-                    $scope.currentRow = row;
-                }
-
-                $scope.disableCurrentRow = function () {
-                    $scope.currentRow = null;
-                }
-
-                
-                $scope.addRow = function (column, cellModel) {
-
-                    column.rows.splice(column.rows.length + 1, 0,
-                    {
-                        uniqueId: $scope.setUniqueId(),
-                        cells: [],
-                        cssClass: ''
-                    });
-
-                    for (var i = 0; i < cellModel.models.length; i++) {
-
-                        var cells = column.rows[column.rows.length - 1].cells;
-                        var model = angular.copy(cellModel.models[i]);
-
-                        cells.splice(
-                            cells.length + 1, 0,
-                            {
-                                model: model,
-                                controls: []
-                            });
-                    }
-                };
-
-                $scope.removeRow = function (column, $index) {
-                    if (column.rows.length > 0) {
-                        column.rows.splice($index, 1);
-                        $scope.openRTEToolbarId = null;
-                        $scope.checkContent();
-                    }
-                }
-
-                // *********************************************
-                // Cell management functions
-                // *********************************************
-
-                $scope.setCurrentCell = function (cell) {
-                    $scope.currentCell = cell;
-                }
-
-                $scope.disableCurrentCell = function (cell) {
-                    $scope.currentCell = null;
-                }
-
-                $scope.cellPreview = function(cell){
-                    if($scope.availableEditors && cell && cell.allowed && angular.isArray(cell.allowed)){
-                        var editor = $scope.getEditor(cell.allowed[0]);
-                        return editor.icon;
-                    }else{
-                        return "icon-layout";
-                    }
-                }
-
-                // *********************************************
-                // Control management functions
-                // *********************************************
-                $scope.setCurrentControl = function (Control) {
-                    $scope.currentControl = Control;
-                };
-
-                $scope.disableCurrentControl = function (Control) {
-                    $scope.currentControl = null;
-                };
-
-                $scope.setCurrentToolsControl = function (Control) {
-                    $scope.currentToolsControl = Control;
-                };
-
-                $scope.disableCurrentToolsControl = function (Control) {
-                    $scope.currentToolsControl = null;
-                };
-
-                $scope.setCurrentRemoveControl = function (Control) {
-                    $scope.currentRemoveControl = Control;
-                };
-
-                $scope.disableCurrentRemoveControl = function (Control) {
-                    $scope.currentRemoveControl = null;
-                };
-
-                $scope.setCurrentMoveControl = function (Control) {
-                    $scope.currentMoveControl = Control;
-                };
-
-                $scope.disableCurrentMoveControl = function (Control) {
-                    $scope.currentMoveControl = null;
-                };
-
-                $scope.setUniqueId = function (cell, index) {
-                    var date = new Date();
-                    var components = [
-                        date.getYear(),
-                        date.getMonth(),
-                        date.getDate(),
-                        date.getHours(),
-                        date.getMinutes(),
-                        date.getSeconds(),
-                        date.getMilliseconds()
-                    ];
-                    return components.join("");
-                };
-
-                $scope.setEditorPath = function(control){
-                    control.editorPath = "views/propertyeditors/grid/editors/" + control.editor.view + ".html";
-                };
-
-                $scope.addControl = function (editor, cell, index){
-                    var newId = $scope.setUniqueId();
-                    var newControl = {
-                        uniqueId: newId,
-                        value: null,
-                        editor: editor
-                    };
-
-                    if (index === undefined) {
-                        index = cell.controls.length;
-                    }
-
-                    cell.controls.splice(index + 1, 0, newControl);
-                };
-
-                $scope.addTinyMce = function(cell){
-                    var rte = _.find($scope.availableEditors, function(editor){return editor.alias === "rte";});
-                    $scope.addControl(rte, cell);
-                };
-
-                $scope.getEditor = function(alias){
-                    return  _.find($scope.availableEditors, function(editor){return editor.alias === alias});
-                };
-
-                $scope.removeControl = function (cell, $index) {
-                    cell.controls.splice($index, 1);
-                };
-
-                $scope.allowedControl = function (editor, cell){
-                    if(cell.model.allowed && angular.isArray(cell.model.allowed)){
-                        return _.contains(cell.model.allowed, editor.alias);
-                    }else{
-                        return true;
-                    }
-                };
-
-
-                // *********************************************
-                // Init grid
-                // *********************************************
-
-                /* init grid data */
-                if ($scope.model.value && $scope.model.value != "") {
-                    if (!$scope.model.config.items.enableGridWidth) {
-                        $scope.model.value.gridWidth = $scope.model.config.items.defaultGridWith;
-                    }
-                }
-
-                $scope.checkContent();
-
-            });
-
-        // *********************************************
-        // asset styles
-        // *********************************************
-
-        //assetsService.loadCss("/App_Plugins/Lecoati.uSky.Grid/lib/jquery-ui-1.10.4.custom/css/ui-lightness/jquery-ui-1.10.4.custom.min.css");
-        //assetsService.loadCss($scope.model.config.items.approvedBackgroundCss);
-
-    });
->>>>>>> db4509de
+angular.module("umbraco")
+    .controller("Umbraco.PropertyEditors.GridController",
+    function ($scope, $http, assetsService, $rootScope, dialogService, gridService, mediaResource, imageHelper, $timeout) {
+
+        var gridConfigPath = $scope.model.config.items.gridConfigPath;
+
+        if(!gridConfigPath){
+            gridConfigPath = "views/propertyeditors/grid/grid.default.config.js";
+        }
+
+        assetsService.loadJs(gridConfigPath).then(function(){
+
+                // Grid config
+                $scope.uSkyGridConfig = uSkyGridConfig;
+
+                // Grid status variables 
+                $scope.currentRow = null;
+                $scope.currentCell = null;
+                $scope.currentToolsControl = null;
+                $scope.currentControl = null;
+                $scope.openRTEToolbarId = null;
+
+                gridService.getGridEditors().then(function(response){
+                    $scope.availableEditors = response.data;
+                });
+                
+                // *********************************************
+                // Sortable options
+                // *********************************************
+
+                $scope.sortableOptions = {
+                    distance: 10,
+                    cursor: "move",
+                    placeholder: 'ui-sortable-placeholder',
+                    handle: '.cell-tools-move',
+                    start: function (e, ui) {
+                        ui.item.find('.mceNoEditor').each(function () {
+                            tinyMCE.execCommand('mceRemoveEditor', false, $(this).attr('id'));
+
+                        });
+                    },
+                    stop: function (e, ui) {
+                        ui.item.find('.mceNoEditor').each(function () {
+                            tinyMCE.execCommand('mceAddEditor', false, $(this).attr('id'));
+                        });
+                    }
+                };
+
+                // *********************************************
+                // Template management functions
+                // *********************************************
+
+                $scope.checkContent = function() {
+                    var isEmpty = true;
+                    if ($scope.model.value && 
+                        $scope.model.value.columns) {
+                        angular.forEach($scope.model.value.columns, function (value, key) {
+                            if ( value.rows && value.rows.length > 0) {
+                                isEmpty = false;
+                            }
+                        });
+                    }
+
+                    if (isEmpty)
+                    {
+                        $scope.model.value = undefined;
+                    }
+
+                }
+
+                $scope.addTemplate = function (template) {
+                    $scope.model.value = {
+                        gridWidth: "",
+                        columns: []
+                    };
+
+                    angular.forEach(template.columns, function (value, key) {
+                        var newCol = angular.copy(value);
+                        newCol.rows = [];
+                        $scope.model.value.columns.splice($scope.model.value.columns.length + 1, 0, newCol);
+                    });
+                }
+
+
+                // *********************************************
+                // Row management function
+                // *********************************************
+
+                $scope.setCurrentRow = function (row) {
+                    $scope.currentRow = row;
+                }
+
+                $scope.disableCurrentRow = function () {
+                    $scope.currentRow = null;
+                }
+
+                
+                $scope.addRow = function (column, cellModel) {
+
+                    column.rows.splice(column.rows.length + 1, 0,
+                    {
+                        uniqueId: $scope.setUniqueId(),
+                        cells: [],
+                        cssClass: ''
+                    });
+
+                    for (var i = 0; i < cellModel.models.length; i++) {
+
+                        var cells = column.rows[column.rows.length - 1].cells;
+                        var model = angular.copy(cellModel.models[i]);
+
+                        cells.splice(
+                            cells.length + 1, 0,
+                            {
+                                model: model,
+                                controls: []
+                            });
+                    }
+                };
+
+                $scope.removeRow = function (column, $index) {
+                    if (column.rows.length > 0) {
+                        column.rows.splice($index, 1);
+                        $scope.openRTEToolbarId = null;
+                        $scope.checkContent();
+                    }
+                }
+
+                // *********************************************
+                // Cell management functions
+                // *********************************************
+
+                $scope.setCurrentCell = function (cell) {
+                    $scope.currentCell = cell;
+                }
+
+                $scope.disableCurrentCell = function (cell) {
+                    $scope.currentCell = null;
+                }
+
+                $scope.cellPreview = function(cell){
+                    if($scope.availableEditors && cell && cell.allowed && angular.isArray(cell.allowed)){
+                        var editor = $scope.getEditor(cell.allowed[0]);
+                        return editor.icon;
+                    }else{
+                        return "icon-layout";
+                    }
+                }
+
+                // *********************************************
+                // Control management functions
+                // *********************************************
+                $scope.setCurrentControl = function (Control) {
+                    $scope.currentControl = Control;
+                };
+
+                $scope.disableCurrentControl = function (Control) {
+                    $scope.currentControl = null;
+                };
+
+                $scope.setCurrentToolsControl = function (Control) {
+                    $scope.currentToolsControl = Control;
+                };
+
+                $scope.disableCurrentToolsControl = function (Control) {
+                    $scope.currentToolsControl = null;
+                };
+
+                $scope.setCurrentRemoveControl = function (Control) {
+                    $scope.currentRemoveControl = Control;
+                };
+
+                $scope.disableCurrentRemoveControl = function (Control) {
+                    $scope.currentRemoveControl = null;
+                };
+
+                $scope.setCurrentMoveControl = function (Control) {
+                    $scope.currentMoveControl = Control;
+                };
+
+                $scope.disableCurrentMoveControl = function (Control) {
+                    $scope.currentMoveControl = null;
+                };
+
+                $scope.setUniqueId = function (cell, index) {
+                    var date = new Date();
+                    var components = [
+                        date.getYear(),
+                        date.getMonth(),
+                        date.getDate(),
+                        date.getHours(),
+                        date.getMinutes(),
+                        date.getSeconds(),
+                        date.getMilliseconds()
+                    ];
+                    return components.join("");
+                };
+
+                $scope.setEditorPath = function(control){
+                    control.editorPath = "views/propertyeditors/grid/editors/" + control.editor.view + ".html";
+                };
+
+                $scope.addControl = function (editor, cell, index){
+                    var newId = $scope.setUniqueId();
+                    var newControl = {
+                        uniqueId: newId,
+                        value: null,
+                        editor: editor
+                    };
+
+                    if (index === undefined) {
+                        index = cell.controls.length;
+                    }
+
+                    cell.controls.splice(index + 1, 0, newControl);
+                };
+
+                $scope.addTinyMce = function(cell){
+                    var rte = _.find($scope.availableEditors, function(editor){return editor.alias === "rte";});
+                    $scope.addControl(rte, cell);
+                };
+
+                $scope.getEditor = function(alias){
+                    return  _.find($scope.availableEditors, function(editor){return editor.alias === alias});
+                };
+
+                $scope.removeControl = function (cell, $index) {
+                    cell.controls.splice($index, 1);
+                };
+
+                $scope.allowedControl = function (editor, cell){
+                    if(cell.model.allowed && angular.isArray(cell.model.allowed)){
+                        return _.contains(cell.model.allowed, editor.alias);
+                    }else{
+                        return true;
+                    }
+                };
+
+
+                // *********************************************
+                // Init grid
+                // *********************************************
+
+                /* init grid data */
+                if ($scope.model.value && $scope.model.value != "") {
+                    if (!$scope.model.config.items.enableGridWidth) {
+                        $scope.model.value.gridWidth = $scope.model.config.items.defaultGridWith;
+                    }
+                }
+
+                $scope.checkContent();
+
+            });
+
+        // *********************************************
+        // asset styles
+        // *********************************************
+
+        //assetsService.loadCss("/App_Plugins/Lecoati.uSky.Grid/lib/jquery-ui-1.10.4.custom/css/ui-lightness/jquery-ui-1.10.4.custom.min.css");
+        //assetsService.loadCss($scope.model.config.items.approvedBackgroundCss);
+
+    });