--- conflicted
+++ resolved
@@ -1,4 +1,3 @@
-<<<<<<< HEAD
 <div class="umb-property-editor umb-mediapicker" ng-controller="Umbraco.PropertyEditors.MediaPickerController">
 
     <p ng-if="(mediaItems|filter:{trashed:true}).length == 1"><localize key="mediaPicker_pickedTrashedItem"></localize></p>
@@ -18,11 +17,18 @@
                 </div>
 
                 <!-- IMAGE -->
-                <img ng-class="{'trashed': media.trashed}" ng-src="{{media.thumbnail}}" alt="" ng-show="media.thumbnail" title="{{media.trashed ? 'Trashed: ' + media.name : media.name}}" />
+                <img ng-if="media.thumbnail"
+                     ng-class="{'trashed': media.trashed}" ng-src="{{media.thumbnail}}"
+                     alt="" title="{{media.trashed ? 'Trashed: ' + media.name : media.name}}" />
 
                 <!-- SVG -->
-                <img ng-class="{'trashed': media.trashed}" ng-if="media.metaData.umbracoExtension.Value === 'svg'" ng-src="{{media.metaData.umbracoFile.Value}}" alt="" title="{{media.trashed ? 'Trashed: ' + media.name : media.name}}" />
-                <img ng-class="{'trashed': media.trashed}" ng-if="media.extension === 'svg'" ng-src="{{media.file}}" alt="" />
+                <img ng-if="!media.thumbnail && media.metaData.umbracoExtension.Value === 'svg'"
+                     ng-class="{'trashed': media.trashed}" ng-src="{{media.metaData.umbracoFile.Value}}"
+                     alt="" title="{{media.trashed ? 'Trashed: ' + media.name : media.name}}" />
+                <img ng-if="!media.thumbnail && media.metaData.umbracoExtension.Value !== 'svg' && media.extension === 'svg'"
+                     ng-class="{'trashed': media.trashed}" ng-src="{{media.file}}"
+                     alt=""
+                     title="{{media.trashed ? 'Trashed: ' + media.name : media.name}}" />
 
                 <!-- FILE -->
                 <div ng-class="{'trashed': media.trashed}" class="umb-icon-holder" ng-hide="media.thumbnail || media.metaData.umbracoExtension.Value === 'svg' || media.extension === 'svg'">
@@ -50,69 +56,4 @@
         </ul>
     </div>
 
-</div>
-=======
-<div class="umb-editor umb-mediapicker" ng-controller="Umbraco.PropertyEditors.MediaPickerController">
-
-    <p ng-if="(mediaItems|filter:{trashed:true}).length == 1"><localize key="mediaPicker_pickedTrashedItem"></localize></p>
-    <p ng-if="(mediaItems|filter:{trashed:true}).length > 1"><localize key="mediaPicker_pickedTrashedItems"></localize></p>
-
-    <div data-element="sortable-thumbnails" class="flex flex-wrap error">
-        <ul ui-sortable="sortableOptions" ng-model="mediaItems" class="umb-sortable-thumbnails">
-            <li data-element="sortable-thumbnail-{{$index}}" class="umb-sortable-thumbnails__wrapper" ng-repeat="media in mediaItems track by $index">
-
-                <p class="label label__trashed" ng-if="media.trashed">
-                    <localize key="mediaPicker_trashed"></localize>
-                    <i class="icon-trash" aria-hidden="true"></i>
-                </p>
-
-                <!-- IMAGE -->
-                <img ng-if="media.thumbnail"
-                     ng-class="{'trashed': media.trashed}" ng-src="{{media.thumbnail}}"
-                     alt="" title="{{media.trashed ? 'Trashed: ' + media.name : media.name}}" />
-
-                <!-- SVG -->
-                <img ng-if="!media.thumbnail && media.metaData.umbracoExtension.Value === 'svg'"
-                     ng-class="{'trashed': media.trashed}" ng-src="{{media.metaData.umbracoFile.Value}}"
-                     alt="" title="{{media.trashed ? 'Trashed: ' + media.name : media.name}}" />
-                <img ng-if="!media.thumbnail && media.metaData.umbracoExtension.Value !== 'svg' && media.extension === 'svg'"
-                     ng-class="{'trashed': media.trashed}" ng-src="{{media.file}}"
-                     alt=""
-                     title="{{media.trashed ? 'Trashed: ' + media.name : media.name}}" />
-
-                <!-- FILE -->
-                <div ng-class="{'trashed': media.trashed}" class="umb-icon-holder" ng-hide="media.thumbnail || media.metaData.umbracoExtension.Value === 'svg' || media.extension === 'svg'">
-                    <span class="file-icon">
-                        <i class="icon {{media.icon}} large"></i>
-                        <span>.{{media.metaData.umbracoExtension.Value}}</span>
-                    </span>
-                    <small>{{media.name}}</small>
-                </div>
-
-                <div class="umb-sortable-thumbnails__actions" data-element="sortable-thumbnail-actions">
-                    <a class="umb-sortable-thumbnails__action" data-element="action-edit" href="" ng-click="goToItem(media)">
-                        <i class="icon icon-edit"></i>
-                    </a>
-                    <a class="umb-sortable-thumbnails__action -red" data-element="action-remove" href="" ng-click="remove($index)">
-                        <i class="icon icon-delete"></i>
-                    </a>
-                </div>
-            </li>
-            <li style="border: none;" class="add-wrapper unsortable" ng-if="showAdd()">
-                <a data-element="sortable-thumbnails-add" href="#" class="add-link" ng-click="add()" ng-class="{'add-link-square': (mediaItems.length === 0 || isMultiPicker)}" prevent-default>
-                    <i class="icon icon-add large"></i>
-                </a>
-            </li>
-        </ul>
-    </div>
-
-    <umb-overlay
-        data-element="overlay-media-picker"
-        ng-if="mediaPickerOverlay.show"
-        model="mediaPickerOverlay"
-        position="right"
-        view="mediaPickerOverlay.view">
-    </umb-overlay>
-
-</div>
->>>>>>> 3dfa3eaa
+</div>