--- conflicted
+++ resolved
@@ -28,14 +28,14 @@
 	    return null;
 	}
 
-<<<<<<< HEAD
     /* Returns the description for the given step name */ 
 	function getDescriptionForStepName(steps, name) {
 	    var found = _.find(steps, function(i) {
 	        return i.name == name;
 	    });
 	    return (found) ? found.description : null;
-=======
+	}
+
 	function resolveView(view){
 
 		if(view.indexOf(".html") < 0){
@@ -46,7 +46,6 @@
 		}
 
 		return view;
->>>>>>> 923eb300
 	}
 
 	var service = {
@@ -164,18 +163,11 @@
 						if(!response.data.complete){
 							feedback++;
 
-<<<<<<< HEAD
-							var desc = getDescriptionForStepName(service.status.steps, response.data.nextStep);
-							if (desc) {
-							    service.status.feedback = desc;
-							}
-=======
 							if(response.data.view){
 
 								//set the current view and model to whatever the process returns, the view is responsible for retriggering install();
 								var v = resolveView(response.data.view);
 								service.status.current = {view: v, model: response.data.model};
->>>>>>> 923eb300
 
 								//turn off loading bar and feedback
 								service.switchToConfiguration();
