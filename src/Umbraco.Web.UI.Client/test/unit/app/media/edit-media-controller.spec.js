--- conflicted
+++ resolved
@@ -41,14 +41,10 @@
         it('it should have an media object', function() {
 
             //controller should have a content object
-<<<<<<< HEAD
-            //expect(scope.content).toNotBe(undefined);
-=======
             expect(scope.content).not.toBeUndefined();
->>>>>>> 3e3a180f
 
             //if should be the same as the routeParams defined one
-            //expect(scope.content.id).toBe(1234);
+            expect(scope.content.id).toBe(1234);
         });
 
         it('it should have a tabs collection', function () {
