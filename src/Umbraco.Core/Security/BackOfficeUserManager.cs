﻿using System;
using System.ComponentModel;
using System.Configuration.Provider;
using System.Linq;
using System.Text;
using System.Threading.Tasks;
using System.Web.Security;
using System.Web;
using Microsoft.AspNet.Identity;
using Microsoft.AspNet.Identity.Owin;
using Microsoft.Owin.Security.DataProtection;
using Umbraco.Core.Auditing;
using Umbraco.Core.Configuration;
using Umbraco.Core.Configuration.UmbracoSettings;
using Umbraco.Core.Models.Identity;
using Umbraco.Core.Models.Membership;
using Umbraco.Core.Services;

namespace Umbraco.Core.Security
{
    /// <summary>
    /// Default back office user manager
    /// </summary>
    public class BackOfficeUserManager : BackOfficeUserManager<BackOfficeIdentityUser>
    {
        public const string OwinMarkerKey = "Umbraco.Web.Security.Identity.BackOfficeUserManagerMarker";

        public BackOfficeUserManager(IUserStore<BackOfficeIdentityUser, int> store)
            : base(store)
        {
        }

        [EditorBrowsable(EditorBrowsableState.Never)]
        [Obsolete("Use the constructor specifying all dependencies instead")]
        public BackOfficeUserManager(
            IUserStore<BackOfficeIdentityUser, int> store,
            IdentityFactoryOptions<BackOfficeUserManager> options,
            MembershipProviderBase membershipProvider)
            : this(store, options, membershipProvider, UmbracoConfig.For.UmbracoSettings().Content)
        {
        }

        public BackOfficeUserManager(
            IUserStore<BackOfficeIdentityUser, int> store,
            IdentityFactoryOptions<BackOfficeUserManager> options,
            MembershipProviderBase membershipProvider,
            IContentSection contentSectionConfig)
            : base(store)
        {
            if (options == null) throw new ArgumentNullException("options");
            InitUserManager(this, membershipProvider, contentSectionConfig, options);
        }

        #region Static Create methods

        [EditorBrowsable(EditorBrowsableState.Never)]
        [Obsolete("Use the overload specifying all dependencies instead")]
        public static BackOfficeUserManager Create(
            IdentityFactoryOptions<BackOfficeUserManager> options,
            IUserService userService,         
            IExternalLoginService externalLoginService,
            MembershipProviderBase membershipProvider)
        {
            return Create(options, userService,
                ApplicationContext.Current.Services.EntityService,
                externalLoginService, membershipProvider,
                UmbracoConfig.For.UmbracoSettings().Content);
        }

        /// <summary>
        /// Creates a BackOfficeUserManager instance with all default options and the default BackOfficeUserManager 
        /// </summary>
        /// <param name="options"></param>
        /// <param name="userService"></param>
        /// <param name="entityService"></param>
        /// <param name="externalLoginService"></param>
        /// <param name="membershipProvider"></param>
        /// <param name="contentSectionConfig"></param>
        /// <returns></returns>
        public static BackOfficeUserManager Create(
            IdentityFactoryOptions<BackOfficeUserManager> options,
            IUserService userService,
            IEntityService entityService,
            IExternalLoginService externalLoginService,
            MembershipProviderBase membershipProvider,
            IContentSection contentSectionConfig)
        {
            if (options == null) throw new ArgumentNullException("options");
            if (userService == null) throw new ArgumentNullException("userService");
            if (externalLoginService == null) throw new ArgumentNullException("externalLoginService");

            var manager = new BackOfficeUserManager(
                new BackOfficeUserStore(userService, entityService, externalLoginService, membershipProvider));
            manager.InitUserManager(manager, membershipProvider, contentSectionConfig, options);
            return manager;
        }
        
        [EditorBrowsable(EditorBrowsableState.Never)]
        [Obsolete("Use the overload specifying all dependencies instead")]
        public static BackOfficeUserManager Create(
           IdentityFactoryOptions<BackOfficeUserManager> options,
           BackOfficeUserStore customUserStore,
           MembershipProviderBase membershipProvider)
        {
            var manager = new BackOfficeUserManager(customUserStore, options, membershipProvider);
            return manager;
        }

        /// <summary>
        /// Creates a BackOfficeUserManager instance with all default options and a custom BackOfficeUserManager instance
        /// </summary>
        /// <param name="options"></param>
        /// <param name="customUserStore"></param>
        /// <param name="membershipProvider"></param>
        /// <param name="contentSectionConfig"></param>
        /// <returns></returns>
        public static BackOfficeUserManager Create(
            IdentityFactoryOptions<BackOfficeUserManager> options,
            BackOfficeUserStore customUserStore,
            MembershipProviderBase membershipProvider,
            IContentSection contentSectionConfig)
        {
            var manager = new BackOfficeUserManager(customUserStore, options, membershipProvider, contentSectionConfig);
            return manager;
        }
        #endregion

        [EditorBrowsable(EditorBrowsableState.Never)]
        [Obsolete("Use the overload specifying all dependencies instead")]
        protected void InitUserManager(
            BackOfficeUserManager manager,
            MembershipProviderBase membershipProvider,         
            IdentityFactoryOptions<BackOfficeUserManager> options)
        {
            InitUserManager(manager, membershipProvider, UmbracoConfig.For.UmbracoSettings().Content, options);
        }

        /// <summary>
        /// Initializes the user manager with the correct options
        /// </summary>
        /// <param name="manager"></param>
        /// <param name="membershipProvider"></param>
        /// <param name="contentSectionConfig"></param>
        /// <param name="options"></param>
        /// <returns></returns>
        protected void InitUserManager(
            BackOfficeUserManager manager,
            MembershipProviderBase membershipProvider,
            IContentSection contentSectionConfig,
            IdentityFactoryOptions<BackOfficeUserManager> options)
        {
            //NOTE: This method is mostly here for backwards compat
            base.InitUserManager(manager, membershipProvider, options.DataProtectionProvider, contentSectionConfig);
        }
       
    }

    /// <summary>
    /// Generic Back office user manager
    /// </summary>
    public class BackOfficeUserManager<T> : UserManager<T, int>
        where T : BackOfficeIdentityUser
    {
        public BackOfficeUserManager(IUserStore<T, int> store)
            : base(store)
        {
        }


        #region What we support do not currently

        //NOTE: Not sure if we really want/need to ever support this 
        public override bool SupportsUserClaim
        {
            get { return false; }
        }

        //TODO: Support this
        public override bool SupportsQueryableUsers
        {
            get { return false; }
        }

        /// <summary>
        /// Developers will need to override this to support custom 2 factor auth
        /// </summary>
        public override bool SupportsUserTwoFactor
        {
            get { return false; }
        }

        //TODO: Support this
        public override bool SupportsUserPhoneNumber
        {
            get { return false; }
        }
        #endregion

        [EditorBrowsable(EditorBrowsableState.Never)]
        [Obsolete("Use the overload specifying all dependencies instead")]
        protected void InitUserManager(
            BackOfficeUserManager<T> manager,
            MembershipProviderBase membershipProvider,
            IDataProtectionProvider dataProtectionProvider)
        {
            InitUserManager(manager, membershipProvider, dataProtectionProvider, UmbracoConfig.For.UmbracoSettings().Content);
        }

        /// <summary>
        /// Initializes the user manager with the correct options
        /// </summary>
        /// <param name="manager"></param>
        /// <param name="membershipProvider">
        /// The <see cref="MembershipProviderBase"/> for the users called UsersMembershipProvider
        /// </param>
        /// <param name="dataProtectionProvider"></param>
        /// <param name="contentSectionConfig"></param>
        /// <returns></returns>
        protected void InitUserManager(
            BackOfficeUserManager<T> manager, 
            MembershipProviderBase membershipProvider, 
            IDataProtectionProvider dataProtectionProvider,
            IContentSection contentSectionConfig)
        {
            // Configure validation logic for usernames
            manager.UserValidator = new BackOfficeUserValidator<T>(manager)
            {
                AllowOnlyAlphanumericUserNames = false,
                RequireUniqueEmail = true
            };

            // Configure validation logic for passwords
            manager.PasswordValidator = new MembershipProviderPasswordValidator(membershipProvider);

            //use a custom hasher based on our membership provider
            manager.PasswordHasher = GetDefaultPasswordHasher(membershipProvider);
            
            if (dataProtectionProvider != null)
            {
                manager.UserTokenProvider = new DataProtectorTokenProvider<T, int>(dataProtectionProvider.Create("ASP.NET Identity"));
            }

            manager.UserLockoutEnabledByDefault = true;
            manager.MaxFailedAccessAttemptsBeforeLockout = membershipProvider.MaxInvalidPasswordAttempts;
            //NOTE: This just needs to be in the future, we currently don't support a lockout timespan, it's either they are locked
            // or they are not locked, but this determines what is set on the account lockout date which corresponds to whether they are
            // locked out or not.
            manager.DefaultAccountLockoutTimeSpan = TimeSpan.FromDays(30);

            //custom identity factory for creating the identity object for which we auth against in the back office
            manager.ClaimsIdentityFactory = new BackOfficeClaimsIdentityFactory<T>();

            manager.EmailService = new EmailService(
                contentSectionConfig.NotificationEmailAddress,
                new EmailSender());

            //NOTE: Not implementing these, if people need custom 2 factor auth, they'll need to implement their own UserStore to suport it

            //// Register two factor authentication providers. This application uses Phone and Emails as a step of receiving a code for verifying the user
            //// You can write your own provider and plug in here.
            //manager.RegisterTwoFactorProvider("PhoneCode", new PhoneNumberTokenProvider<ApplicationUser>
            //{
            //    MessageFormat = "Your security code is: {0}"
            //});
            //manager.RegisterTwoFactorProvider("EmailCode", new EmailTokenProvider<ApplicationUser>
            //{
            //    Subject = "Security Code",
            //    BodyFormat = "Your security code is: {0}"
            //});

            //manager.SmsService = new SmsService();            
        }

        /// <summary>
        /// This will determine which password hasher to use based on what is defined in config
        /// </summary>
        /// <returns></returns>
        protected virtual IPasswordHasher GetDefaultPasswordHasher(MembershipProviderBase provider)
        {
            //if the current user membership provider is unkown (this would be rare), then return the default password hasher
            if (provider.IsUmbracoUsersProvider() == false)
                return new PasswordHasher();

            //if the configured provider has legacy features enabled, then return the membership provider password hasher
            if (provider.AllowManuallyChangingPassword || provider.DefaultUseLegacyEncoding)
                return new MembershipProviderPasswordHasher(provider);

            //we can use the user aware password hasher (which will be the default and preferred way)
            return new UserAwareMembershipProviderPasswordHasher(provider);
        }

        /// <summary>
        /// Gets/sets the default back office user password checker
        /// </summary>
        public IBackOfficeUserPasswordChecker BackOfficeUserPasswordChecker { get; set; }

        /// <summary>
        /// Helper method to generate a password for a user based on the current password validator
        /// </summary>
        /// <returns></returns>
        public string GeneratePassword()
        {
            var passwordValidator = PasswordValidator as PasswordValidator;

            if (passwordValidator == null)
            {
                var membershipPasswordHasher = PasswordHasher as IMembershipProviderPasswordHasher;

                //get the real password validator, this should not be null but in some very rare cases it could be, in which case
                //we need to create a default password validator to use since we have no idea what it actually is or what it's rules are
                //this is an Edge Case!
                passwordValidator = PasswordValidator as PasswordValidator
                                    ?? (membershipPasswordHasher != null
                                        ? new MembershipProviderPasswordValidator(membershipPasswordHasher.MembershipProvider)
                                        : new PasswordValidator());
            }

            var password = Membership.GeneratePassword(
                passwordValidator.RequiredLength,
                passwordValidator.RequireNonLetterOrDigit ? 2 : 0);

            var random = new Random();

            var passwordChars = password.ToCharArray();

            if (passwordValidator.RequireDigit && passwordChars.ContainsAny(Enumerable.Range(48, 58).Select(x => (char)x)))
                password += Convert.ToChar(random.Next(48, 58));  // 0-9

            if (passwordValidator.RequireLowercase && passwordChars.ContainsAny(Enumerable.Range(97, 123).Select(x => (char)x)))
                password += Convert.ToChar(random.Next(97, 123));  // a-z

            if (passwordValidator.RequireUppercase && passwordChars.ContainsAny(Enumerable.Range(65, 91).Select(x => (char)x)))
                password += Convert.ToChar(random.Next(65, 91));  // A-Z

            if (passwordValidator.RequireNonLetterOrDigit && passwordChars.ContainsAny(Enumerable.Range(33, 48).Select(x => (char)x)))
                password += Convert.ToChar(random.Next(33, 48));  // symbols !"#$%&'()*+,-./

            return password;
        }

        /// <summary>
        /// Override to check the user approval value as well as the user lock out date, by default this only checks the user's locked out date
        /// </summary>
        /// <param name="userId"></param>
        /// <returns></returns>
        /// <remarks>
        /// In the ASP.NET Identity world, there is only one value for being locked out, in Umbraco we have 2 so when checking this for Umbraco we need to check both values
        /// </remarks>
        public override async Task<bool> IsLockedOutAsync(int userId)
        {
            var user = await FindByIdAsync(userId);
            if (user == null)
                throw new InvalidOperationException("No user found by id " + userId);
            if (user.IsApproved == false)
                return true;

            return await base.IsLockedOutAsync(userId);
        }

        #region Overrides for password logic
        
        /// <summary>
        /// Logic used to validate a username and password
        /// </summary>
        /// <param name="user"></param>
        /// <param name="password"></param>
        /// <returns></returns>
        /// <remarks>
        /// By default this uses the standard ASP.Net Identity approach which is:
        /// * Get password store
        /// * Call VerifyPasswordAsync with the password store + user + password
        /// * Uses the PasswordHasher.VerifyHashedPassword to compare the stored password
        /// 
        /// In some cases people want simple custom control over the username/password check, for simplicity
        /// sake, developers would like the users to simply validate against an LDAP directory but the user
        /// data remains stored inside of Umbraco. 
        /// See: http://issues.umbraco.org/issue/U4-7032 for the use cases.
        /// 
        /// We've allowed this check to be overridden with a simple callback so that developers don't actually
        /// have to implement/override this class.
        /// </remarks>
        public override async Task<bool> CheckPasswordAsync(T user, string password)
        {
            if (BackOfficeUserPasswordChecker != null)
            {
                var result = await BackOfficeUserPasswordChecker.CheckPasswordAsync(user, password);

                if (user.HasIdentity == false)
                {
                    return false;
                }

                //if the result indicates to not fallback to the default, then return true if the credentials are valid
                if (result != BackOfficeUserPasswordCheckerResult.FallbackToDefaultChecker)
                {
                    return result == BackOfficeUserPasswordCheckerResult.ValidCredentials;
                }
            }

            //we cannot proceed if the user passed in does not have an identity
            if (user.HasIdentity == false)
                return false;

            //use the default behavior
            return await base.CheckPasswordAsync(user, password);
        }

        public override Task<IdentityResult> ChangePasswordAsync(int userId, string currentPassword, string newPassword)
        {
            var result = base.ChangePasswordAsync(userId, currentPassword, newPassword);
            if (result.Result.Succeeded)
                RaisePasswordChangedEvent(userId);
            return result;
        }

        /// <summary>
        /// Override to determine how to hash the password
        /// </summary>
        /// <param name="store"></param>
        /// <param name="user"></param>
        /// <param name="password"></param>
        /// <returns></returns>
        protected override async Task<bool> VerifyPasswordAsync(IUserPasswordStore<T, int> store, T user, string password)
        {
            var userAwarePasswordHasher = PasswordHasher as IUserAwarePasswordHasher<BackOfficeIdentityUser, int>;
            if (userAwarePasswordHasher == null)
                return await base.VerifyPasswordAsync(store, user, password);

            var hash = await store.GetPasswordHashAsync(user);
            return userAwarePasswordHasher.VerifyHashedPassword(user, hash, password) != PasswordVerificationResult.Failed;
        }

        /// <summary>
        /// Override to determine how to hash the password
        /// </summary>
        /// <param name="passwordStore"></param>
        /// <param name="user"></param>
        /// <param name="newPassword"></param>
        /// <returns></returns>
        /// <remarks>
        /// This method is called anytime the password needs to be hashed for storage (i.e. including when reset password is used)
        /// </remarks>
        protected override async Task<IdentityResult> UpdatePassword(IUserPasswordStore<T, int> passwordStore, T user, string newPassword)
        {
            var userAwarePasswordHasher = PasswordHasher as IUserAwarePasswordHasher<BackOfficeIdentityUser, int>;
            if (userAwarePasswordHasher == null)
                return await base.UpdatePassword(passwordStore, user, newPassword);

            var result = await PasswordValidator.ValidateAsync(newPassword);
            if (result.Succeeded == false)
                return result;

            await passwordStore.SetPasswordHashAsync(user, userAwarePasswordHasher.HashPassword(user, newPassword));
            await UpdateSecurityStampInternal(user);
            return IdentityResult.Success;

            
        }

        /// <summary>
        /// This is copied from the underlying .NET base class since they decied to not expose it
        /// </summary>
        /// <param name="user"></param>
        /// <returns></returns>
        private async Task UpdateSecurityStampInternal(BackOfficeIdentityUser user)
        {
            if (SupportsUserSecurityStamp == false)
                return;
            await GetSecurityStore().SetSecurityStampAsync(user, NewSecurityStamp());
        }

        /// <summary>
        /// This is copied from the underlying .NET base class since they decied to not expose it
        /// </summary>
        /// <returns></returns>
        private IUserSecurityStampStore<BackOfficeIdentityUser, int> GetSecurityStore()
        {
            var store = Store as IUserSecurityStampStore<BackOfficeIdentityUser, int>;
            if (store == null)
                throw new NotSupportedException("The current user store does not implement " + typeof(IUserSecurityStampStore<>));
            return store;
        }

        /// <summary>
        /// This is copied from the underlying .NET base class since they decied to not expose it
        /// </summary>
        /// <returns></returns>
        private static string NewSecurityStamp()
        {
            return Guid.NewGuid().ToString();
        }

        #endregion

        public override Task<IdentityResult> SetLockoutEndDateAsync(int userId, DateTimeOffset lockoutEnd)
        {
            var result = base.SetLockoutEndDateAsync(userId, lockoutEnd);

            // The way we unlock is by setting the lockoutEnd date to the current datetime
            if (result.Result.Succeeded && lockoutEnd >= DateTimeOffset.UtcNow)
                RaiseAccountLockedEvent(userId);
            else
                RaiseAccountUnlockedEvent(userId);

            return result;
        }

        public override async Task<IdentityResult> ResetAccessFailedCountAsync(int userId)
        {
            var lockoutStore = (IUserLockoutStore<BackOfficeIdentityUser, int>)Store;
            var user = await FindByIdAsync(userId);
            if (user == null)
                throw new InvalidOperationException("No user found by user id " + userId);

            var accessFailedCount = await GetAccessFailedCountAsync(user.Id);

            if (accessFailedCount == 0)
                return IdentityResult.Success;

            await lockoutStore.ResetAccessFailedCountAsync(user);
            //raise the event now that it's reset
            RaiseResetAccessFailedCountEvent(userId);
            return await UpdateAsync(user);
        }
<<<<<<< HEAD

      

        public override Task<IdentityResult> AccessFailedAsync(int userId)
        {
            var result = base.AccessFailedAsync(userId);

            //Slightly confusing: this will return a Success if we successfully update the AccessFailed count
            if (result.Result.Succeeded)
                RaiseLoginFailedEvent(userId);

            return result;
        }

=======
        
>>>>>>> 8b39f495
        internal void RaiseAccountLockedEvent(int userId)
        {
            OnAccountLocked(new IdentityAuditEventArgs(AuditEvent.AccountLocked, GetCurrentRequestIpAddress(), userId));
        }

        internal void RaiseAccountUnlockedEvent(int userId)
        {
            OnAccountUnlocked(new IdentityAuditEventArgs(AuditEvent.AccountUnlocked, GetCurrentRequestIpAddress(), userId));
        }

        internal void RaiseForgotPasswordRequestedEvent(int userId)
        {
            OnForgotPasswordRequested(new IdentityAuditEventArgs(AuditEvent.ForgotPasswordRequested, GetCurrentRequestIpAddress(), userId));
        }

        internal void RaiseForgotPasswordChangedSuccessEvent(int userId)
        {
            OnForgotPasswordChangedSuccess(new IdentityAuditEventArgs(AuditEvent.ForgotPasswordChangedSuccess, GetCurrentRequestIpAddress(), userId));
        }

        internal void RaiseLoginFailedEvent(int userId)
        {
            OnLoginFailed(new IdentityAuditEventArgs(AuditEvent.LoginFailed, GetCurrentRequestIpAddress(), userId));
        }

        internal void RaiseInvalidLoginAttemptEvent(string username)
        {
            OnLoginFailed(new IdentityAuditEventArgs(AuditEvent.LoginFailed, GetCurrentRequestIpAddress(), username, string.Format("Attempted login for username '{0}' failed", username)));
        }

        internal void RaiseLoginRequiresVerificationEvent(int userId)
        {
            OnLoginRequiresVerification(new IdentityAuditEventArgs(AuditEvent.LoginRequiresVerification, GetCurrentRequestIpAddress(), userId));
        }

        internal void RaiseLoginSuccessEvent(int userId)
        {
            OnLoginSuccess(new IdentityAuditEventArgs(AuditEvent.LoginSucces, GetCurrentRequestIpAddress(), userId));
        }

        internal void RaiseLogoutSuccessEvent(int userId)
        {
            OnLogoutSuccess(new IdentityAuditEventArgs(AuditEvent.LogoutSuccess, GetCurrentRequestIpAddress(), userId));
        }

        internal void RaisePasswordChangedEvent(int userId)
        {
            OnPasswordChanged(new IdentityAuditEventArgs(AuditEvent.PasswordChanged, GetCurrentRequestIpAddress(), userId));
        }

        internal void RaisePasswordResetEvent(int userId)
        {
            OnPasswordReset(new IdentityAuditEventArgs(AuditEvent.PasswordReset, GetCurrentRequestIpAddress(), userId));
        }
        internal void RaiseResetAccessFailedCountEvent(int userId)
        {
            OnResetAccessFailedCount(new IdentityAuditEventArgs(AuditEvent.ResetAccessFailedCount, GetCurrentRequestIpAddress(), userId));
        }

        public static event EventHandler AccountLocked;
        public static event EventHandler AccountUnlocked;
        public static event EventHandler ForgotPasswordRequested;
        public static event EventHandler ForgotPasswordChangedSuccess;
        public static event EventHandler LoginFailed;
        public static event EventHandler LoginRequiresVerification;
        public static event EventHandler LoginSuccess;
        public static event EventHandler LogoutSuccess;
        public static event EventHandler PasswordChanged;
        public static event EventHandler PasswordReset;
        public static event EventHandler ResetAccessFailedCount;

        protected virtual void OnAccountLocked(IdentityAuditEventArgs e)
        {
            if (AccountLocked != null) AccountLocked(this, e);
        }

        protected virtual void OnAccountUnlocked(IdentityAuditEventArgs e)
        {
            if (AccountUnlocked != null) AccountUnlocked(this, e);
        }

        protected virtual void OnForgotPasswordRequested(IdentityAuditEventArgs e)
        {
            if (ForgotPasswordRequested != null) ForgotPasswordRequested(this, e);
        }

        protected virtual void OnForgotPasswordChangedSuccess(IdentityAuditEventArgs e)
        {
            if (ForgotPasswordChangedSuccess != null) ForgotPasswordChangedSuccess(this, e);
        }

        protected virtual void OnLoginFailed(IdentityAuditEventArgs e)
        {
            if (LoginFailed != null) LoginFailed(this, e);
        }

        protected virtual void OnLoginRequiresVerification(IdentityAuditEventArgs e)
        {
            if (LoginRequiresVerification != null) LoginRequiresVerification(this, e);
        }

        protected virtual void OnLoginSuccess(IdentityAuditEventArgs e)
        {
            if (LoginSuccess != null) LoginSuccess(this, e);
        }

        protected virtual void OnLogoutSuccess(IdentityAuditEventArgs e)
        {
            if (LogoutSuccess != null) LogoutSuccess(this, e);
        }

        protected virtual void OnPasswordChanged(IdentityAuditEventArgs e)
        {
            if (PasswordChanged != null) PasswordChanged(this, e);
        }

        protected virtual void OnPasswordReset(IdentityAuditEventArgs e)
        {
            if (PasswordReset != null) PasswordReset(this, e);
        }

        protected virtual void OnResetAccessFailedCount(IdentityAuditEventArgs e)
        {
            if (ResetAccessFailedCount != null) ResetAccessFailedCount(this, e);
        }

        /// <summary>
        /// Returns the current request IP address for logging if there is one
        /// </summary>
        /// <returns></returns>
        protected virtual string GetCurrentRequestIpAddress()
        {
            //TODO: inject a service to get this value, we should not be relying on the old HttpContext.Current especially in the ASP.NET Identity world.
            var httpContext = HttpContext.Current == null ? (HttpContextBase)null : new HttpContextWrapper(HttpContext.Current);
            return httpContext.GetCurrentRequestIpAddress();
        }
    }
}<|MERGE_RESOLUTION|>--- conflicted
+++ resolved
@@ -522,7 +522,7 @@
             RaiseResetAccessFailedCountEvent(userId);
             return await UpdateAsync(user);
         }
-<<<<<<< HEAD
+        
 
       
 
@@ -537,9 +537,6 @@
             return result;
         }
 
-=======
-        
->>>>>>> 8b39f495
         internal void RaiseAccountLockedEvent(int userId)
         {
             OnAccountLocked(new IdentityAuditEventArgs(AuditEvent.AccountLocked, GetCurrentRequestIpAddress(), userId));
