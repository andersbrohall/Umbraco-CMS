using System;
using System.IO;
using System.Linq;
<<<<<<< HEAD
using System.Text;
using System.Web;
=======
>>>>>>> 67a632aa
using Umbraco.Core.Configuration;
using Umbraco.Core.IO;

namespace Umbraco.Core
{
    /// <summary>
    /// Provides extension methods to <see cref="Uri"/>.
    /// </summary>
    public static class UriExtensions
    {
        
        /// <summary>
        /// Checks if the current uri is a back office request
        /// </summary>
        /// <param name="url"></param>
        /// <returns></returns>
        internal static bool IsBackOfficeRequest(this Uri url)
        {
        
            var authority = url.GetLeftPart(UriPartial.Authority);
            var afterAuthority = url.GetLeftPart(UriPartial.Query)
                                    .TrimStart(authority)
                                    .TrimStart("/");

            

            //check if this is in the umbraco back office
            return afterAuthority.InvariantStartsWith(GlobalSettings.Path.TrimStart("/"));
        }

        /// <summary>
        /// Checks if the current uri is an install request
        /// </summary>
        /// <param name="url"></param>
        /// <returns></returns>
        internal static bool IsInstallerRequest(this Uri url)
        {
            var authority = url.GetLeftPart(UriPartial.Authority);
            var afterAuthority = url.GetLeftPart(UriPartial.Query)
                                    .TrimStart(authority)
                                    .TrimStart("/");

            //check if this is in the umbraco back office
            return afterAuthority.InvariantStartsWith(IOHelper.ResolveUrl("~/install").TrimStart("/"));
        }

        /// <summary>
        /// Checks if the uri is a request for the default back office page
        /// </summary>
        /// <param name="url"></param>
        /// <returns></returns>
        internal static bool IsDefaultBackOfficeRequest(this Uri url)
        {
            if (url.AbsolutePath.InvariantEquals(GlobalSettings.Path.TrimEnd("/"))
                || url.AbsolutePath.InvariantEquals(GlobalSettings.Path.EnsureEndsWith('/'))
                || url.AbsolutePath.InvariantEquals(GlobalSettings.Path.EnsureEndsWith('/') + "Default")
                || url.AbsolutePath.InvariantEquals(GlobalSettings.Path.EnsureEndsWith('/') + "Default/"))
            {
                return true;
            }
            return false;
        }

        /// <summary>
        /// This is a performance tweak to check if this is a .css, .js or .ico, .jpg, .jpeg, .png, .gif file request since
        /// .Net will pass these requests through to the module when in integrated mode.
        /// We want to ignore all of these requests immediately.
        /// </summary>
        /// <param name="url"></param>
        /// <returns></returns>
        internal static bool IsClientSideRequest(this Uri url)
        {
            // fixme - but really, is this OK? we should accept either no url, or .aspx, and everything else is out
            var toIgnore = new[] { ".js", ".css", ".ico", ".png", ".jpg", ".jpeg", ".gif", ".html", ".svg" };
            return toIgnore.Any(x => Path.GetExtension(url.LocalPath).InvariantEquals(x));
        }

        /// <summary>
        /// Rewrites the path of uri.
        /// </summary>
        /// <param name="uri">The uri.</param>
        /// <param name="path">The new path, which must begin with a slash.</param>
        /// <returns>The rewritten uri.</returns>
        /// <remarks>Everything else remains unchanged, except for the fragment which is removed.</remarks>
        public static Uri Rewrite(this Uri uri, string path)
        {
            if (path.StartsWith("/") == false)
                throw new ArgumentException("Path must start with a slash.", "path");

            return uri.IsAbsoluteUri
                ? new Uri(uri.GetLeftPart(UriPartial.Authority) + path + uri.Query)
                : new Uri(path + uri.GetSafeQuery(), UriKind.Relative);
        }

        /// <summary>
        /// Rewrites the path and query of a uri.
        /// </summary>
        /// <param name="uri">The uri.</param>
        /// <param name="path">The new path, which must begin with a slash.</param>
        /// <param name="query">The new query, which must be empty or begin with a question mark.</param>
        /// <returns>The rewritten uri.</returns>
        /// <remarks>Everything else remains unchanged, except for the fragment which is removed.</remarks>
        public static Uri Rewrite(this Uri uri, string path, string query)
        {
            if (path.StartsWith("/") == false)
                throw new ArgumentException("Path must start with a slash.", "path");
            if (query.Length > 0 && query.StartsWith("?") == false)
                throw new ArgumentException("Query must start with a question mark.", "query");
            if (query == "?")
                query = "";

            return uri.IsAbsoluteUri
                ? new Uri(uri.GetLeftPart(UriPartial.Authority) + path + query)
                : new Uri(path + query, UriKind.Relative);
        }

        /// <summary>
        /// Gets the absolute path of the uri, even if the uri is relative.
        /// </summary>
        /// <param name="uri">The uri.</param>
        /// <returns>The absolute path of the uri.</returns>
        /// <remarks>Default uri.AbsolutePath does not support relative uris.</remarks>
        public static string GetSafeAbsolutePath(this Uri uri)
        {
            if (uri.IsAbsoluteUri)
                return uri.AbsolutePath;

            // cannot get .AbsolutePath on relative uri (InvalidOperation)
            var s = uri.OriginalString;
            var posq = s.IndexOf("?", StringComparison.Ordinal);
            var posf = s.IndexOf("#", StringComparison.Ordinal);
            var pos = posq > 0 ? posq : (posf > 0 ? posf : 0);
            var path = pos > 0 ? s.Substring(0, pos) : s;
            return path;
        }

        /// <summary>
        /// Gets the decoded, absolute path of the uri.
        /// </summary>
        /// <param name="uri">The uri.</param>
        /// <returns>The absolute path of the uri.</returns>
        /// <remarks>Only for absolute uris.</remarks>
        public static string GetAbsolutePathDecoded(this Uri uri)
        {
            return System.Web.HttpUtility.UrlDecode(uri.AbsolutePath);
        }

        /// <summary>
        /// Gets the decoded, absolute path of the uri, even if the uri is relative.
        /// </summary>
        /// <param name="uri">The uri.</param>
        /// <returns>The absolute path of the uri.</returns>
        /// <remarks>Default uri.AbsolutePath does not support relative uris.</remarks>
        public static string GetSafeAbsolutePathDecoded(this Uri uri)
        {
            return System.Web.HttpUtility.UrlDecode(uri.GetSafeAbsolutePath());
        }

        /// <summary>
        /// Rewrites the path of the uri so it ends with a slash.
        /// </summary>
        /// <param name="uri">The uri.</param>
        /// <returns>The rewritten uri.</returns>
        /// <remarks>Everything else remains unchanged.</remarks>
        public static Uri EndPathWithSlash(this Uri uri)
        {
            var path = uri.GetSafeAbsolutePath();
            if (uri.IsAbsoluteUri)
            {
				if (path != "/" && path.EndsWith("/") == false)
                    uri = new Uri(uri.GetLeftPart(UriPartial.Authority) + path + "/" + uri.Query);
                return uri;
            }
		    
            if (path != "/" && path.EndsWith("/") == false)
					uri = new Uri(path + "/" + uri.Query, UriKind.Relative);
		    
            return uri;
        }

        /// <summary>
        /// Rewrites the path of the uri so it does not end with a slash.
        /// </summary>
        /// <param name="uri">The uri.</param>
        /// <returns>The rewritten uri.</returns>
        /// <remarks>Everything else remains unchanged.</remarks>
        public static Uri TrimPathEndSlash(this Uri uri)
        {
            var path = uri.GetSafeAbsolutePath();
            if (uri.IsAbsoluteUri)
            {
                if (path != "/")
                    uri = new Uri(uri.GetLeftPart(UriPartial.Authority) + path.TrimEnd('/') + uri.Query);
            }
            else
            {
                if (path != "/")
                    uri = new Uri(path.TrimEnd('/') + uri.Query, UriKind.Relative);
            }
            return uri;
        }

        /// <summary>
        /// Transforms a relative uri into an absolute uri.
        /// </summary>
        /// <param name="uri">The relative uri.</param>
        /// <param name="baseUri">The base absolute uri.</param>
        /// <returns>The absolute uri.</returns>
        public static Uri MakeAbsolute(this Uri uri, Uri baseUri)
        {
            if (uri.IsAbsoluteUri)
                throw new ArgumentException("Uri is already absolute.", "uri");

            return new Uri(baseUri.GetLeftPart(UriPartial.Authority) + uri.GetSafeAbsolutePath() + uri.GetSafeQuery());
        }

        static string GetSafeQuery(this Uri uri)
        {
            if (uri.IsAbsoluteUri)
                return uri.Query;

            // cannot get .Query on relative uri (InvalidOperation)
            var s = uri.OriginalString;
            var posq = s.IndexOf("?", StringComparison.Ordinal);
            var posf = s.IndexOf("#", StringComparison.Ordinal);
            var query = posq < 0 ? null : (posf < 0 ? s.Substring(posq) : s.Substring(posq, posf - posq));

            return query;
        }
    }
}<|MERGE_RESOLUTION|>--- conflicted
+++ resolved
@@ -1,239 +1,234 @@
-using System;
-using System.IO;
-using System.Linq;
-<<<<<<< HEAD
-using System.Text;
-using System.Web;
-=======
->>>>>>> 67a632aa
-using Umbraco.Core.Configuration;
-using Umbraco.Core.IO;
-
-namespace Umbraco.Core
-{
-    /// <summary>
-    /// Provides extension methods to <see cref="Uri"/>.
-    /// </summary>
-    public static class UriExtensions
-    {
-        
-        /// <summary>
-        /// Checks if the current uri is a back office request
-        /// </summary>
-        /// <param name="url"></param>
-        /// <returns></returns>
-        internal static bool IsBackOfficeRequest(this Uri url)
-        {
-        
-            var authority = url.GetLeftPart(UriPartial.Authority);
-            var afterAuthority = url.GetLeftPart(UriPartial.Query)
-                                    .TrimStart(authority)
-                                    .TrimStart("/");
-
-            
-
-            //check if this is in the umbraco back office
-            return afterAuthority.InvariantStartsWith(GlobalSettings.Path.TrimStart("/"));
-        }
-
-        /// <summary>
-        /// Checks if the current uri is an install request
-        /// </summary>
-        /// <param name="url"></param>
-        /// <returns></returns>
-        internal static bool IsInstallerRequest(this Uri url)
-        {
-            var authority = url.GetLeftPart(UriPartial.Authority);
-            var afterAuthority = url.GetLeftPart(UriPartial.Query)
-                                    .TrimStart(authority)
-                                    .TrimStart("/");
-
-            //check if this is in the umbraco back office
-            return afterAuthority.InvariantStartsWith(IOHelper.ResolveUrl("~/install").TrimStart("/"));
-        }
-
-        /// <summary>
-        /// Checks if the uri is a request for the default back office page
-        /// </summary>
-        /// <param name="url"></param>
-        /// <returns></returns>
-        internal static bool IsDefaultBackOfficeRequest(this Uri url)
-        {
-            if (url.AbsolutePath.InvariantEquals(GlobalSettings.Path.TrimEnd("/"))
-                || url.AbsolutePath.InvariantEquals(GlobalSettings.Path.EnsureEndsWith('/'))
-                || url.AbsolutePath.InvariantEquals(GlobalSettings.Path.EnsureEndsWith('/') + "Default")
-                || url.AbsolutePath.InvariantEquals(GlobalSettings.Path.EnsureEndsWith('/') + "Default/"))
-            {
-                return true;
-            }
-            return false;
-        }
-
-        /// <summary>
-        /// This is a performance tweak to check if this is a .css, .js or .ico, .jpg, .jpeg, .png, .gif file request since
-        /// .Net will pass these requests through to the module when in integrated mode.
-        /// We want to ignore all of these requests immediately.
-        /// </summary>
-        /// <param name="url"></param>
-        /// <returns></returns>
-        internal static bool IsClientSideRequest(this Uri url)
-        {
-            // fixme - but really, is this OK? we should accept either no url, or .aspx, and everything else is out
-            var toIgnore = new[] { ".js", ".css", ".ico", ".png", ".jpg", ".jpeg", ".gif", ".html", ".svg" };
-            return toIgnore.Any(x => Path.GetExtension(url.LocalPath).InvariantEquals(x));
-        }
-
-        /// <summary>
-        /// Rewrites the path of uri.
-        /// </summary>
-        /// <param name="uri">The uri.</param>
-        /// <param name="path">The new path, which must begin with a slash.</param>
-        /// <returns>The rewritten uri.</returns>
-        /// <remarks>Everything else remains unchanged, except for the fragment which is removed.</remarks>
-        public static Uri Rewrite(this Uri uri, string path)
-        {
-            if (path.StartsWith("/") == false)
-                throw new ArgumentException("Path must start with a slash.", "path");
-
-            return uri.IsAbsoluteUri
-                ? new Uri(uri.GetLeftPart(UriPartial.Authority) + path + uri.Query)
-                : new Uri(path + uri.GetSafeQuery(), UriKind.Relative);
-        }
-
-        /// <summary>
-        /// Rewrites the path and query of a uri.
-        /// </summary>
-        /// <param name="uri">The uri.</param>
-        /// <param name="path">The new path, which must begin with a slash.</param>
-        /// <param name="query">The new query, which must be empty or begin with a question mark.</param>
-        /// <returns>The rewritten uri.</returns>
-        /// <remarks>Everything else remains unchanged, except for the fragment which is removed.</remarks>
-        public static Uri Rewrite(this Uri uri, string path, string query)
-        {
-            if (path.StartsWith("/") == false)
-                throw new ArgumentException("Path must start with a slash.", "path");
-            if (query.Length > 0 && query.StartsWith("?") == false)
-                throw new ArgumentException("Query must start with a question mark.", "query");
-            if (query == "?")
-                query = "";
-
-            return uri.IsAbsoluteUri
-                ? new Uri(uri.GetLeftPart(UriPartial.Authority) + path + query)
-                : new Uri(path + query, UriKind.Relative);
-        }
-
-        /// <summary>
-        /// Gets the absolute path of the uri, even if the uri is relative.
-        /// </summary>
-        /// <param name="uri">The uri.</param>
-        /// <returns>The absolute path of the uri.</returns>
-        /// <remarks>Default uri.AbsolutePath does not support relative uris.</remarks>
-        public static string GetSafeAbsolutePath(this Uri uri)
-        {
-            if (uri.IsAbsoluteUri)
-                return uri.AbsolutePath;
-
-            // cannot get .AbsolutePath on relative uri (InvalidOperation)
-            var s = uri.OriginalString;
-            var posq = s.IndexOf("?", StringComparison.Ordinal);
-            var posf = s.IndexOf("#", StringComparison.Ordinal);
-            var pos = posq > 0 ? posq : (posf > 0 ? posf : 0);
-            var path = pos > 0 ? s.Substring(0, pos) : s;
-            return path;
-        }
-
-        /// <summary>
-        /// Gets the decoded, absolute path of the uri.
-        /// </summary>
-        /// <param name="uri">The uri.</param>
-        /// <returns>The absolute path of the uri.</returns>
-        /// <remarks>Only for absolute uris.</remarks>
-        public static string GetAbsolutePathDecoded(this Uri uri)
-        {
-            return System.Web.HttpUtility.UrlDecode(uri.AbsolutePath);
-        }
-
-        /// <summary>
-        /// Gets the decoded, absolute path of the uri, even if the uri is relative.
-        /// </summary>
-        /// <param name="uri">The uri.</param>
-        /// <returns>The absolute path of the uri.</returns>
-        /// <remarks>Default uri.AbsolutePath does not support relative uris.</remarks>
-        public static string GetSafeAbsolutePathDecoded(this Uri uri)
-        {
-            return System.Web.HttpUtility.UrlDecode(uri.GetSafeAbsolutePath());
-        }
-
-        /// <summary>
-        /// Rewrites the path of the uri so it ends with a slash.
-        /// </summary>
-        /// <param name="uri">The uri.</param>
-        /// <returns>The rewritten uri.</returns>
-        /// <remarks>Everything else remains unchanged.</remarks>
-        public static Uri EndPathWithSlash(this Uri uri)
-        {
-            var path = uri.GetSafeAbsolutePath();
-            if (uri.IsAbsoluteUri)
-            {
-				if (path != "/" && path.EndsWith("/") == false)
-                    uri = new Uri(uri.GetLeftPart(UriPartial.Authority) + path + "/" + uri.Query);
-                return uri;
-            }
-		    
-            if (path != "/" && path.EndsWith("/") == false)
-					uri = new Uri(path + "/" + uri.Query, UriKind.Relative);
-		    
-            return uri;
-        }
-
-        /// <summary>
-        /// Rewrites the path of the uri so it does not end with a slash.
-        /// </summary>
-        /// <param name="uri">The uri.</param>
-        /// <returns>The rewritten uri.</returns>
-        /// <remarks>Everything else remains unchanged.</remarks>
-        public static Uri TrimPathEndSlash(this Uri uri)
-        {
-            var path = uri.GetSafeAbsolutePath();
-            if (uri.IsAbsoluteUri)
-            {
-                if (path != "/")
-                    uri = new Uri(uri.GetLeftPart(UriPartial.Authority) + path.TrimEnd('/') + uri.Query);
-            }
-            else
-            {
-                if (path != "/")
-                    uri = new Uri(path.TrimEnd('/') + uri.Query, UriKind.Relative);
-            }
-            return uri;
-        }
-
-        /// <summary>
-        /// Transforms a relative uri into an absolute uri.
-        /// </summary>
-        /// <param name="uri">The relative uri.</param>
-        /// <param name="baseUri">The base absolute uri.</param>
-        /// <returns>The absolute uri.</returns>
-        public static Uri MakeAbsolute(this Uri uri, Uri baseUri)
-        {
-            if (uri.IsAbsoluteUri)
-                throw new ArgumentException("Uri is already absolute.", "uri");
-
-            return new Uri(baseUri.GetLeftPart(UriPartial.Authority) + uri.GetSafeAbsolutePath() + uri.GetSafeQuery());
-        }
-
-        static string GetSafeQuery(this Uri uri)
-        {
-            if (uri.IsAbsoluteUri)
-                return uri.Query;
-
-            // cannot get .Query on relative uri (InvalidOperation)
-            var s = uri.OriginalString;
-            var posq = s.IndexOf("?", StringComparison.Ordinal);
-            var posf = s.IndexOf("#", StringComparison.Ordinal);
-            var query = posq < 0 ? null : (posf < 0 ? s.Substring(posq) : s.Substring(posq, posf - posq));
-
-            return query;
-        }
-    }
+using System;
+using System.IO;
+using System.Linq;
+using Umbraco.Core.Configuration;
+using Umbraco.Core.IO;
+
+namespace Umbraco.Core
+{
+    /// <summary>
+    /// Provides extension methods to <see cref="Uri"/>.
+    /// </summary>
+    public static class UriExtensions
+    {
+        
+        /// <summary>
+        /// Checks if the current uri is a back office request
+        /// </summary>
+        /// <param name="url"></param>
+        /// <returns></returns>
+        internal static bool IsBackOfficeRequest(this Uri url)
+        {
+        
+            var authority = url.GetLeftPart(UriPartial.Authority);
+            var afterAuthority = url.GetLeftPart(UriPartial.Query)
+                                    .TrimStart(authority)
+                                    .TrimStart("/");
+
+            
+
+            //check if this is in the umbraco back office
+            return afterAuthority.InvariantStartsWith(GlobalSettings.Path.TrimStart("/"));
+        }
+
+        /// <summary>
+        /// Checks if the current uri is an install request
+        /// </summary>
+        /// <param name="url"></param>
+        /// <returns></returns>
+        internal static bool IsInstallerRequest(this Uri url)
+        {
+            var authority = url.GetLeftPart(UriPartial.Authority);
+            var afterAuthority = url.GetLeftPart(UriPartial.Query)
+                                    .TrimStart(authority)
+                                    .TrimStart("/");
+
+            //check if this is in the umbraco back office
+            return afterAuthority.InvariantStartsWith(IOHelper.ResolveUrl("~/install").TrimStart("/"));
+        }
+
+        /// <summary>
+        /// Checks if the uri is a request for the default back office page
+        /// </summary>
+        /// <param name="url"></param>
+        /// <returns></returns>
+        internal static bool IsDefaultBackOfficeRequest(this Uri url)
+        {
+            if (url.AbsolutePath.InvariantEquals(GlobalSettings.Path.TrimEnd("/"))
+                || url.AbsolutePath.InvariantEquals(GlobalSettings.Path.EnsureEndsWith('/'))
+                || url.AbsolutePath.InvariantEquals(GlobalSettings.Path.EnsureEndsWith('/') + "Default")
+                || url.AbsolutePath.InvariantEquals(GlobalSettings.Path.EnsureEndsWith('/') + "Default/"))
+            {
+                return true;
+            }
+            return false;
+        }
+
+        /// <summary>
+        /// This is a performance tweak to check if this is a .css, .js or .ico, .jpg, .jpeg, .png, .gif file request since
+        /// .Net will pass these requests through to the module when in integrated mode.
+        /// We want to ignore all of these requests immediately.
+        /// </summary>
+        /// <param name="url"></param>
+        /// <returns></returns>
+        internal static bool IsClientSideRequest(this Uri url)
+        {
+            // fixme - but really, is this OK? we should accept either no url, or .aspx, and everything else is out
+            var toIgnore = new[] { ".js", ".css", ".ico", ".png", ".jpg", ".jpeg", ".gif", ".html", ".svg" };
+            return toIgnore.Any(x => Path.GetExtension(url.LocalPath).InvariantEquals(x));
+        }
+
+        /// <summary>
+        /// Rewrites the path of uri.
+        /// </summary>
+        /// <param name="uri">The uri.</param>
+        /// <param name="path">The new path, which must begin with a slash.</param>
+        /// <returns>The rewritten uri.</returns>
+        /// <remarks>Everything else remains unchanged, except for the fragment which is removed.</remarks>
+        public static Uri Rewrite(this Uri uri, string path)
+        {
+            if (path.StartsWith("/") == false)
+                throw new ArgumentException("Path must start with a slash.", "path");
+
+            return uri.IsAbsoluteUri
+                ? new Uri(uri.GetLeftPart(UriPartial.Authority) + path + uri.Query)
+                : new Uri(path + uri.GetSafeQuery(), UriKind.Relative);
+        }
+
+        /// <summary>
+        /// Rewrites the path and query of a uri.
+        /// </summary>
+        /// <param name="uri">The uri.</param>
+        /// <param name="path">The new path, which must begin with a slash.</param>
+        /// <param name="query">The new query, which must be empty or begin with a question mark.</param>
+        /// <returns>The rewritten uri.</returns>
+        /// <remarks>Everything else remains unchanged, except for the fragment which is removed.</remarks>
+        public static Uri Rewrite(this Uri uri, string path, string query)
+        {
+            if (path.StartsWith("/") == false)
+                throw new ArgumentException("Path must start with a slash.", "path");
+            if (query.Length > 0 && query.StartsWith("?") == false)
+                throw new ArgumentException("Query must start with a question mark.", "query");
+            if (query == "?")
+                query = "";
+
+            return uri.IsAbsoluteUri
+                ? new Uri(uri.GetLeftPart(UriPartial.Authority) + path + query)
+                : new Uri(path + query, UriKind.Relative);
+        }
+
+        /// <summary>
+        /// Gets the absolute path of the uri, even if the uri is relative.
+        /// </summary>
+        /// <param name="uri">The uri.</param>
+        /// <returns>The absolute path of the uri.</returns>
+        /// <remarks>Default uri.AbsolutePath does not support relative uris.</remarks>
+        public static string GetSafeAbsolutePath(this Uri uri)
+        {
+            if (uri.IsAbsoluteUri)
+                return uri.AbsolutePath;
+
+            // cannot get .AbsolutePath on relative uri (InvalidOperation)
+            var s = uri.OriginalString;
+            var posq = s.IndexOf("?", StringComparison.Ordinal);
+            var posf = s.IndexOf("#", StringComparison.Ordinal);
+            var pos = posq > 0 ? posq : (posf > 0 ? posf : 0);
+            var path = pos > 0 ? s.Substring(0, pos) : s;
+            return path;
+        }
+
+        /// <summary>
+        /// Gets the decoded, absolute path of the uri.
+        /// </summary>
+        /// <param name="uri">The uri.</param>
+        /// <returns>The absolute path of the uri.</returns>
+        /// <remarks>Only for absolute uris.</remarks>
+        public static string GetAbsolutePathDecoded(this Uri uri)
+        {
+            return System.Web.HttpUtility.UrlDecode(uri.AbsolutePath);
+        }
+
+        /// <summary>
+        /// Gets the decoded, absolute path of the uri, even if the uri is relative.
+        /// </summary>
+        /// <param name="uri">The uri.</param>
+        /// <returns>The absolute path of the uri.</returns>
+        /// <remarks>Default uri.AbsolutePath does not support relative uris.</remarks>
+        public static string GetSafeAbsolutePathDecoded(this Uri uri)
+        {
+            return System.Web.HttpUtility.UrlDecode(uri.GetSafeAbsolutePath());
+        }
+
+        /// <summary>
+        /// Rewrites the path of the uri so it ends with a slash.
+        /// </summary>
+        /// <param name="uri">The uri.</param>
+        /// <returns>The rewritten uri.</returns>
+        /// <remarks>Everything else remains unchanged.</remarks>
+        public static Uri EndPathWithSlash(this Uri uri)
+        {
+            var path = uri.GetSafeAbsolutePath();
+            if (uri.IsAbsoluteUri)
+            {
+				if (path != "/" && path.EndsWith("/") == false)
+                    uri = new Uri(uri.GetLeftPart(UriPartial.Authority) + path + "/" + uri.Query);
+                return uri;
+            }
+		    
+            if (path != "/" && path.EndsWith("/") == false)
+					uri = new Uri(path + "/" + uri.Query, UriKind.Relative);
+		    
+            return uri;
+        }
+
+        /// <summary>
+        /// Rewrites the path of the uri so it does not end with a slash.
+        /// </summary>
+        /// <param name="uri">The uri.</param>
+        /// <returns>The rewritten uri.</returns>
+        /// <remarks>Everything else remains unchanged.</remarks>
+        public static Uri TrimPathEndSlash(this Uri uri)
+        {
+            var path = uri.GetSafeAbsolutePath();
+            if (uri.IsAbsoluteUri)
+            {
+                if (path != "/")
+                    uri = new Uri(uri.GetLeftPart(UriPartial.Authority) + path.TrimEnd('/') + uri.Query);
+            }
+            else
+            {
+                if (path != "/")
+                    uri = new Uri(path.TrimEnd('/') + uri.Query, UriKind.Relative);
+            }
+            return uri;
+        }
+
+        /// <summary>
+        /// Transforms a relative uri into an absolute uri.
+        /// </summary>
+        /// <param name="uri">The relative uri.</param>
+        /// <param name="baseUri">The base absolute uri.</param>
+        /// <returns>The absolute uri.</returns>
+        public static Uri MakeAbsolute(this Uri uri, Uri baseUri)
+        {
+            if (uri.IsAbsoluteUri)
+                throw new ArgumentException("Uri is already absolute.", "uri");
+
+            return new Uri(baseUri.GetLeftPart(UriPartial.Authority) + uri.GetSafeAbsolutePath() + uri.GetSafeQuery());
+        }
+
+        static string GetSafeQuery(this Uri uri)
+        {
+            if (uri.IsAbsoluteUri)
+                return uri.Query;
+
+            // cannot get .Query on relative uri (InvalidOperation)
+            var s = uri.OriginalString;
+            var posq = s.IndexOf("?", StringComparison.Ordinal);
+            var posf = s.IndexOf("#", StringComparison.Ordinal);
+            var query = posq < 0 ? null : (posf < 0 ? s.Substring(posq) : s.Substring(posq, posf - posq));
+
+            return query;
+        }
+    }
 }