--- conflicted
+++ resolved
@@ -21,11 +21,8 @@
             IUmbracoDatabaseFactory databaseFactory,
             TypeLoader typeLoader,
             IRuntimeState state,
-<<<<<<< HEAD
-            ITypeFinder typeFinder)
-=======
+            ITypeFinder typeFinder,
             IIOHelper ioHelper)
->>>>>>> 40894c8e
         {
             composition.RegisterUnique(logger);
             composition.RegisterUnique(profiler);
@@ -36,11 +33,8 @@
             composition.RegisterUnique(factory => factory.GetInstance<IUmbracoDatabaseFactory>().SqlContext);
             composition.RegisterUnique(typeLoader);
             composition.RegisterUnique(state);
-<<<<<<< HEAD
             composition.RegisterUnique(typeFinder);
-=======
             composition.RegisterUnique(ioHelper);
->>>>>>> 40894c8e
         }
     }
 }