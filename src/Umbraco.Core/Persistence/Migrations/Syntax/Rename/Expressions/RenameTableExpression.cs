﻿using Umbraco.Core.Persistence.SqlSyntax;

namespace Umbraco.Core.Persistence.Migrations.Syntax.Rename.Expressions
{
    public class RenameTableExpression : MigrationExpressionBase
    {
<<<<<<< HEAD
        public RenameTableExpression(ISqlSyntaxProvider sqlSyntax, DatabaseProviders currentDatabaseProvider, DatabaseProviders[] supportedDatabaseProviders = null)
            : base(sqlSyntax, currentDatabaseProvider, supportedDatabaseProviders)
=======
        public RenameTableExpression(DatabaseProviders current, DatabaseProviders[] databaseProviders, ISqlSyntaxProvider sqlSyntax)
            : base(current, databaseProviders, sqlSyntax)
>>>>>>> cdce2a11
        {
        }

        public virtual string SchemaName { get; set; }
        public virtual string OldName { get; set; }
        public virtual string NewName { get; set; }

        public override string ToString()
        {
            if (IsExpressionSupported() == false)
                return string.Empty;
<<<<<<< HEAD

=======
            
>>>>>>> cdce2a11
            return SqlSyntax.FormatTableRename(OldName, NewName);
        }
    }
}<|MERGE_RESOLUTION|>--- conflicted
+++ resolved
@@ -1,33 +1,24 @@
-﻿using Umbraco.Core.Persistence.SqlSyntax;
-
-namespace Umbraco.Core.Persistence.Migrations.Syntax.Rename.Expressions
-{
-    public class RenameTableExpression : MigrationExpressionBase
-    {
-<<<<<<< HEAD
-        public RenameTableExpression(ISqlSyntaxProvider sqlSyntax, DatabaseProviders currentDatabaseProvider, DatabaseProviders[] supportedDatabaseProviders = null)
-            : base(sqlSyntax, currentDatabaseProvider, supportedDatabaseProviders)
-=======
-        public RenameTableExpression(DatabaseProviders current, DatabaseProviders[] databaseProviders, ISqlSyntaxProvider sqlSyntax)
-            : base(current, databaseProviders, sqlSyntax)
->>>>>>> cdce2a11
-        {
-        }
-
-        public virtual string SchemaName { get; set; }
-        public virtual string OldName { get; set; }
-        public virtual string NewName { get; set; }
-
-        public override string ToString()
-        {
-            if (IsExpressionSupported() == false)
-                return string.Empty;
-<<<<<<< HEAD
-
-=======
-            
->>>>>>> cdce2a11
-            return SqlSyntax.FormatTableRename(OldName, NewName);
-        }
-    }
+﻿using Umbraco.Core.Persistence.SqlSyntax;
+
+namespace Umbraco.Core.Persistence.Migrations.Syntax.Rename.Expressions
+{
+    public class RenameTableExpression : MigrationExpressionBase
+    {
+        public RenameTableExpression(DatabaseProviders current, DatabaseProviders[] databaseProviders, ISqlSyntaxProvider sqlSyntax)
+            : base(current, databaseProviders, sqlSyntax)
+        {
+        }
+
+        public virtual string SchemaName { get; set; }
+        public virtual string OldName { get; set; }
+        public virtual string NewName { get; set; }
+
+        public override string ToString()
+        {
+            if (IsExpressionSupported() == false)
+                return string.Empty;
+            
+            return SqlSyntax.FormatTableRename(OldName, NewName);
+        }
+    }
 }