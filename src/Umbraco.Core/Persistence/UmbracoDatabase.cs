using System;
using System.Collections.Generic;
using System.Data;
using System.Data.Common;
using System.Linq;
using StackExchange.Profiling;
using Umbraco.Core.Logging;

namespace Umbraco.Core.Persistence
{
    /// <summary>
    /// Represents the Umbraco implementation of the PetaPoco Database object
    /// </summary>
    /// <remarks>
    /// Currently this object exists for 'future proofing' our implementation. By having our own inheritied implementation we 
    /// can then override any additional execution (such as additional loggging, functionality, etc...) that we need to without breaking compatibility since we'll always be exposing
    /// this object instead of the base PetaPoco database object.	
    /// </remarks>
    public class UmbracoDatabase : Database, IDisposeOnRequestEnd
    {
        private readonly ILogger _logger;
        private readonly Guid _instanceId = Guid.NewGuid();
        private bool _enableCount;

        /// <summary>
        /// Used for testing
        /// </summary>
        internal Guid InstanceId
        {
            get { return _instanceId; }
        }

<<<<<<< HEAD
=======
        /// <summary>
        /// Generally used for testing, will output all SQL statements executed to the logger
        /// </summary>
        internal bool EnableSqlTrace { get; set; }

        /// <summary>
        /// Used for testing
        /// </summary>
        internal void EnableSqlCount()
        {
            _enableCount = true;
        }

        /// <summary>
        /// Used for testing
        /// </summary>
        internal void DisableSqlCount()
        {
            _enableCount = false;
            SqlCount = 0;
        }

        /// <summary>
        /// Used for testing
        /// </summary>
        internal int SqlCount { get; private set; }

        [Obsolete("Use the other constructor specifying an ILogger instead")]
        public UmbracoDatabase(IDbConnection connection)
            : this(connection, LoggerResolver.Current.Logger)
        {
        }

        [Obsolete("Use the other constructor specifying an ILogger instead")]
        public UmbracoDatabase(string connectionString, string providerName)
            : this(connectionString, providerName, LoggerResolver.Current.Logger)
        {
        }

        [Obsolete("Use the other constructor specifying an ILogger instead")]
        public UmbracoDatabase(string connectionString, DbProviderFactory provider)
            : this(connectionString, provider, LoggerResolver.Current.Logger)
        {
        }

        [Obsolete("Use the other constructor specifying an ILogger instead")]
        public UmbracoDatabase(string connectionStringName)
            : this(connectionStringName, LoggerResolver.Current.Logger)
        {
        }

>>>>>>> cdce2a11
        public UmbracoDatabase(IDbConnection connection, ILogger logger)
            : base(connection)
        {
            _logger = logger;
            EnableSqlTrace = false;
        }

        public UmbracoDatabase(string connectionString, string providerName, ILogger logger)
            : base(connectionString, providerName)
        {
            _logger = logger;
            EnableSqlTrace = false;
        }

        public UmbracoDatabase(string connectionString, DbProviderFactory provider, ILogger logger)
            : base(connectionString, provider)
        {
            _logger = logger;
            EnableSqlTrace = false;
        }

        public UmbracoDatabase(string connectionStringName, ILogger logger)
            : base(connectionStringName)
        {
            _logger = logger;
            EnableSqlTrace = false;
        }

        public override IDbConnection OnConnectionOpened(IDbConnection connection)
        {
            // wrap the connection with a profiling connection that tracks timings 
            return new StackExchange.Profiling.Data.ProfiledDbConnection(connection as DbConnection, MiniProfiler.Current);
        }

        public override void OnException(Exception x)
        {
            _logger.Error<UmbracoDatabase>("Database exception occurred", x);
            base.OnException(x);
        }

        public override void OnExecutedCommand(IDbCommand cmd)
        {
            if (EnableSqlTrace)
            {
                _logger.Debug<UmbracoDatabase>(cmd.CommandText);
            }
            if (_enableCount)
            {
                SqlCount++;
            }
            base.OnExecutedCommand(cmd);
        }
    }
}<|MERGE_RESOLUTION|>--- conflicted
+++ resolved
@@ -1,140 +1,113 @@
-using System;
-using System.Collections.Generic;
-using System.Data;
-using System.Data.Common;
-using System.Linq;
-using StackExchange.Profiling;
-using Umbraco.Core.Logging;
-
-namespace Umbraco.Core.Persistence
-{
-    /// <summary>
-    /// Represents the Umbraco implementation of the PetaPoco Database object
-    /// </summary>
-    /// <remarks>
-    /// Currently this object exists for 'future proofing' our implementation. By having our own inheritied implementation we 
-    /// can then override any additional execution (such as additional loggging, functionality, etc...) that we need to without breaking compatibility since we'll always be exposing
-    /// this object instead of the base PetaPoco database object.	
-    /// </remarks>
-    public class UmbracoDatabase : Database, IDisposeOnRequestEnd
-    {
-        private readonly ILogger _logger;
-        private readonly Guid _instanceId = Guid.NewGuid();
-        private bool _enableCount;
-
-        /// <summary>
-        /// Used for testing
-        /// </summary>
-        internal Guid InstanceId
-        {
-            get { return _instanceId; }
-        }
-
-<<<<<<< HEAD
-=======
-        /// <summary>
-        /// Generally used for testing, will output all SQL statements executed to the logger
-        /// </summary>
-        internal bool EnableSqlTrace { get; set; }
-
-        /// <summary>
-        /// Used for testing
-        /// </summary>
-        internal void EnableSqlCount()
-        {
-            _enableCount = true;
-        }
-
-        /// <summary>
-        /// Used for testing
-        /// </summary>
-        internal void DisableSqlCount()
-        {
-            _enableCount = false;
-            SqlCount = 0;
-        }
-
-        /// <summary>
-        /// Used for testing
-        /// </summary>
-        internal int SqlCount { get; private set; }
-
-        [Obsolete("Use the other constructor specifying an ILogger instead")]
-        public UmbracoDatabase(IDbConnection connection)
-            : this(connection, LoggerResolver.Current.Logger)
-        {
-        }
-
-        [Obsolete("Use the other constructor specifying an ILogger instead")]
-        public UmbracoDatabase(string connectionString, string providerName)
-            : this(connectionString, providerName, LoggerResolver.Current.Logger)
-        {
-        }
-
-        [Obsolete("Use the other constructor specifying an ILogger instead")]
-        public UmbracoDatabase(string connectionString, DbProviderFactory provider)
-            : this(connectionString, provider, LoggerResolver.Current.Logger)
-        {
-        }
-
-        [Obsolete("Use the other constructor specifying an ILogger instead")]
-        public UmbracoDatabase(string connectionStringName)
-            : this(connectionStringName, LoggerResolver.Current.Logger)
-        {
-        }
-
->>>>>>> cdce2a11
-        public UmbracoDatabase(IDbConnection connection, ILogger logger)
-            : base(connection)
-        {
-            _logger = logger;
-            EnableSqlTrace = false;
-        }
-
-        public UmbracoDatabase(string connectionString, string providerName, ILogger logger)
-            : base(connectionString, providerName)
-        {
-            _logger = logger;
-            EnableSqlTrace = false;
-        }
-
-        public UmbracoDatabase(string connectionString, DbProviderFactory provider, ILogger logger)
-            : base(connectionString, provider)
-        {
-            _logger = logger;
-            EnableSqlTrace = false;
-        }
-
-        public UmbracoDatabase(string connectionStringName, ILogger logger)
-            : base(connectionStringName)
-        {
-            _logger = logger;
-            EnableSqlTrace = false;
-        }
-
-        public override IDbConnection OnConnectionOpened(IDbConnection connection)
-        {
-            // wrap the connection with a profiling connection that tracks timings 
-            return new StackExchange.Profiling.Data.ProfiledDbConnection(connection as DbConnection, MiniProfiler.Current);
-        }
-
-        public override void OnException(Exception x)
-        {
-            _logger.Error<UmbracoDatabase>("Database exception occurred", x);
-            base.OnException(x);
-        }
-
-        public override void OnExecutedCommand(IDbCommand cmd)
-        {
-            if (EnableSqlTrace)
-            {
-                _logger.Debug<UmbracoDatabase>(cmd.CommandText);
-            }
-            if (_enableCount)
-            {
-                SqlCount++;
-            }
-            base.OnExecutedCommand(cmd);
-        }
-    }
+using System;
+using System.Collections.Generic;
+using System.Data;
+using System.Data.Common;
+using System.Linq;
+using StackExchange.Profiling;
+using Umbraco.Core.Logging;
+
+namespace Umbraco.Core.Persistence
+{
+    /// <summary>
+    /// Represents the Umbraco implementation of the PetaPoco Database object
+    /// </summary>
+    /// <remarks>
+    /// Currently this object exists for 'future proofing' our implementation. By having our own inheritied implementation we 
+    /// can then override any additional execution (such as additional loggging, functionality, etc...) that we need to without breaking compatibility since we'll always be exposing
+    /// this object instead of the base PetaPoco database object.	
+    /// </remarks>
+    public class UmbracoDatabase : Database, IDisposeOnRequestEnd
+    {
+        private readonly ILogger _logger;
+        private readonly Guid _instanceId = Guid.NewGuid();
+        private bool _enableCount;
+
+        /// <summary>
+        /// Used for testing
+        /// </summary>
+        internal Guid InstanceId
+        {
+            get { return _instanceId; }
+        }
+
+        /// <summary>
+        /// Generally used for testing, will output all SQL statements executed to the logger
+        /// </summary>
+        internal bool EnableSqlTrace { get; set; }
+
+        /// <summary>
+        /// Used for testing
+        /// </summary>
+        internal void EnableSqlCount()
+        {
+            _enableCount = true;
+        }
+
+        /// <summary>
+        /// Used for testing
+        /// </summary>
+        internal void DisableSqlCount()
+        {
+            _enableCount = false;
+            SqlCount = 0;
+        }
+
+        /// <summary>
+        /// Used for testing
+        /// </summary>
+        internal int SqlCount { get; private set; }
+
+        public UmbracoDatabase(IDbConnection connection, ILogger logger)
+            : base(connection)
+        {
+            _logger = logger;
+            EnableSqlTrace = false;
+        }
+
+        public UmbracoDatabase(string connectionString, string providerName, ILogger logger)
+            : base(connectionString, providerName)
+        {
+            _logger = logger;
+            EnableSqlTrace = false;
+        }
+
+        public UmbracoDatabase(string connectionString, DbProviderFactory provider, ILogger logger)
+            : base(connectionString, provider)
+        {
+            _logger = logger;
+            EnableSqlTrace = false;
+        }
+
+        public UmbracoDatabase(string connectionStringName, ILogger logger)
+            : base(connectionStringName)
+        {
+            _logger = logger;
+            EnableSqlTrace = false;
+        }
+
+        public override IDbConnection OnConnectionOpened(IDbConnection connection)
+        {
+            // wrap the connection with a profiling connection that tracks timings 
+            return new StackExchange.Profiling.Data.ProfiledDbConnection(connection as DbConnection, MiniProfiler.Current);
+        }
+
+        public override void OnException(Exception x)
+        {
+            _logger.Error<UmbracoDatabase>("Database exception occurred", x);
+            base.OnException(x);
+        }
+
+        public override void OnExecutedCommand(IDbCommand cmd)
+        {
+            if (EnableSqlTrace)
+            {
+                _logger.Debug<UmbracoDatabase>(cmd.CommandText);
+            }
+            if (_enableCount)
+            {
+                SqlCount++;
+            }
+            base.OnExecutedCommand(cmd);
+        }
+    }
 }