using Umbraco.Core.Configuration;
using System;
using Umbraco.Core.Configuration.UmbracoSettings;
using Umbraco.Core.IO;
using Umbraco.Core.LightInject;
using Umbraco.Core.Logging;
using Umbraco.Core.Persistence.Mappers;
using Umbraco.Core.Persistence.Repositories;
using Umbraco.Core.Persistence.SqlSyntax;
using Umbraco.Core.Persistence.UnitOfWork;

namespace Umbraco.Core.Persistence
{
    /// <summary>
    /// Used to instantiate each repository type
    /// </summary>
    public class RepositoryFactory
    {
        private readonly ILogger _logger;
        private readonly ISqlSyntaxProvider _sqlSyntax;
        private readonly CacheHelper _cacheHelper;
        private readonly IUmbracoSettingsSection _settings;
        private readonly IMappingResolver _mappingResolver;

        #region Ctors

        public RepositoryFactory(CacheHelper cacheHelper, ILogger logger, ISqlSyntaxProvider sqlSyntax, IUmbracoSettingsSection settings, IMappingResolver mappingResolver)
        {
            if (cacheHelper == null) throw new ArgumentNullException("cacheHelper");
            if (logger == null) throw new ArgumentNullException("logger");
            if (sqlSyntax == null) throw new ArgumentNullException("sqlSyntax");
            if (settings == null) throw new ArgumentNullException("settings");
            if (mappingResolver == null) throw new ArgumentNullException("mappingResolver");

            _cacheHelper = cacheHelper;
            _logger = logger;
            _sqlSyntax = sqlSyntax;
            _settings = settings;
            _mappingResolver = mappingResolver;
        }

        #endregion

        internal virtual NotificationsRepository CreateNotificationsRepository(IDatabaseUnitOfWork uow)
        {
            return new NotificationsRepository(uow, _sqlSyntax);
        }

<<<<<<< HEAD
=======
     
        #endregion

        public virtual IExternalLoginRepository CreateExternalLoginRepository(IDatabaseUnitOfWork uow)
        {
            return new ExternalLoginRepository(uow,
                _cacheHelper,
                _logger, _sqlSyntax);
        }

>>>>>>> e2a821c2
        public virtual IPublicAccessRepository CreatePublicAccessRepository(IDatabaseUnitOfWork uow)
        {
            return new PublicAccessRepository(uow,
                _cacheHelper,
                _logger, _sqlSyntax, _mappingResolver);
        }

        public virtual ITaskRepository CreateTaskRepository(IDatabaseUnitOfWork uow)
        {
            return new TaskRepository(uow, 
                CacheHelper.CreateDisabledCacheHelper(), //never cache
                _logger, _sqlSyntax, _mappingResolver);
        }

        public virtual IAuditRepository CreateAuditRepository(IDatabaseUnitOfWork uow)
        {
            return new AuditRepository(uow,
                CacheHelper.CreateDisabledCacheHelper(), //never cache
                _logger, _sqlSyntax, _mappingResolver);
        }

        public virtual ITagRepository CreateTagRepository(IDatabaseUnitOfWork uow)
        {
            return new TagRepository(
                uow,
                _cacheHelper, _logger, _sqlSyntax, _mappingResolver);
        }

        public virtual IContentRepository CreateContentRepository(IDatabaseUnitOfWork uow)
        {
            return new ContentRepository(
                uow,
                _cacheHelper,
                _logger,
                _sqlSyntax,
                CreateContentTypeRepository(uow),
                CreateTemplateRepository(uow),
                CreateTagRepository(uow),
                _mappingResolver)
            {
                EnsureUniqueNaming = _settings.Content.EnsureUniqueNaming
            };
        }

        public virtual IContentTypeRepository CreateContentTypeRepository(IDatabaseUnitOfWork uow)
        {
            return new ContentTypeRepository(
                uow,
                _cacheHelper,
                _logger, _sqlSyntax,
                CreateTemplateRepository(uow),
                _mappingResolver);
        }

        public virtual IDataTypeDefinitionRepository CreateDataTypeDefinitionRepository(IDatabaseUnitOfWork uow)
        {
            return new DataTypeDefinitionRepository(
                uow,
                _cacheHelper,                
                _cacheHelper,
                _logger, _sqlSyntax,
                CreateContentTypeRepository(uow),
                _mappingResolver);
        }

        public virtual IDictionaryRepository CreateDictionaryRepository(IDatabaseUnitOfWork uow)
        {
            return new DictionaryRepository(
                uow,
                _cacheHelper,
                _logger,
                _sqlSyntax,
                CreateLanguageRepository(uow),
                _mappingResolver);
        }

        public virtual ILanguageRepository CreateLanguageRepository(IDatabaseUnitOfWork uow)
        {
            return new LanguageRepository(
                uow,
                _cacheHelper,
                _logger, _sqlSyntax,
                _mappingResolver);
        }

        public virtual IMediaRepository CreateMediaRepository(IDatabaseUnitOfWork uow)
        {
            return new MediaRepository(
                uow,
                _cacheHelper,
                _logger, _sqlSyntax,
                CreateMediaTypeRepository(uow),
                CreateTagRepository(uow),
                _mappingResolver) { EnsureUniqueNaming = _settings.Content.EnsureUniqueNaming };
        }

        public virtual IMediaTypeRepository CreateMediaTypeRepository(IDatabaseUnitOfWork uow)
        {
            return new MediaTypeRepository(
                uow,
                _cacheHelper,
                _logger, _sqlSyntax,
                _mappingResolver);
        }

        public virtual IRelationRepository CreateRelationRepository(IDatabaseUnitOfWork uow)
        {
            return new RelationRepository(
                uow,
                CacheHelper.CreateDisabledCacheHelper(), //never cache
                _logger, _sqlSyntax,
                CreateRelationTypeRepository(uow),
                _mappingResolver);
        }

        public virtual IRelationTypeRepository CreateRelationTypeRepository(IDatabaseUnitOfWork uow)
        {
            return new RelationTypeRepository(
                uow,
                CacheHelper.CreateDisabledCacheHelper(), //never cache
                _logger, _sqlSyntax,
                _mappingResolver);
        }

        public virtual IScriptRepository CreateScriptRepository(IUnitOfWork uow)
        {
            return new ScriptRepository(uow, new PhysicalFileSystem(SystemDirectories.Scripts), _settings.Content);
        }

        internal virtual IPartialViewRepository CreatePartialViewRepository(IUnitOfWork uow)
        {
            return new PartialViewRepository(uow);
        }

        internal virtual IPartialViewRepository CreatePartialViewMacroRepository(IUnitOfWork uow)
        {
            return new PartialViewMacroRepository(uow);
        }

        public virtual IStylesheetRepository CreateStylesheetRepository(IUnitOfWork uow, IDatabaseUnitOfWork db)
        {
            return new StylesheetRepository(uow, new PhysicalFileSystem(SystemDirectories.Css));
        }

        public virtual ITemplateRepository CreateTemplateRepository(IDatabaseUnitOfWork uow)
        {
            return new TemplateRepository(uow, 
                _cacheHelper,
                _logger, _sqlSyntax,
                new PhysicalFileSystem(SystemDirectories.Masterpages),
                new PhysicalFileSystem(SystemDirectories.MvcViews),
                _settings.Templates,
                _mappingResolver);
        }

        internal virtual ServerRegistrationRepository CreateServerRegistrationRepository(IDatabaseUnitOfWork uow)
        {
            return new ServerRegistrationRepository(
                uow,
                CacheHelper.CreateDisabledCacheHelper(), //never cache
                _logger, _sqlSyntax,
                _mappingResolver);
        }

        public virtual IUserTypeRepository CreateUserTypeRepository(IDatabaseUnitOfWork uow)
        {
            return new UserTypeRepository(
                uow,
                //There's not many user types but we query on users all the time so the result needs to be cached
                _cacheHelper,
                _logger, _sqlSyntax,
                _mappingResolver);
        }

        public virtual IUserRepository CreateUserRepository(IDatabaseUnitOfWork uow)
        {            
            return new UserRepository(
                uow,
                //Need to cache users - we look up user information more than anything in the back office!
                _cacheHelper,
                _logger, _sqlSyntax,
                CreateUserTypeRepository(uow),
                _mappingResolver);
        }

        internal virtual IMacroRepository CreateMacroRepository(IDatabaseUnitOfWork uow)
        {
            return new MacroRepository(uow,
                _cacheHelper,
                _logger, _sqlSyntax,
                _mappingResolver);
        }

        public virtual IMemberRepository CreateMemberRepository(IDatabaseUnitOfWork uow)
        {
            return new MemberRepository(
                uow,
                _cacheHelper,
                _logger, _sqlSyntax,
                CreateMemberTypeRepository(uow),
                CreateMemberGroupRepository(uow),
                CreateTagRepository(uow),
                _mappingResolver);
        }

        public virtual IMemberTypeRepository CreateMemberTypeRepository(IDatabaseUnitOfWork uow)
        {
            return new MemberTypeRepository(uow,
                _cacheHelper,
                _logger, _sqlSyntax,
                _mappingResolver);
        }

        public virtual IMemberGroupRepository CreateMemberGroupRepository(IDatabaseUnitOfWork uow)
        {
            return new MemberGroupRepository(uow,
                _cacheHelper,
                _logger, _sqlSyntax,
                _cacheHelper,
                _mappingResolver);
        }

        public virtual IEntityRepository CreateEntityRepository(IDatabaseUnitOfWork uow)
        {
            return new EntityRepository(uow, _sqlSyntax, _mappingResolver);
        }

        public IDomainRepository CreateDomainRepository(IDatabaseUnitOfWork uow)
        {
            return new DomainRepository(uow, _cacheHelper, _logger, _sqlSyntax, CreateContentRepository(uow), CreateLanguageRepository(uow), _mappingResolver);
        }

        public ITaskTypeRepository CreateTaskTypeRepository(IDatabaseUnitOfWork uow)
        {
            return new TaskTypeRepository(uow, 
                CacheHelper.CreateDisabledCacheHelper(), //never cache
                _logger, _sqlSyntax,
                _mappingResolver);
        }
    }
}<|MERGE_RESOLUTION|>--- conflicted
+++ resolved
@@ -1,302 +1,296 @@
-using Umbraco.Core.Configuration;
-using System;
-using Umbraco.Core.Configuration.UmbracoSettings;
-using Umbraco.Core.IO;
-using Umbraco.Core.LightInject;
-using Umbraco.Core.Logging;
-using Umbraco.Core.Persistence.Mappers;
-using Umbraco.Core.Persistence.Repositories;
-using Umbraco.Core.Persistence.SqlSyntax;
-using Umbraco.Core.Persistence.UnitOfWork;
-
-namespace Umbraco.Core.Persistence
-{
-    /// <summary>
-    /// Used to instantiate each repository type
-    /// </summary>
-    public class RepositoryFactory
-    {
-        private readonly ILogger _logger;
-        private readonly ISqlSyntaxProvider _sqlSyntax;
-        private readonly CacheHelper _cacheHelper;
-        private readonly IUmbracoSettingsSection _settings;
-        private readonly IMappingResolver _mappingResolver;
-
-        #region Ctors
-
-        public RepositoryFactory(CacheHelper cacheHelper, ILogger logger, ISqlSyntaxProvider sqlSyntax, IUmbracoSettingsSection settings, IMappingResolver mappingResolver)
-        {
-            if (cacheHelper == null) throw new ArgumentNullException("cacheHelper");
-            if (logger == null) throw new ArgumentNullException("logger");
-            if (sqlSyntax == null) throw new ArgumentNullException("sqlSyntax");
-            if (settings == null) throw new ArgumentNullException("settings");
-            if (mappingResolver == null) throw new ArgumentNullException("mappingResolver");
-
-            _cacheHelper = cacheHelper;
-            _logger = logger;
-            _sqlSyntax = sqlSyntax;
-            _settings = settings;
-            _mappingResolver = mappingResolver;
-        }
-
-        #endregion
-
-        internal virtual NotificationsRepository CreateNotificationsRepository(IDatabaseUnitOfWork uow)
-        {
-            return new NotificationsRepository(uow, _sqlSyntax);
-        }
-
-<<<<<<< HEAD
-=======
-     
-        #endregion
-
-        public virtual IExternalLoginRepository CreateExternalLoginRepository(IDatabaseUnitOfWork uow)
-        {
-            return new ExternalLoginRepository(uow,
-                _cacheHelper,
-                _logger, _sqlSyntax);
-        }
-
->>>>>>> e2a821c2
-        public virtual IPublicAccessRepository CreatePublicAccessRepository(IDatabaseUnitOfWork uow)
-        {
-            return new PublicAccessRepository(uow,
-                _cacheHelper,
-                _logger, _sqlSyntax, _mappingResolver);
-        }
-
-        public virtual ITaskRepository CreateTaskRepository(IDatabaseUnitOfWork uow)
-        {
-            return new TaskRepository(uow, 
-                CacheHelper.CreateDisabledCacheHelper(), //never cache
-                _logger, _sqlSyntax, _mappingResolver);
-        }
-
-        public virtual IAuditRepository CreateAuditRepository(IDatabaseUnitOfWork uow)
-        {
-            return new AuditRepository(uow,
-                CacheHelper.CreateDisabledCacheHelper(), //never cache
-                _logger, _sqlSyntax, _mappingResolver);
-        }
-
-        public virtual ITagRepository CreateTagRepository(IDatabaseUnitOfWork uow)
-        {
-            return new TagRepository(
-                uow,
-                _cacheHelper, _logger, _sqlSyntax, _mappingResolver);
-        }
-
-        public virtual IContentRepository CreateContentRepository(IDatabaseUnitOfWork uow)
-        {
-            return new ContentRepository(
-                uow,
-                _cacheHelper,
-                _logger,
-                _sqlSyntax,
-                CreateContentTypeRepository(uow),
-                CreateTemplateRepository(uow),
-                CreateTagRepository(uow),
-                _mappingResolver)
-            {
-                EnsureUniqueNaming = _settings.Content.EnsureUniqueNaming
-            };
-        }
-
-        public virtual IContentTypeRepository CreateContentTypeRepository(IDatabaseUnitOfWork uow)
-        {
-            return new ContentTypeRepository(
-                uow,
-                _cacheHelper,
-                _logger, _sqlSyntax,
-                CreateTemplateRepository(uow),
-                _mappingResolver);
-        }
-
-        public virtual IDataTypeDefinitionRepository CreateDataTypeDefinitionRepository(IDatabaseUnitOfWork uow)
-        {
-            return new DataTypeDefinitionRepository(
-                uow,
-                _cacheHelper,                
-                _cacheHelper,
-                _logger, _sqlSyntax,
-                CreateContentTypeRepository(uow),
-                _mappingResolver);
-        }
-
-        public virtual IDictionaryRepository CreateDictionaryRepository(IDatabaseUnitOfWork uow)
-        {
-            return new DictionaryRepository(
-                uow,
-                _cacheHelper,
-                _logger,
-                _sqlSyntax,
-                CreateLanguageRepository(uow),
-                _mappingResolver);
-        }
-
-        public virtual ILanguageRepository CreateLanguageRepository(IDatabaseUnitOfWork uow)
-        {
-            return new LanguageRepository(
-                uow,
-                _cacheHelper,
-                _logger, _sqlSyntax,
-                _mappingResolver);
-        }
-
-        public virtual IMediaRepository CreateMediaRepository(IDatabaseUnitOfWork uow)
-        {
-            return new MediaRepository(
-                uow,
-                _cacheHelper,
-                _logger, _sqlSyntax,
-                CreateMediaTypeRepository(uow),
-                CreateTagRepository(uow),
-                _mappingResolver) { EnsureUniqueNaming = _settings.Content.EnsureUniqueNaming };
-        }
-
-        public virtual IMediaTypeRepository CreateMediaTypeRepository(IDatabaseUnitOfWork uow)
-        {
-            return new MediaTypeRepository(
-                uow,
-                _cacheHelper,
-                _logger, _sqlSyntax,
-                _mappingResolver);
-        }
-
-        public virtual IRelationRepository CreateRelationRepository(IDatabaseUnitOfWork uow)
-        {
-            return new RelationRepository(
-                uow,
-                CacheHelper.CreateDisabledCacheHelper(), //never cache
-                _logger, _sqlSyntax,
-                CreateRelationTypeRepository(uow),
-                _mappingResolver);
-        }
-
-        public virtual IRelationTypeRepository CreateRelationTypeRepository(IDatabaseUnitOfWork uow)
-        {
-            return new RelationTypeRepository(
-                uow,
-                CacheHelper.CreateDisabledCacheHelper(), //never cache
-                _logger, _sqlSyntax,
-                _mappingResolver);
-        }
-
-        public virtual IScriptRepository CreateScriptRepository(IUnitOfWork uow)
-        {
-            return new ScriptRepository(uow, new PhysicalFileSystem(SystemDirectories.Scripts), _settings.Content);
-        }
-
-        internal virtual IPartialViewRepository CreatePartialViewRepository(IUnitOfWork uow)
-        {
-            return new PartialViewRepository(uow);
-        }
-
-        internal virtual IPartialViewRepository CreatePartialViewMacroRepository(IUnitOfWork uow)
-        {
-            return new PartialViewMacroRepository(uow);
-        }
-
-        public virtual IStylesheetRepository CreateStylesheetRepository(IUnitOfWork uow, IDatabaseUnitOfWork db)
-        {
-            return new StylesheetRepository(uow, new PhysicalFileSystem(SystemDirectories.Css));
-        }
-
-        public virtual ITemplateRepository CreateTemplateRepository(IDatabaseUnitOfWork uow)
-        {
-            return new TemplateRepository(uow, 
-                _cacheHelper,
-                _logger, _sqlSyntax,
-                new PhysicalFileSystem(SystemDirectories.Masterpages),
-                new PhysicalFileSystem(SystemDirectories.MvcViews),
-                _settings.Templates,
-                _mappingResolver);
-        }
-
-        internal virtual ServerRegistrationRepository CreateServerRegistrationRepository(IDatabaseUnitOfWork uow)
-        {
-            return new ServerRegistrationRepository(
-                uow,
-                CacheHelper.CreateDisabledCacheHelper(), //never cache
-                _logger, _sqlSyntax,
-                _mappingResolver);
-        }
-
-        public virtual IUserTypeRepository CreateUserTypeRepository(IDatabaseUnitOfWork uow)
-        {
-            return new UserTypeRepository(
-                uow,
-                //There's not many user types but we query on users all the time so the result needs to be cached
-                _cacheHelper,
-                _logger, _sqlSyntax,
-                _mappingResolver);
-        }
-
-        public virtual IUserRepository CreateUserRepository(IDatabaseUnitOfWork uow)
-        {            
-            return new UserRepository(
-                uow,
-                //Need to cache users - we look up user information more than anything in the back office!
-                _cacheHelper,
-                _logger, _sqlSyntax,
-                CreateUserTypeRepository(uow),
-                _mappingResolver);
-        }
-
-        internal virtual IMacroRepository CreateMacroRepository(IDatabaseUnitOfWork uow)
-        {
-            return new MacroRepository(uow,
-                _cacheHelper,
-                _logger, _sqlSyntax,
-                _mappingResolver);
-        }
-
-        public virtual IMemberRepository CreateMemberRepository(IDatabaseUnitOfWork uow)
-        {
-            return new MemberRepository(
-                uow,
-                _cacheHelper,
-                _logger, _sqlSyntax,
-                CreateMemberTypeRepository(uow),
-                CreateMemberGroupRepository(uow),
-                CreateTagRepository(uow),
-                _mappingResolver);
-        }
-
-        public virtual IMemberTypeRepository CreateMemberTypeRepository(IDatabaseUnitOfWork uow)
-        {
-            return new MemberTypeRepository(uow,
-                _cacheHelper,
-                _logger, _sqlSyntax,
-                _mappingResolver);
-        }
-
-        public virtual IMemberGroupRepository CreateMemberGroupRepository(IDatabaseUnitOfWork uow)
-        {
-            return new MemberGroupRepository(uow,
-                _cacheHelper,
-                _logger, _sqlSyntax,
-                _cacheHelper,
-                _mappingResolver);
-        }
-
-        public virtual IEntityRepository CreateEntityRepository(IDatabaseUnitOfWork uow)
-        {
-            return new EntityRepository(uow, _sqlSyntax, _mappingResolver);
-        }
-
-        public IDomainRepository CreateDomainRepository(IDatabaseUnitOfWork uow)
-        {
-            return new DomainRepository(uow, _cacheHelper, _logger, _sqlSyntax, CreateContentRepository(uow), CreateLanguageRepository(uow), _mappingResolver);
-        }
-
-        public ITaskTypeRepository CreateTaskTypeRepository(IDatabaseUnitOfWork uow)
-        {
-            return new TaskTypeRepository(uow, 
-                CacheHelper.CreateDisabledCacheHelper(), //never cache
-                _logger, _sqlSyntax,
-                _mappingResolver);
-        }
-    }
+using Umbraco.Core.Configuration;
+using System;
+using Umbraco.Core.Configuration.UmbracoSettings;
+using Umbraco.Core.IO;
+using Umbraco.Core.LightInject;
+using Umbraco.Core.Logging;
+using Umbraco.Core.Persistence.Mappers;
+using Umbraco.Core.Persistence.Repositories;
+using Umbraco.Core.Persistence.SqlSyntax;
+using Umbraco.Core.Persistence.UnitOfWork;
+
+namespace Umbraco.Core.Persistence
+{
+    /// <summary>
+    /// Used to instantiate each repository type
+    /// </summary>
+    public class RepositoryFactory
+    {
+        private readonly ILogger _logger;
+        private readonly ISqlSyntaxProvider _sqlSyntax;
+        private readonly CacheHelper _cacheHelper;
+        private readonly IUmbracoSettingsSection _settings;
+        private readonly IMappingResolver _mappingResolver;
+
+        #region Ctors
+
+        public RepositoryFactory(CacheHelper cacheHelper, ILogger logger, ISqlSyntaxProvider sqlSyntax, IUmbracoSettingsSection settings, IMappingResolver mappingResolver)
+        {
+            if (cacheHelper == null) throw new ArgumentNullException("cacheHelper");
+            if (logger == null) throw new ArgumentNullException("logger");
+            if (sqlSyntax == null) throw new ArgumentNullException("sqlSyntax");
+            if (settings == null) throw new ArgumentNullException("settings");
+            if (mappingResolver == null) throw new ArgumentNullException("mappingResolver");
+
+            _cacheHelper = cacheHelper;
+            _logger = logger;
+            _sqlSyntax = sqlSyntax;
+            _settings = settings;
+            _mappingResolver = mappingResolver;
+        }
+
+        #endregion
+
+        internal virtual NotificationsRepository CreateNotificationsRepository(IDatabaseUnitOfWork uow)
+        {
+            return new NotificationsRepository(uow, _sqlSyntax);
+        }
+
+        public virtual IExternalLoginRepository CreateExternalLoginRepository(IDatabaseUnitOfWork uow)
+        {
+            return new ExternalLoginRepository(uow,
+                _cacheHelper,
+                _logger, _sqlSyntax);
+        }
+
+        public virtual IPublicAccessRepository CreatePublicAccessRepository(IDatabaseUnitOfWork uow)
+        {
+            return new PublicAccessRepository(uow,
+                _cacheHelper,
+                _logger, _sqlSyntax, _mappingResolver);
+        }
+
+        public virtual ITaskRepository CreateTaskRepository(IDatabaseUnitOfWork uow)
+        {
+            return new TaskRepository(uow, 
+                CacheHelper.CreateDisabledCacheHelper(), //never cache
+                _logger, _sqlSyntax, _mappingResolver);
+        }
+
+        public virtual IAuditRepository CreateAuditRepository(IDatabaseUnitOfWork uow)
+        {
+            return new AuditRepository(uow,
+                CacheHelper.CreateDisabledCacheHelper(), //never cache
+                _logger, _sqlSyntax, _mappingResolver);
+        }
+
+        public virtual ITagRepository CreateTagRepository(IDatabaseUnitOfWork uow)
+        {
+            return new TagRepository(
+                uow,
+                _cacheHelper, _logger, _sqlSyntax, _mappingResolver);
+        }
+
+        public virtual IContentRepository CreateContentRepository(IDatabaseUnitOfWork uow)
+        {
+            return new ContentRepository(
+                uow,
+                _cacheHelper,
+                _logger,
+                _sqlSyntax,
+                CreateContentTypeRepository(uow),
+                CreateTemplateRepository(uow),
+                CreateTagRepository(uow),
+                _mappingResolver)
+            {
+                EnsureUniqueNaming = _settings.Content.EnsureUniqueNaming
+            };
+        }
+
+        public virtual IContentTypeRepository CreateContentTypeRepository(IDatabaseUnitOfWork uow)
+        {
+            return new ContentTypeRepository(
+                uow,
+                _cacheHelper,
+                _logger, _sqlSyntax,
+                CreateTemplateRepository(uow),
+                _mappingResolver);
+        }
+
+        public virtual IDataTypeDefinitionRepository CreateDataTypeDefinitionRepository(IDatabaseUnitOfWork uow)
+        {
+            return new DataTypeDefinitionRepository(
+                uow,
+                _cacheHelper,                
+                _cacheHelper,
+                _logger, _sqlSyntax,
+                CreateContentTypeRepository(uow),
+                _mappingResolver);
+        }
+
+        public virtual IDictionaryRepository CreateDictionaryRepository(IDatabaseUnitOfWork uow)
+        {
+            return new DictionaryRepository(
+                uow,
+                _cacheHelper,
+                _logger,
+                _sqlSyntax,
+                CreateLanguageRepository(uow),
+                _mappingResolver);
+        }
+
+        public virtual ILanguageRepository CreateLanguageRepository(IDatabaseUnitOfWork uow)
+        {
+            return new LanguageRepository(
+                uow,
+                _cacheHelper,
+                _logger, _sqlSyntax,
+                _mappingResolver);
+        }
+
+        public virtual IMediaRepository CreateMediaRepository(IDatabaseUnitOfWork uow)
+        {
+            return new MediaRepository(
+                uow,
+                _cacheHelper,
+                _logger, _sqlSyntax,
+                CreateMediaTypeRepository(uow),
+                CreateTagRepository(uow),
+                _mappingResolver) { EnsureUniqueNaming = _settings.Content.EnsureUniqueNaming };
+        }
+
+        public virtual IMediaTypeRepository CreateMediaTypeRepository(IDatabaseUnitOfWork uow)
+        {
+            return new MediaTypeRepository(
+                uow,
+                _cacheHelper,
+                _logger, _sqlSyntax,
+                _mappingResolver);
+        }
+
+        public virtual IRelationRepository CreateRelationRepository(IDatabaseUnitOfWork uow)
+        {
+            return new RelationRepository(
+                uow,
+                CacheHelper.CreateDisabledCacheHelper(), //never cache
+                _logger, _sqlSyntax,
+                CreateRelationTypeRepository(uow),
+                _mappingResolver);
+        }
+
+        public virtual IRelationTypeRepository CreateRelationTypeRepository(IDatabaseUnitOfWork uow)
+        {
+            return new RelationTypeRepository(
+                uow,
+                CacheHelper.CreateDisabledCacheHelper(), //never cache
+                _logger, _sqlSyntax,
+                _mappingResolver);
+        }
+
+        public virtual IScriptRepository CreateScriptRepository(IUnitOfWork uow)
+        {
+            return new ScriptRepository(uow, new PhysicalFileSystem(SystemDirectories.Scripts), _settings.Content);
+        }
+
+        internal virtual IPartialViewRepository CreatePartialViewRepository(IUnitOfWork uow)
+        {
+            return new PartialViewRepository(uow);
+        }
+
+        internal virtual IPartialViewRepository CreatePartialViewMacroRepository(IUnitOfWork uow)
+        {
+            return new PartialViewMacroRepository(uow);
+        }
+
+        public virtual IStylesheetRepository CreateStylesheetRepository(IUnitOfWork uow, IDatabaseUnitOfWork db)
+        {
+            return new StylesheetRepository(uow, new PhysicalFileSystem(SystemDirectories.Css));
+        }
+
+        public virtual ITemplateRepository CreateTemplateRepository(IDatabaseUnitOfWork uow)
+        {
+            return new TemplateRepository(uow, 
+                _cacheHelper,
+                _logger, _sqlSyntax,
+                new PhysicalFileSystem(SystemDirectories.Masterpages),
+                new PhysicalFileSystem(SystemDirectories.MvcViews),
+                _settings.Templates,
+                _mappingResolver);
+        }
+
+        internal virtual ServerRegistrationRepository CreateServerRegistrationRepository(IDatabaseUnitOfWork uow)
+        {
+            return new ServerRegistrationRepository(
+                uow,
+                CacheHelper.CreateDisabledCacheHelper(), //never cache
+                _logger, _sqlSyntax,
+                _mappingResolver);
+        }
+
+        public virtual IUserTypeRepository CreateUserTypeRepository(IDatabaseUnitOfWork uow)
+        {
+            return new UserTypeRepository(
+                uow,
+                //There's not many user types but we query on users all the time so the result needs to be cached
+                _cacheHelper,
+                _logger, _sqlSyntax,
+                _mappingResolver);
+        }
+
+        public virtual IUserRepository CreateUserRepository(IDatabaseUnitOfWork uow)
+        {            
+            return new UserRepository(
+                uow,
+                //Need to cache users - we look up user information more than anything in the back office!
+                _cacheHelper,
+                _logger, _sqlSyntax,
+                CreateUserTypeRepository(uow),
+                _mappingResolver);
+        }
+
+        internal virtual IMacroRepository CreateMacroRepository(IDatabaseUnitOfWork uow)
+        {
+            return new MacroRepository(uow,
+                _cacheHelper,
+                _logger, _sqlSyntax,
+                _mappingResolver);
+        }
+
+        public virtual IMemberRepository CreateMemberRepository(IDatabaseUnitOfWork uow)
+        {
+            return new MemberRepository(
+                uow,
+                _cacheHelper,
+                _logger, _sqlSyntax,
+                CreateMemberTypeRepository(uow),
+                CreateMemberGroupRepository(uow),
+                CreateTagRepository(uow),
+                _mappingResolver);
+        }
+
+        public virtual IMemberTypeRepository CreateMemberTypeRepository(IDatabaseUnitOfWork uow)
+        {
+            return new MemberTypeRepository(uow,
+                _cacheHelper,
+                _logger, _sqlSyntax,
+                _mappingResolver);
+        }
+
+        public virtual IMemberGroupRepository CreateMemberGroupRepository(IDatabaseUnitOfWork uow)
+        {
+            return new MemberGroupRepository(uow,
+                _cacheHelper,
+                _logger, _sqlSyntax,
+                _cacheHelper,
+                _mappingResolver);
+        }
+
+        public virtual IEntityRepository CreateEntityRepository(IDatabaseUnitOfWork uow)
+        {
+            return new EntityRepository(uow, _sqlSyntax, _mappingResolver);
+        }
+
+        public IDomainRepository CreateDomainRepository(IDatabaseUnitOfWork uow)
+        {
+            return new DomainRepository(uow, _cacheHelper, _logger, _sqlSyntax, CreateContentRepository(uow), CreateLanguageRepository(uow), _mappingResolver);
+        }
+
+        public ITaskTypeRepository CreateTaskTypeRepository(IDatabaseUnitOfWork uow)
+        {
+            return new TaskTypeRepository(uow, 
+                CacheHelper.CreateDisabledCacheHelper(), //never cache
+                _logger, _sqlSyntax,
+                _mappingResolver);
+        }
+    }
 }