﻿using System;
using System.Collections.Generic;
using System.Linq;
using Microsoft.AspNet.Identity;
using NPoco;
using Umbraco.Core.Cache;
using Umbraco.Core.Logging;
using Umbraco.Core.Models;
using Umbraco.Core.Models.Entities;
using Umbraco.Core.Persistence.Dtos;
using Umbraco.Core.Persistence.Factories;
using Umbraco.Core.Persistence.Querying;
using Umbraco.Core.PropertyEditors;
using Umbraco.Core.Scoping;
using Umbraco.Core.Services;
using static Umbraco.Core.Persistence.SqlExtensionsStatics;

namespace Umbraco.Core.Persistence.Repositories.Implement
{
    /// <summary>
    /// Represents a repository for doing CRUD operations for <see cref="IMember"/>
    /// </summary>
    internal class MemberRepository : ContentRepositoryBase<int, IMember, MemberRepository>, IMemberRepository
    {
        private readonly IMemberTypeRepository _memberTypeRepository;
        private readonly ITagRepository _tagRepository;
        private readonly IMemberGroupRepository _memberGroupRepository;

<<<<<<< HEAD
        public MemberRepository(IScopeAccessor scopeAccessor, AppCaches cache, ILogger logger, IMemberTypeRepository memberTypeRepository, IMemberGroupRepository memberGroupRepository, ITagRepository tagRepository, ILanguageRepository languageRepository,
            IDataTypeService dataTypeService,
            Lazy<PropertyEditorCollection> propertyEditorCollection)
            : base(scopeAccessor, cache, languageRepository, logger, dataTypeService, propertyEditorCollection)
=======
        public MemberRepository(IScopeAccessor scopeAccessor, AppCaches cache, ILogger logger,
            IMemberTypeRepository memberTypeRepository, IMemberGroupRepository memberGroupRepository, ITagRepository tagRepository, ILanguageRepository languageRepository, IRelationRepository relationRepository, IRelationTypeRepository relationTypeRepository,
            Lazy<PropertyEditorCollection> propertyEditors, DataValueReferenceFactoryCollection dataValueReferenceFactories)
            : base(scopeAccessor, cache, logger, languageRepository, relationRepository, relationTypeRepository, propertyEditors, dataValueReferenceFactories)
>>>>>>> 76e1f305
        {
            _memberTypeRepository = memberTypeRepository ?? throw new ArgumentNullException(nameof(memberTypeRepository));
            _tagRepository = tagRepository ?? throw new ArgumentNullException(nameof(tagRepository));
            _memberGroupRepository = memberGroupRepository;
        }

        protected override MemberRepository This => this;

        public override int RecycleBinId => throw new NotSupportedException();

        #region Repository Base

        protected override Guid NodeObjectTypeId => Constants.ObjectTypes.Member;

        protected override IMember PerformGet(int id)
        {
            var sql = GetBaseQuery(QueryType.Single)
                .Where<NodeDto>(x => x.NodeId == id)
                .SelectTop(1);

            var dto = Database.Fetch<MemberDto>(sql).FirstOrDefault();
            return dto == null
                ? null
                : MapDtoToContent(dto);
        }

        protected override IEnumerable<IMember> PerformGetAll(params int[] ids)
        {
            var sql = GetBaseQuery(QueryType.Many);

            if (ids.Any())
                sql.WhereIn<NodeDto>(x => x.NodeId, ids);

            return MapDtosToContent(Database.Fetch<MemberDto>(sql));
        }

        protected override IEnumerable<IMember> PerformGetByQuery(IQuery<IMember> query)
        {
            var baseQuery = GetBaseQuery(false);

            // TODO: why is this different from content/media?!
            // check if the query is based on properties or not

            var wheres = query.GetWhereClauses();
            //this is a pretty rudimentary check but will work, we just need to know if this query requires property
            // level queries
            if (wheres.Any(x => x.Item1.Contains("cmsPropertyType")))
            {
                var sqlWithProps = GetNodeIdQueryWithPropertyData();
                var translator = new SqlTranslator<IMember>(sqlWithProps, query);
                var sql = translator.Translate();

                baseQuery.Append("WHERE umbracoNode.id IN (" + sql.SQL + ")", sql.Arguments)
                    .OrderBy<NodeDto>(x => x.SortOrder);

                return MapDtosToContent(Database.Fetch<MemberDto>(baseQuery));
            }
            else
            {
                var translator = new SqlTranslator<IMember>(baseQuery, query);
                var sql = translator.Translate()
                    .OrderBy<NodeDto>(x => x.SortOrder);

                return MapDtosToContent(Database.Fetch<MemberDto>(sql));
            }

        }

        protected override Sql<ISqlContext> GetBaseQuery(QueryType queryType)
        {
            return GetBaseQuery(queryType, true);
        }

        protected virtual Sql<ISqlContext> GetBaseQuery(QueryType queryType, bool current)
        {
            var sql = SqlContext.Sql();

            switch (queryType) // TODO: pretend we still need these queries for now
            {
                case QueryType.Count:
                    sql = sql.SelectCount();
                    break;
                case QueryType.Ids:
                    sql = sql.Select<MemberDto>(x => x.NodeId);
                    break;
                case QueryType.Single:
                case QueryType.Many:
                    sql = sql.Select<MemberDto>(r =>
                            r.Select(x => x.ContentVersionDto)
                                .Select(x => x.ContentDto, r1 =>
                                    r1.Select(x => x.NodeDto)))

                        // ContentRepositoryBase expects a variantName field to order by name
                        // so get it here, though for members it's just the plain node name
                        .AndSelect<NodeDto>(x => Alias(x.Text, "variantName"));
                    break;
            }

            sql
                .From<MemberDto>()
                .InnerJoin<ContentDto>().On<MemberDto, ContentDto>(left => left.NodeId, right => right.NodeId)
                .InnerJoin<NodeDto>().On<ContentDto, NodeDto>(left => left.NodeId, right => right.NodeId)
                .InnerJoin<ContentVersionDto>().On<ContentDto, ContentVersionDto>(left => left.NodeId, right => right.NodeId)

                // joining the type so we can do a query against the member type - not sure if this adds much overhead or not?
                // the execution plan says it doesn't so we'll go with that and in that case, it might be worth joining the content
                // types by default on the document and media repos so we can query by content type there too.
                .InnerJoin<ContentTypeDto>().On<ContentDto, ContentTypeDto>(left => left.ContentTypeId, right => right.NodeId);

            sql.Where<NodeDto>(x => x.NodeObjectType == NodeObjectTypeId);

            if (current)
                sql.Where<ContentVersionDto>(x => x.Current); // always get the current version

            return sql;
        }

        // TODO: move that one up to Versionable! or better: kill it!
        protected override Sql<ISqlContext> GetBaseQuery(bool isCount)
        {
            return GetBaseQuery(isCount ? QueryType.Count : QueryType.Single);
        }

        protected override string GetBaseWhereClause() // TODO: can we kill / refactor this?
        {
            return "umbracoNode.id = @id";
        }

        // TODO: document/understand that one
        protected Sql<ISqlContext> GetNodeIdQueryWithPropertyData()
        {
            return Sql()
                .Select("DISTINCT(umbracoNode.id)")
                .From<NodeDto>()
                .InnerJoin<ContentDto>().On<NodeDto, ContentDto>((left, right) => left.NodeId == right.NodeId)
                .InnerJoin<ContentTypeDto>().On<ContentDto, ContentTypeDto>((left, right) => left.ContentTypeId == right.NodeId)
                .InnerJoin<ContentVersionDto>().On<NodeDto, ContentVersionDto>((left, right) => left.NodeId == right.NodeId)
                .InnerJoin<MemberDto>().On<ContentDto, MemberDto>((left, right) => left.NodeId == right.NodeId)

                .LeftJoin<PropertyTypeDto>().On<ContentDto, PropertyTypeDto>(left => left.ContentTypeId, right => right.ContentTypeId)
                .LeftJoin<DataTypeDto>().On<PropertyTypeDto, DataTypeDto>(left => left.DataTypeId, right => right.NodeId)

                .LeftJoin<PropertyDataDto>().On(x => x
                    .Where<PropertyDataDto, PropertyTypeDto>((left, right) => left.PropertyTypeId == right.Id)
                    .Where<PropertyDataDto, ContentVersionDto>((left, right) => left.VersionId == right.Id))

                .Where<NodeDto>(x => x.NodeObjectType == NodeObjectTypeId);
        }

        protected override IEnumerable<string> GetDeleteClauses()
        {
            var list = new List<string>
            {
                "DELETE FROM umbracoUser2NodeNotify WHERE nodeId = @id",
                "DELETE FROM umbracoUserGroup2NodePermission WHERE nodeId = @id",
                "DELETE FROM umbracoRelation WHERE parentId = @id",
                "DELETE FROM umbracoRelation WHERE childId = @id",
                "DELETE FROM cmsTagRelationship WHERE nodeId = @id",
                "DELETE FROM " + Constants.DatabaseSchema.Tables.PropertyData + " WHERE versionId IN (SELECT id FROM " + Constants.DatabaseSchema.Tables.ContentVersion + " WHERE nodeId = @id)",
                "DELETE FROM cmsMember2MemberGroup WHERE Member = @id",
                "DELETE FROM cmsMember WHERE nodeId = @id",
                "DELETE FROM " + Constants.DatabaseSchema.Tables.ContentVersion + " WHERE nodeId = @id",
                "DELETE FROM " + Constants.DatabaseSchema.Tables.Content + " WHERE nodeId = @id",
                "DELETE FROM umbracoNode WHERE id = @id"
            };
            return list;
        }

        #endregion

        #region Versions

        public override IEnumerable<IMember> GetAllVersions(int nodeId)
        {
            var sql = GetBaseQuery(QueryType.Many, false)
                .Where<NodeDto>(x => x.NodeId == nodeId)
                .OrderByDescending<ContentVersionDto>(x => x.Current)
                .AndByDescending<ContentVersionDto>(x => x.VersionDate);

            return MapDtosToContent(Database.Fetch<MemberDto>(sql), true);
        }

        public override IMember GetVersion(int versionId)
        {
            var sql = GetBaseQuery(QueryType.Single)
                .Where<ContentVersionDto>(x => x.Id == versionId);

            var dto = Database.Fetch<MemberDto>(sql).FirstOrDefault();
            return dto == null ? null : MapDtoToContent(dto);
        }

        protected override void PerformDeleteVersion(int id, int versionId)
        {
            // raise event first else potential FK issues
            OnUowRemovingVersion(new ScopedVersionEventArgs(AmbientScope, id, versionId));

            Database.Delete<PropertyDataDto>("WHERE versionId = @VersionId", new { versionId });
            Database.Delete<ContentVersionDto>("WHERE versionId = @VersionId", new { versionId });
        }

        #endregion

        #region Persist

        protected override void PersistNewItem(IMember entity)
        {
            entity.AddingEntity();

            var member = (Member) entity;

            // ensure that strings don't contain characters that are invalid in xml
            // TODO: do we really want to keep doing this here?
            entity.SanitizeEntityPropertiesForXmlStorage();

            // create the dto
            var dto = ContentBaseFactory.BuildDto(entity);

            // derive path and level from parent
            var parent = GetParentNodeDto(entity.ParentId);
            var level = parent.Level + 1;

            // get sort order
            var sortOrder = GetNewChildSortOrder(entity.ParentId, 0);

            // persist the node dto
            var nodeDto = dto.ContentDto.NodeDto;
            nodeDto.Path = parent.Path;
            nodeDto.Level = Convert.ToInt16(level);
            nodeDto.SortOrder = sortOrder;

            // see if there's a reserved identifier for this unique id
            // and then either update or insert the node dto
            var id = GetReservedId(nodeDto.UniqueId);
            if (id > 0)
            {
                nodeDto.NodeId = id;
                nodeDto.Path = string.Concat(parent.Path, ",", nodeDto.NodeId);
                nodeDto.ValidatePathWithException();
                Database.Update(nodeDto);
            }
            else
            {
                Database.Insert(nodeDto);

                // update path, now that we have an id
                nodeDto.Path = string.Concat(parent.Path, ",", nodeDto.NodeId);
                nodeDto.ValidatePathWithException();
                Database.Update(nodeDto);
            }

            // update entity
            entity.Id = nodeDto.NodeId;
            entity.Path = nodeDto.Path;
            entity.SortOrder = sortOrder;
            entity.Level = level;

            // persist the content dto
            var contentDto = dto.ContentDto;
            contentDto.NodeId = nodeDto.NodeId;
            Database.Insert(contentDto);

            // persist the content version dto
            // assumes a new version id and version date (modified date) has been set
            var contentVersionDto = dto.ContentVersionDto;
            contentVersionDto.NodeId = nodeDto.NodeId;
            contentVersionDto.Current = true;
            Database.Insert(contentVersionDto);
            member.VersionId = contentVersionDto.Id;

            // persist the member dto
            dto.NodeId = nodeDto.NodeId;

            // if the password is empty, generate one with the special prefix
            // this will hash the guid with a salt so should be nicely random
            if (entity.RawPasswordValue.IsNullOrWhiteSpace())
            {
                var aspHasher = new PasswordHasher();
                dto.Password = Constants.Security.EmptyPasswordPrefix + aspHasher.HashPassword(Guid.NewGuid().ToString("N"));
                entity.RawPasswordValue = dto.Password;
            }

            Database.Insert(dto);

            // persist the property data
            var propertyDataDtos = PropertyFactory.BuildDtos(member.ContentType.Variations, member.VersionId, 0, entity.Properties, LanguageRepository, out _, out _);
            foreach (var propertyDataDto in propertyDataDtos)
                Database.Insert(propertyDataDto);

            SetEntityTags(entity, _tagRepository);

            PersistRelations(entity);

            OnUowRefreshedEntity(new ScopedEntityEventArgs(AmbientScope, entity));

            entity.ResetDirtyProperties();
        }

        protected override void PersistUpdatedItem(IMember entity)
        {
            var member = (Member) entity;

            // update
            member.UpdatingEntity();

            // ensure that strings don't contain characters that are invalid in xml
            // TODO: do we really want to keep doing this here?
            entity.SanitizeEntityPropertiesForXmlStorage();

            // if parent has changed, get path, level and sort order
            if (entity.IsPropertyDirty("ParentId"))
            {
                var parent = GetParentNodeDto(entity.ParentId);

                entity.Path = string.Concat(parent.Path, ",", entity.Id);
                entity.Level = parent.Level + 1;
                entity.SortOrder = GetNewChildSortOrder(entity.ParentId, 0);
            }

            // create the dto
            var dto = ContentBaseFactory.BuildDto(entity);

            // update the node dto
            var nodeDto = dto.ContentDto.NodeDto;
            Database.Update(nodeDto);

            // update the content dto
            Database.Update(dto.ContentDto);

            // update the content version dto
            Database.Update(dto.ContentVersionDto);

            // update the member dto
            // but only the changed columns, 'cos we cannot update password if empty
            var changedCols = new List<string>();

            if (entity.IsPropertyDirty("Email"))
                changedCols.Add("Email");

            if (entity.IsPropertyDirty("Username"))
                changedCols.Add("LoginName");

            // do NOT update the password if it has not changed or if it is null or empty
            if (entity.IsPropertyDirty("RawPasswordValue") && !string.IsNullOrWhiteSpace(entity.RawPasswordValue))
                changedCols.Add("Password");

            if (changedCols.Count > 0)
                Database.Update(dto, changedCols);

            // replace the property data
            var deletePropertyDataSql = SqlContext.Sql().Delete<PropertyDataDto>().Where<PropertyDataDto>(x => x.VersionId == member.VersionId);
            Database.Execute(deletePropertyDataSql);
            var propertyDataDtos = PropertyFactory.BuildDtos(member.ContentType.Variations, member.VersionId, 0, entity.Properties, LanguageRepository, out _, out _);
            foreach (var propertyDataDto in propertyDataDtos)
                Database.Insert(propertyDataDto);

            SetEntityTags(entity, _tagRepository);

            PersistRelations(entity);

            OnUowRefreshedEntity(new ScopedEntityEventArgs(AmbientScope, entity));

            entity.ResetDirtyProperties();
        }

        protected override void PersistDeletedItem(IMember entity)
        {
            // raise event first else potential FK issues
            OnUowRemovingEntity(new ScopedEntityEventArgs(AmbientScope, entity));
            base.PersistDeletedItem(entity);
        }

        #endregion

        public IEnumerable<IMember> FindMembersInRole(string roleName, string usernameToMatch, StringPropertyMatchType matchType = StringPropertyMatchType.StartsWith)
        {
            //get the group id
            var grpQry = Query<IMemberGroup>().Where(group => group.Name.Equals(roleName));
            var memberGroup = _memberGroupRepository.Get(grpQry).FirstOrDefault();
            if (memberGroup == null) return Enumerable.Empty<IMember>();

            // get the members by username
            var query = Query<IMember>();
            switch (matchType)
            {
                case StringPropertyMatchType.Exact:
                    query.Where(member => member.Username.Equals(usernameToMatch));
                    break;
                case StringPropertyMatchType.Contains:
                    query.Where(member => member.Username.Contains(usernameToMatch));
                    break;
                case StringPropertyMatchType.StartsWith:
                    query.Where(member => member.Username.StartsWith(usernameToMatch));
                    break;
                case StringPropertyMatchType.EndsWith:
                    query.Where(member => member.Username.EndsWith(usernameToMatch));
                    break;
                case StringPropertyMatchType.Wildcard:
                    query.Where(member => member.Username.SqlWildcard(usernameToMatch, TextColumnType.NVarchar));
                    break;
                default:
                    throw new ArgumentOutOfRangeException(nameof(matchType));
            }
            var matchedMembers = Get(query).ToArray();

            var membersInGroup = new List<IMember>();
            //then we need to filter the matched members that are in the role
            //since the max sql params are 2100 on sql server, we'll reduce that to be safe for potentially other servers and run the queries in batches
            var inGroups = matchedMembers.InGroupsOf(1000);
            foreach (var batch in inGroups)
            {
                var memberIdBatch = batch.Select(x => x.Id);
                var sql = Sql().SelectAll().From<Member2MemberGroupDto>()
                    .Where<Member2MemberGroupDto>(dto => dto.MemberGroup == memberGroup.Id)
                    .Where("Member IN (@memberIds)", new { memberIds = memberIdBatch });
                var memberIdsInGroup = Database.Fetch<Member2MemberGroupDto>(sql)
                    .Select(x => x.Member).ToArray();

                membersInGroup.AddRange(matchedMembers.Where(x => memberIdsInGroup.Contains(x.Id)));
            }

            return membersInGroup;

        }

        /// <summary>
        /// Get all members in a specific group
        /// </summary>
        /// <param name="groupName"></param>
        /// <returns></returns>
        public IEnumerable<IMember> GetByMemberGroup(string groupName)
        {
            var grpQry = Query<IMemberGroup>().Where(group => group.Name.Equals(groupName));
            var memberGroup = _memberGroupRepository.Get(grpQry).FirstOrDefault();
            if (memberGroup == null) return Enumerable.Empty<IMember>();

            var subQuery = Sql().Select("Member").From<Member2MemberGroupDto>().Where<Member2MemberGroupDto>(dto => dto.MemberGroup == memberGroup.Id);

            var sql = GetBaseQuery(false)
                // TODO: An inner join would be better, though I've read that the query optimizer will always turn a
                // subquery with an IN clause into an inner join anyways.
                .Append("WHERE umbracoNode.id IN (" + subQuery.SQL + ")", subQuery.Arguments)
                .OrderByDescending<ContentVersionDto>(x => x.VersionDate)
                .OrderBy<NodeDto>(x => x.SortOrder);

            return MapDtosToContent(Database.Fetch<MemberDto>(sql));

        }

        public bool Exists(string username)
        {
            var sql = Sql()
                .SelectCount()
                .From<MemberDto>()
                .Where<MemberDto>(x => x.LoginName == username);

            return Database.ExecuteScalar<int>(sql) > 0;
        }

        public int GetCountByQuery(IQuery<IMember> query)
        {
            var sqlWithProps = GetNodeIdQueryWithPropertyData();
            var translator = new SqlTranslator<IMember>(sqlWithProps, query);
            var sql = translator.Translate();

            //get the COUNT base query
            var fullSql = GetBaseQuery(true)
                .Append(new Sql("WHERE umbracoNode.id IN (" + sql.SQL + ")", sql.Arguments));

            return Database.ExecuteScalar<int>(fullSql);
        }

        /// <summary>
        /// Gets paged member results.
        /// </summary>
        public override IEnumerable<IMember> GetPage(IQuery<IMember> query,
            long pageIndex, int pageSize, out long totalRecords,
            IQuery<IMember> filter,
            Ordering ordering)
        {
            Sql<ISqlContext> filterSql = null;

            if (filter != null)
            {
                filterSql = Sql();
                foreach (var clause in filter.GetWhereClauses())
                    filterSql = filterSql.Append($"AND ({clause.Item1})", clause.Item2);
            }

            return GetPage<MemberDto>(query, pageIndex, pageSize, out totalRecords,
                x => MapDtosToContent(x),
                filterSql,
                ordering);
        }

        private string _pagedResultsByQueryWhere;

        private string GetPagedResultsByQueryWhere()
        {
            if (_pagedResultsByQueryWhere == null)
                _pagedResultsByQueryWhere = " AND ("
                    + $"({SqlSyntax.GetQuotedTableName("umbracoNode")}.{SqlSyntax.GetQuotedColumnName("text")} LIKE @0)"
                    + " OR "
                    + $"({SqlSyntax.GetQuotedTableName("cmsMember")}.{SqlSyntax.GetQuotedColumnName("LoginName")} LIKE @0)"
                    + ")";

            return _pagedResultsByQueryWhere;
        }

        protected override string ApplySystemOrdering(ref Sql<ISqlContext> sql, Ordering ordering)
        {
            if (ordering.OrderBy.InvariantEquals("email"))
                return SqlSyntax.GetFieldName<MemberDto>(x => x.Email);

            if (ordering.OrderBy.InvariantEquals("loginName"))
                return SqlSyntax.GetFieldName<MemberDto>(x => x.LoginName);

            if (ordering.OrderBy.InvariantEquals("userName"))
                return SqlSyntax.GetFieldName<MemberDto>(x => x.LoginName);

            if (ordering.OrderBy.InvariantEquals("updateDate"))
                return SqlSyntax.GetFieldName<ContentVersionDto>(x => x.VersionDate);

            if (ordering.OrderBy.InvariantEquals("createDate"))
                return SqlSyntax.GetFieldName<NodeDto>(x => x.CreateDate);

            if (ordering.OrderBy.InvariantEquals("contentTypeAlias"))
                return SqlSyntax.GetFieldName<ContentTypeDto>(x => x.Alias);

            return base.ApplySystemOrdering(ref sql, ordering);
        }

        private IEnumerable<IMember> MapDtosToContent(List<MemberDto> dtos, bool withCache = false)
        {
            var temps = new List<TempContent<Member>>();
            var contentTypes = new Dictionary<int, IMemberType>();
            var content = new Member[dtos.Count];

            for (var i = 0; i < dtos.Count; i++)
            {
                var dto = dtos[i];

                if (withCache)
                {
                    // if the cache contains the (proper version of the) item, use it
                    var cached = IsolatedCache.GetCacheItem<IMember>(RepositoryCacheKeys.GetKey<IMember>(dto.NodeId));
                    if (cached != null && cached.VersionId == dto.ContentVersionDto.Id)
                    {
                        content[i] = (Member) cached;
                        continue;
                    }
                }

                // else, need to build it

                // get the content type - the repository is full cache *but* still deep-clones
                // whatever comes out of it, so use our own local index here to avoid this
                var contentTypeId = dto.ContentDto.ContentTypeId;
                if (contentTypes.TryGetValue(contentTypeId, out var contentType) == false)
                    contentTypes[contentTypeId] = contentType = _memberTypeRepository.Get(contentTypeId);

                var c = content[i] = ContentBaseFactory.BuildEntity(dto, contentType);

                // need properties
                var versionId = dto.ContentVersionDto.Id;
                temps.Add(new TempContent<Member>(dto.NodeId, versionId, 0, contentType, c));
            }

            // load all properties for all documents from database in 1 query - indexed by version id
            var properties = GetPropertyCollections(temps);

            // assign properties
            foreach (var temp in temps)
            {
                temp.Content.Properties = properties[temp.VersionId];

                // reset dirty initial properties (U4-1946)
                temp.Content.ResetDirtyProperties(false);
            }

            return content;
        }

        private IMember MapDtoToContent(MemberDto dto)
        {
            var memberType = _memberTypeRepository.Get(dto.ContentDto.ContentTypeId);
            var member = ContentBaseFactory.BuildEntity(dto, memberType);

            // get properties - indexed by version id
            var versionId = dto.ContentVersionDto.Id;
            var temp = new TempContent<Member>(dto.ContentDto.NodeId,versionId, 0, memberType);
            var properties = GetPropertyCollections(new List<TempContent<Member>> { temp });
            member.Properties = properties[versionId];

            // reset dirty initial properties (U4-1946)
            member.ResetDirtyProperties(false);
            return member;
        }
    }
}<|MERGE_RESOLUTION|>--- conflicted
+++ resolved
@@ -26,17 +26,12 @@
         private readonly ITagRepository _tagRepository;
         private readonly IMemberGroupRepository _memberGroupRepository;
 
-<<<<<<< HEAD
-        public MemberRepository(IScopeAccessor scopeAccessor, AppCaches cache, ILogger logger, IMemberTypeRepository memberTypeRepository, IMemberGroupRepository memberGroupRepository, ITagRepository tagRepository, ILanguageRepository languageRepository,
-            IDataTypeService dataTypeService,
-            Lazy<PropertyEditorCollection> propertyEditorCollection)
-            : base(scopeAccessor, cache, languageRepository, logger, dataTypeService, propertyEditorCollection)
-=======
         public MemberRepository(IScopeAccessor scopeAccessor, AppCaches cache, ILogger logger,
             IMemberTypeRepository memberTypeRepository, IMemberGroupRepository memberGroupRepository, ITagRepository tagRepository, ILanguageRepository languageRepository, IRelationRepository relationRepository, IRelationTypeRepository relationTypeRepository,
-            Lazy<PropertyEditorCollection> propertyEditors, DataValueReferenceFactoryCollection dataValueReferenceFactories)
-            : base(scopeAccessor, cache, logger, languageRepository, relationRepository, relationTypeRepository, propertyEditors, dataValueReferenceFactories)
->>>>>>> 76e1f305
+            Lazy<PropertyEditorCollection> propertyEditors,
+            DataValueReferenceFactoryCollection dataValueReferenceFactories,
+            IDataTypeService dataTypeService)
+            : base(scopeAccessor, cache, logger, languageRepository, relationRepository, relationTypeRepository, propertyEditors, dataValueReferenceFactories, dataTypeService)
         {
             _memberTypeRepository = memberTypeRepository ?? throw new ArgumentNullException(nameof(memberTypeRepository));
             _tagRepository = tagRepository ?? throw new ArgumentNullException(nameof(tagRepository));
