--- conflicted
+++ resolved
@@ -147,14 +147,9 @@
                 .Select("umbracoNode.*", "cmsContentType.*", "cmsPropertyType.id AS PropertyTypeId", "cmsPropertyType.Alias",
                     "cmsPropertyType.Name", "cmsPropertyType.Description", "cmsPropertyType.mandatory", "cmsPropertyType.UniqueID",
                     "cmsPropertyType.validationRegExp", "cmsPropertyType.dataTypeId", "cmsPropertyType.sortOrder AS PropertyTypeSortOrder",
-<<<<<<< HEAD
                     "cmsPropertyType.propertyTypeGroupId AS PropertyTypesGroupId",
                     "cmsMemberType.memberCanEdit", "cmsMemberType.viewOnProfile", "cmsMemberType.isSensitive",
-                    "uDataType.propertyEditorAlias", "uDataType.dbType", "cmsPropertyTypeGroup.id AS PropertyTypeGroupId",
-=======
-                    "cmsPropertyType.propertyTypeGroupId AS PropertyTypesGroupId", "cmsMemberType.memberCanEdit", "cmsMemberType.viewOnProfile",
                     $"{Constants.DatabaseSchema.Tables.DataType}.propertyEditorAlias", $"{Constants.DatabaseSchema.Tables.DataType}.dbType", "cmsPropertyTypeGroup.id AS PropertyTypeGroupId",
->>>>>>> 7adc9864
                     "cmsPropertyTypeGroup.text AS PropertyGroupName", "cmsPropertyTypeGroup.uniqueID AS PropertyGroupUniqueID",
                     "cmsPropertyTypeGroup.sortorder AS PropertyGroupSortOrder", "cmsPropertyTypeGroup.contenttypeNodeId")
                 .From<NodeDto>()
