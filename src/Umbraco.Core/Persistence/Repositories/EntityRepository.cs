﻿using System;
using System.Collections.Generic;
using System.Dynamic;
using System.Globalization;
using System.Linq;
using System.Reflection;
using System.Text;
using Umbraco.Core.Models;
using Umbraco.Core;
using Umbraco.Core.Models.EntityBase;
using Umbraco.Core.Models.Rdbms;
using Umbraco.Core.Persistence.Factories;
using Umbraco.Core.Persistence.Querying;
using Umbraco.Core.Persistence.UnitOfWork;
using Umbraco.Core.Strings;

namespace Umbraco.Core.Persistence.Repositories
{
    /// <summary>
    /// Represents the EntityRepository used to query <see cref="IUmbracoEntity"/> objects.
    /// </summary>
    /// <remarks>
    /// This is limited to objects that are based in the umbracoNode-table.
    /// </remarks>
    internal class EntityRepository : DisposableObject, IEntityRepository
    {
        private readonly IDatabaseUnitOfWork _work;

        public EntityRepository(IDatabaseUnitOfWork work)
		{
		    _work = work;
		}

        /// <summary>
        /// Returns the Unit of Work added to the repository
        /// </summary>
        protected internal IDatabaseUnitOfWork UnitOfWork
        {
            get { return _work; }
        }

        /// <summary>
        /// Internal for testing purposes
        /// </summary>
        internal Guid UnitKey
        {
            get { return (Guid)_work.Key; }
        }

        #region Query Methods

        public IUmbracoEntity GetByKey(Guid key)
        {
            var sql = GetBaseWhere(GetBase, false, false, key);
            var nodeDto = _work.Database.FirstOrDefault<dynamic>(sql);
            if (nodeDto == null)
                return null;

            var factory = new UmbracoEntityFactory();
            var entity = factory.BuildEntityFromDynamic(nodeDto);

            return entity;
        }

        public IUmbracoEntity GetByKey(Guid key, Guid objectTypeId)
        {
            bool isContent = objectTypeId == new Guid(Constants.ObjectTypes.Document);
            bool isMedia = objectTypeId == new Guid(Constants.ObjectTypes.Media);

            var sql = GetFullSqlForEntityType(key, isContent, isMedia, objectTypeId);
            
            if (isMedia)
            {
                //for now treat media differently
                //TODO: We should really use this methodology for Content/Members too!! since it includes properties and ALL of the dynamic db fields
                var entities = _work.Database.Fetch<dynamic, UmbracoPropertyDto, UmbracoEntity>(
                    new UmbracoEntityRelator().Map, sql);

                return entities.FirstOrDefault();
            }
            else
            {
                var nodeDto = _work.Database.FirstOrDefault<dynamic>(sql);
                if (nodeDto == null)
                    return null;

                var factory = new UmbracoEntityFactory();
                var entity = factory.BuildEntityFromDynamic(nodeDto);

                return entity;
            }
            
            
        }

        public virtual IUmbracoEntity Get(int id)
        {
            var sql = GetBaseWhere(GetBase, false, false, id);
            var nodeDto = _work.Database.FirstOrDefault<dynamic>(sql);
            if (nodeDto == null)
                return null;

            var factory = new UmbracoEntityFactory();
            var entity = factory.BuildEntityFromDynamic(nodeDto);

            return entity;
        }

        public virtual IUmbracoEntity Get(int id, Guid objectTypeId)
        {
            bool isContent = objectTypeId == new Guid(Constants.ObjectTypes.Document);
            bool isMedia = objectTypeId == new Guid(Constants.ObjectTypes.Media);

            var sql = GetFullSqlForEntityType(id, isContent, isMedia, objectTypeId);
            
            if (isMedia)
            {
                //for now treat media differently
                //TODO: We should really use this methodology for Content/Members too!! since it includes properties and ALL of the dynamic db fields
                var entities = _work.Database.Fetch<dynamic, UmbracoPropertyDto, UmbracoEntity>(
                    new UmbracoEntityRelator().Map, sql);

                return entities.FirstOrDefault();
            }
            else
            {
                var nodeDto = _work.Database.FirstOrDefault<dynamic>(sql);
                if (nodeDto == null)
                    return null;

                var factory = new UmbracoEntityFactory();
                var entity = factory.BuildEntityFromDynamic(nodeDto);

                return entity;
            }

            
        }

        public virtual IEnumerable<IUmbracoEntity> GetAll(Guid objectTypeId, params int[] ids)
        {
            if (ids.Any())
            {
                return PerformGetAll(objectTypeId, sql1 => sql1.Where(" umbracoNode.id in (@ids)", new {ids = ids}));
            }
            else
            {
                return PerformGetAll(objectTypeId);
            }
        }

        public virtual IEnumerable<IUmbracoEntity> GetAll(Guid objectTypeId, params Guid[] keys)
        {
            if (keys.Any())
            {
                return PerformGetAll(objectTypeId, sql1 => sql1.Where(" umbracoNode.uniqueID in (@keys)", new { keys = keys }));
            }
            else
            {
                return PerformGetAll(objectTypeId);
            }
        }

        private IEnumerable<IUmbracoEntity> PerformGetAll(Guid objectTypeId, Action<Sql> filter = null)
        {
            bool isContent = objectTypeId == new Guid(Constants.ObjectTypes.Document);
            bool isMedia = objectTypeId == new Guid(Constants.ObjectTypes.Media);
            var sql = GetFullSqlForEntityType(isContent, isMedia, objectTypeId, filter);

            var factory = new UmbracoEntityFactory();

            if (isMedia)
            {
                //for now treat media differently
                //TODO: We should really use this methodology for Content/Members too!! since it includes properties and ALL of the dynamic db fields
                var entities = _work.Database.Fetch<dynamic, UmbracoPropertyDto, UmbracoEntity>(
                    new UmbracoEntityRelator().Map, sql);
                foreach (var entity in entities)
                {
                    yield return entity;
                }
            }
            else
            {
                var dtos = _work.Database.Fetch<dynamic>(sql);
                foreach (var entity in dtos.Select(dto => factory.BuildEntityFromDynamic(dto)))
                {
                    yield return entity;
                }
            }
        }


        public virtual IEnumerable<IUmbracoEntity> GetByQuery(IQuery<IUmbracoEntity> query)
        {
            var sqlClause = GetBase(false, false, null);
            var translator = new SqlTranslator<IUmbracoEntity>(sqlClause, query);
            var sql = translator.Translate().Append(GetGroupBy(false, false));

            var dtos = _work.Database.Fetch<dynamic>(sql);

            var factory = new UmbracoEntityFactory();
            var list = dtos.Select(factory.BuildEntityFromDynamic).Cast<IUmbracoEntity>().ToList();

            return list;
        }

        public virtual IEnumerable<IUmbracoEntity> GetByQuery(IQuery<IUmbracoEntity> query, Guid objectTypeId)
        {

            bool isContent = objectTypeId == new Guid(Constants.ObjectTypes.Document);
            bool isMedia = objectTypeId == new Guid(Constants.ObjectTypes.Media);

            var sqlClause = GetBaseWhere(GetBase, isContent, isMedia, null, objectTypeId);
            
            var translator = new SqlTranslator<IUmbracoEntity>(sqlClause, query);
            var entitySql = translator.Translate();

            var factory = new UmbracoEntityFactory();

            if (isMedia)
            {
                var wheres = query.GetWhereClauses().ToArray();

                var mediaSql = GetFullSqlForMedia(entitySql.Append(GetGroupBy(isContent, true, false)), sql =>
                {
                    //adds the additional filters
                    foreach (var whereClause in wheres)
                    {
                        sql.Where(whereClause.Item1, whereClause.Item2);
                    }
                });

                //treat media differently for now 
                //TODO: We should really use this methodology for Content/Members too!! since it includes properties and ALL of the dynamic db fields
                var entities = _work.Database.Fetch<dynamic, UmbracoPropertyDto, UmbracoEntity>(
                    new UmbracoEntityRelator().Map, mediaSql);
                return entities;
            }
            else
            {
                //use dynamic so that we can get ALL properties from the SQL so we can chuck that data into our AdditionalData
                var finalSql = entitySql.Append(GetGroupBy(isContent, false));
                var dtos = _work.Database.Fetch<dynamic>(finalSql);
                return dtos.Select(factory.BuildEntityFromDynamic).Cast<IUmbracoEntity>().ToList();
            }
        }

        #endregion
        

        #region Sql Statements

        protected Sql GetFullSqlForEntityType(Guid key, bool isContent, bool isMedia, Guid objectTypeId)
        {
            var entitySql = GetBaseWhere(GetBase, isContent, isMedia, objectTypeId, key);

            if (isMedia == false) return entitySql.Append(GetGroupBy(isContent, false));

            return GetFullSqlForMedia(entitySql.Append(GetGroupBy(isContent, true, false)));
        }

        protected Sql GetFullSqlForEntityType(int id, bool isContent, bool isMedia, Guid objectTypeId)
        {
            var entitySql = GetBaseWhere(GetBase, isContent, isMedia, objectTypeId, id);

            if (isMedia == false) return entitySql.Append(GetGroupBy(isContent, false));

            return GetFullSqlForMedia(entitySql.Append(GetGroupBy(isContent, true, false)));
        }

        protected Sql GetFullSqlForEntityType(bool isContent, bool isMedia, Guid objectTypeId, Action<Sql> filter)
        {
            var entitySql = GetBaseWhere(GetBase, isContent, isMedia, filter, objectTypeId);

            if (isMedia == false) return entitySql.Append(GetGroupBy(isContent, false));

            return GetFullSqlForMedia(entitySql.Append(GetGroupBy(isContent, true, false)), filter);
        }

        private Sql GetFullSqlForMedia(Sql entitySql, Action<Sql> filter = null)
        {
            //this will add any dataNvarchar property to the output which can be added to the additional properties

            var joinSql = new Sql()
                .Select("contentNodeId, versionId, dataNvarchar, dataNtext, propertyEditorAlias, alias as propertyTypeAlias")
                .From<PropertyDataDto>()
                .InnerJoin<NodeDto>()
                .On<PropertyDataDto, NodeDto>(dto => dto.NodeId, dto => dto.NodeId)
                .InnerJoin<PropertyTypeDto>()
                .On<PropertyTypeDto, PropertyDataDto>(dto => dto.Id, dto => dto.PropertyTypeId)
                .InnerJoin<DataTypeDto>()
                .On<PropertyTypeDto, DataTypeDto>(dto => dto.DataTypeId, dto => dto.DataTypeId)
                .Where("umbracoNode.nodeObjectType = @nodeObjectType", new {nodeObjectType = Constants.ObjectTypes.Media});

            if (filter != null)
            {
                filter(joinSql);
            }

            //We're going to create a query to query against the entity SQL 
            // because we cannot group by nText columns and we have a COUNT in the entitySql we cannot simply left join
            // the entitySql query, we have to join the wrapped query to get the ntext in the result
            
            var wrappedSql = new Sql("SELECT * FROM (")
                .Append(entitySql)
                .Append(new Sql(") tmpTbl LEFT JOIN ("))
                .Append(joinSql)
                .Append(new Sql(") as property ON id = property.contentNodeId"))
                .OrderBy("sortOrder");

            return wrappedSql;
        }

        protected virtual Sql GetBase(bool isContent, bool isMedia, Action<Sql> customFilter)
        {
            var columns = new List<object>
                              {
                                  "umbracoNode.id",
                                  "umbracoNode.trashed",
                                  "umbracoNode.parentID",
                                  "umbracoNode.nodeUser",
                                  "umbracoNode.level",
                                  "umbracoNode.path",
                                  "umbracoNode.sortOrder",
                                  "umbracoNode.uniqueID",
                                  "umbracoNode.text",
                                  "umbracoNode.nodeObjectType",
                                  "umbracoNode.createDate",
                                  "COUNT(parent.parentID) as children"
                              };

            if (isContent || isMedia)
            {
                columns.Add("published.versionId as publishedVersion");
                columns.Add("latest.versionId as newestVersion");
                columns.Add("contenttype.alias");
                columns.Add("contenttype.icon");
                columns.Add("contenttype.thumbnail");
                columns.Add("contenttype.isContainer");
            }

            //Creates an SQL query to return a single row for the entity

            var entitySql = new Sql()
                .Select(columns.ToArray())
                .From("umbracoNode umbracoNode");
                
            if (isContent || isMedia)
            {
                entitySql.InnerJoin("cmsContent content").On("content.nodeId = umbracoNode.id")
                   .LeftJoin("cmsContentType contenttype").On("contenttype.nodeId = content.contentType")
                   .LeftJoin(
                       "(SELECT nodeId, versionId FROM cmsDocument WHERE published = 1 GROUP BY nodeId, versionId) as published")
                   .On("umbracoNode.id = published.nodeId")
                   .LeftJoin(
                       "(SELECT nodeId, versionId FROM cmsDocument WHERE newest = 1 GROUP BY nodeId, versionId) as latest")
                   .On("umbracoNode.id = latest.nodeId");
            }

            entitySql.LeftJoin("umbracoNode parent").On("parent.parentID = umbracoNode.id");

            if (customFilter != null)
            {
                customFilter(entitySql);
            }

            return entitySql;
        }

        protected virtual Sql GetBaseWhere(Func<bool, bool, Action<Sql>, Sql> baseQuery, bool isContent, bool isMedia, Action<Sql> filter, Guid nodeObjectType)
        {
            var sql = baseQuery(isContent, isMedia, filter)
                .Where("umbracoNode.nodeObjectType = @NodeObjectType", new { NodeObjectType = nodeObjectType });
            return sql;
        }

        protected virtual Sql GetBaseWhere(Func<bool, bool, Action<Sql>, Sql> baseQuery, bool isContent, bool isMedia, int id)
        {
            var sql = baseQuery(isContent, isMedia, null)
                .Where("umbracoNode.id = @Id", new { Id = id })
                .Append(GetGroupBy(isContent, isMedia));
            return sql;
        }

        protected virtual Sql GetBaseWhere(Func<bool, bool, Action<Sql>, Sql> baseQuery, bool isContent, bool isMedia, Guid key)
        {
            var sql = baseQuery(isContent, isMedia, null)
                .Where("umbracoNode.uniqueID = @UniqueID", new { UniqueID = key })
                .Append(GetGroupBy(isContent, isMedia));
            return sql;
        }

        protected virtual Sql GetBaseWhere(Func<bool, bool, Action<Sql>, Sql> baseQuery, bool isContent, bool isMedia, Guid nodeObjectType, int id)
        {
            var sql = baseQuery(isContent, isMedia, null)
                .Where("umbracoNode.id = @Id AND umbracoNode.nodeObjectType = @NodeObjectType",
                       new {Id = id, NodeObjectType = nodeObjectType});
            return sql;
        }

        protected virtual Sql GetBaseWhere(Func<bool, bool, Action<Sql>, Sql> baseQuery, bool isContent, bool isMedia, Guid nodeObjectType, Guid key)
        {
            var sql = baseQuery(isContent, isMedia, null)
                .Where("umbracoNode.uniqueID = @UniqueID AND umbracoNode.nodeObjectType = @NodeObjectType",
                       new { UniqueID = key, NodeObjectType = nodeObjectType });
            return sql;
        }

        protected virtual Sql GetGroupBy(bool isContent, bool isMedia, bool includeSort = true)
        {
            var columns = new List<object>
                              {
                                  "umbracoNode.id",
                                  "umbracoNode.trashed",
                                  "umbracoNode.parentID",
                                  "umbracoNode.nodeUser",
                                  "umbracoNode.level",
                                  "umbracoNode.path",
                                  "umbracoNode.sortOrder",
                                  "umbracoNode.uniqueID",
                                  "umbracoNode.text",
                                  "umbracoNode.nodeObjectType",
                                  "umbracoNode.createDate"
                              };

            if (isContent || isMedia)
            {
                columns.Add("published.versionId");
                columns.Add("latest.versionId");
                columns.Add("contenttype.alias");
                columns.Add("contenttype.icon");
                columns.Add("contenttype.thumbnail");
                columns.Add("contenttype.isContainer");
            }
            
            var sql = new Sql()
                .GroupBy(columns.ToArray());

            if (includeSort)
            {
                sql = sql.OrderBy("umbracoNode.sortOrder");
            }

            return sql;
        }
        
        #endregion

        /// <summary>
        /// Dispose disposable properties
        /// </summary>
        /// <remarks>
        /// Ensure the unit of work is disposed
        /// </remarks>
        protected override void DisposeResources()
        {
            UnitOfWork.DisposeIfDisposable();
        }

        #region umbracoNode POCO - Extends NodeDto
        [TableName("umbracoNode")]
        [PrimaryKey("id")]
        [ExplicitColumns]
        internal class UmbracoEntityDto : NodeDto
        {
            [Column("children")]
            public int Children { get; set; }

            [Column("publishedVersion")]
            public Guid PublishedVersion { get; set; }

            [Column("newestVersion")]
            public Guid NewestVersion { get; set; }

            [Column("alias")]
            public string Alias { get; set; }

            [Column("icon")]
            public string Icon { get; set; }

            [Column("thumbnail")]
            public string Thumbnail { get; set; }

            [ResultColumn]
            public List<UmbracoPropertyDto> UmbracoPropertyDtos { get; set; }
        }
        
        [ExplicitColumns]
        internal class UmbracoPropertyDto
        {
            [Column("propertyEditorAlias")]
            public string PropertyEditorAlias { get; set; }

            [Column("propertyTypeAlias")]
            public string PropertyAlias { get; set; }

<<<<<<< HEAD
            [Column("dataNvarchar")]
            public string NVarcharValue { get; set; }

            [Column("dataNtext")]
            public string NTextValue { get; set; }
        }
=======
            [Column("propertyTypeAlias")]
            public string PropertyAlias { get; set; }

            [Column("dataNvarchar")]
            public string NVarcharValue { get; set; }
>>>>>>> 1eab26c0

            [Column("dataNtext")]
            public string NTextValue { get; set; }
        }
        
        /// <summary>
        /// This is a special relator in that it is not returning a DTO but a real resolved entity and that it accepts
        /// a dynamic instance.
        /// </summary>
        /// <remarks>
        /// We're doing this because when we query the db, we want to use dynamic so that it returns all available fields not just the ones
        ///     defined on the entity so we can them to additional data
        /// </remarks>
        internal class UmbracoEntityRelator
        {
            internal UmbracoEntity Current;
            private readonly UmbracoEntityFactory _factory = new UmbracoEntityFactory();

            internal UmbracoEntity Map(dynamic a, UmbracoPropertyDto p)
            {
                // Terminating call.  Since we can return null from this function
                // we need to be ready for PetaPoco to callback later with null
                // parameters
                if (a == null)
                    return Current;

                // Is this the same UmbracoEntity as the current one we're processing
                if (Current != null && Current.Key == a.uniqueID)
                {
                    if (p != null && p.PropertyAlias.IsNullOrWhiteSpace() == false)
                    {
                        // Add this UmbracoProperty to the current additional data
                        Current.AdditionalData[p.PropertyAlias] = new UmbracoEntity.EntityProperty
                    {
<<<<<<< HEAD
                            PropertyEditorAlias = p.PropertyEditorAlias,
                            Value = p.NTextValue.IsNullOrWhiteSpace()
                                ? p.NVarcharValue
                                : p.NTextValue.ConvertToJsonIfPossible()
                        };    
                    }

=======
                        DataTypeControlId = p.DataTypeControlId,
                        Value = p.NTextValue.IsNullOrWhiteSpace()
                                ? p.NVarcharValue
                                : p.NTextValue
                    });
>>>>>>> 1eab26c0
                    // Return null to indicate we're not done with this UmbracoEntity yet
                    return null;
                }

                // This is a different UmbracoEntity to the current one, or this is the 
                // first time through and we don't have a Tab yet

                // Save the current UmbracoEntityDto
                var prev = Current;

                // Setup the new current UmbracoEntity

                Current = _factory.BuildEntityFromDynamic(a);

                if (p != null && p.PropertyAlias.IsNullOrWhiteSpace() == false)
                {
                    //add the property/create the prop list if null
                    Current.AdditionalData[p.PropertyAlias] = new UmbracoEntity.EntityProperty
                    {
<<<<<<< HEAD
                        PropertyEditorAlias = p.PropertyEditorAlias,
                        Value = p.NTextValue.IsNullOrWhiteSpace()
                            ? p.NVarcharValue
                            : p.NTextValue.ConvertToJsonIfPossible()
=======
                        new UmbracoEntity.UmbracoProperty
                            {
                                DataTypeControlId = p.DataTypeControlId,
                                Value = p.NTextValue.IsNullOrWhiteSpace()
                                    ? p.NVarcharValue
                                    : p.NTextValue
                            }
>>>>>>> 1eab26c0
                    };
                }

                // Return the now populated previous UmbracoEntity (or null if first time through)
                return prev;
            }
        }
        #endregion
    }
}<|MERGE_RESOLUTION|>--- conflicted
+++ resolved
@@ -1,603 +1,573 @@
-﻿using System;
-using System.Collections.Generic;
-using System.Dynamic;
-using System.Globalization;
-using System.Linq;
-using System.Reflection;
-using System.Text;
-using Umbraco.Core.Models;
-using Umbraco.Core;
-using Umbraco.Core.Models.EntityBase;
-using Umbraco.Core.Models.Rdbms;
-using Umbraco.Core.Persistence.Factories;
-using Umbraco.Core.Persistence.Querying;
-using Umbraco.Core.Persistence.UnitOfWork;
-using Umbraco.Core.Strings;
-
-namespace Umbraco.Core.Persistence.Repositories
-{
-    /// <summary>
-    /// Represents the EntityRepository used to query <see cref="IUmbracoEntity"/> objects.
-    /// </summary>
-    /// <remarks>
-    /// This is limited to objects that are based in the umbracoNode-table.
-    /// </remarks>
-    internal class EntityRepository : DisposableObject, IEntityRepository
-    {
-        private readonly IDatabaseUnitOfWork _work;
-
-        public EntityRepository(IDatabaseUnitOfWork work)
-		{
-		    _work = work;
-		}
-
-        /// <summary>
-        /// Returns the Unit of Work added to the repository
-        /// </summary>
-        protected internal IDatabaseUnitOfWork UnitOfWork
-        {
-            get { return _work; }
-        }
-
-        /// <summary>
-        /// Internal for testing purposes
-        /// </summary>
-        internal Guid UnitKey
-        {
-            get { return (Guid)_work.Key; }
-        }
-
-        #region Query Methods
-
-        public IUmbracoEntity GetByKey(Guid key)
-        {
-            var sql = GetBaseWhere(GetBase, false, false, key);
-            var nodeDto = _work.Database.FirstOrDefault<dynamic>(sql);
-            if (nodeDto == null)
-                return null;
-
-            var factory = new UmbracoEntityFactory();
-            var entity = factory.BuildEntityFromDynamic(nodeDto);
-
-            return entity;
-        }
-
-        public IUmbracoEntity GetByKey(Guid key, Guid objectTypeId)
-        {
-            bool isContent = objectTypeId == new Guid(Constants.ObjectTypes.Document);
-            bool isMedia = objectTypeId == new Guid(Constants.ObjectTypes.Media);
-
-            var sql = GetFullSqlForEntityType(key, isContent, isMedia, objectTypeId);
-            
-            if (isMedia)
-            {
-                //for now treat media differently
-                //TODO: We should really use this methodology for Content/Members too!! since it includes properties and ALL of the dynamic db fields
-                var entities = _work.Database.Fetch<dynamic, UmbracoPropertyDto, UmbracoEntity>(
-                    new UmbracoEntityRelator().Map, sql);
-
-                return entities.FirstOrDefault();
-            }
-            else
-            {
-                var nodeDto = _work.Database.FirstOrDefault<dynamic>(sql);
-                if (nodeDto == null)
-                    return null;
-
-                var factory = new UmbracoEntityFactory();
-                var entity = factory.BuildEntityFromDynamic(nodeDto);
-
-                return entity;
-            }
-            
-            
-        }
-
-        public virtual IUmbracoEntity Get(int id)
-        {
-            var sql = GetBaseWhere(GetBase, false, false, id);
-            var nodeDto = _work.Database.FirstOrDefault<dynamic>(sql);
-            if (nodeDto == null)
-                return null;
-
-            var factory = new UmbracoEntityFactory();
-            var entity = factory.BuildEntityFromDynamic(nodeDto);
-
-            return entity;
-        }
-
-        public virtual IUmbracoEntity Get(int id, Guid objectTypeId)
-        {
-            bool isContent = objectTypeId == new Guid(Constants.ObjectTypes.Document);
-            bool isMedia = objectTypeId == new Guid(Constants.ObjectTypes.Media);
-
-            var sql = GetFullSqlForEntityType(id, isContent, isMedia, objectTypeId);
-            
-            if (isMedia)
-            {
-                //for now treat media differently
-                //TODO: We should really use this methodology for Content/Members too!! since it includes properties and ALL of the dynamic db fields
-                var entities = _work.Database.Fetch<dynamic, UmbracoPropertyDto, UmbracoEntity>(
-                    new UmbracoEntityRelator().Map, sql);
-
-                return entities.FirstOrDefault();
-            }
-            else
-            {
-                var nodeDto = _work.Database.FirstOrDefault<dynamic>(sql);
-                if (nodeDto == null)
-                    return null;
-
-                var factory = new UmbracoEntityFactory();
-                var entity = factory.BuildEntityFromDynamic(nodeDto);
-
-                return entity;
-            }
-
-            
-        }
-
-        public virtual IEnumerable<IUmbracoEntity> GetAll(Guid objectTypeId, params int[] ids)
-        {
-            if (ids.Any())
-            {
-                return PerformGetAll(objectTypeId, sql1 => sql1.Where(" umbracoNode.id in (@ids)", new {ids = ids}));
-            }
-            else
-            {
-                return PerformGetAll(objectTypeId);
-            }
-        }
-
-        public virtual IEnumerable<IUmbracoEntity> GetAll(Guid objectTypeId, params Guid[] keys)
-        {
-            if (keys.Any())
-            {
-                return PerformGetAll(objectTypeId, sql1 => sql1.Where(" umbracoNode.uniqueID in (@keys)", new { keys = keys }));
-            }
-            else
-            {
-                return PerformGetAll(objectTypeId);
-            }
-        }
-
-        private IEnumerable<IUmbracoEntity> PerformGetAll(Guid objectTypeId, Action<Sql> filter = null)
-        {
-            bool isContent = objectTypeId == new Guid(Constants.ObjectTypes.Document);
-            bool isMedia = objectTypeId == new Guid(Constants.ObjectTypes.Media);
-            var sql = GetFullSqlForEntityType(isContent, isMedia, objectTypeId, filter);
-
-            var factory = new UmbracoEntityFactory();
-
-            if (isMedia)
-            {
-                //for now treat media differently
-                //TODO: We should really use this methodology for Content/Members too!! since it includes properties and ALL of the dynamic db fields
-                var entities = _work.Database.Fetch<dynamic, UmbracoPropertyDto, UmbracoEntity>(
-                    new UmbracoEntityRelator().Map, sql);
-                foreach (var entity in entities)
-                {
-                    yield return entity;
-                }
-            }
-            else
-            {
-                var dtos = _work.Database.Fetch<dynamic>(sql);
-                foreach (var entity in dtos.Select(dto => factory.BuildEntityFromDynamic(dto)))
-                {
-                    yield return entity;
-                }
-            }
-        }
-
-
-        public virtual IEnumerable<IUmbracoEntity> GetByQuery(IQuery<IUmbracoEntity> query)
-        {
-            var sqlClause = GetBase(false, false, null);
-            var translator = new SqlTranslator<IUmbracoEntity>(sqlClause, query);
-            var sql = translator.Translate().Append(GetGroupBy(false, false));
-
-            var dtos = _work.Database.Fetch<dynamic>(sql);
-
-            var factory = new UmbracoEntityFactory();
-            var list = dtos.Select(factory.BuildEntityFromDynamic).Cast<IUmbracoEntity>().ToList();
-
-            return list;
-        }
-
-        public virtual IEnumerable<IUmbracoEntity> GetByQuery(IQuery<IUmbracoEntity> query, Guid objectTypeId)
-        {
-
-            bool isContent = objectTypeId == new Guid(Constants.ObjectTypes.Document);
-            bool isMedia = objectTypeId == new Guid(Constants.ObjectTypes.Media);
-
-            var sqlClause = GetBaseWhere(GetBase, isContent, isMedia, null, objectTypeId);
-            
-            var translator = new SqlTranslator<IUmbracoEntity>(sqlClause, query);
-            var entitySql = translator.Translate();
-
-            var factory = new UmbracoEntityFactory();
-
-            if (isMedia)
-            {
-                var wheres = query.GetWhereClauses().ToArray();
-
-                var mediaSql = GetFullSqlForMedia(entitySql.Append(GetGroupBy(isContent, true, false)), sql =>
-                {
-                    //adds the additional filters
-                    foreach (var whereClause in wheres)
-                    {
-                        sql.Where(whereClause.Item1, whereClause.Item2);
-                    }
-                });
-
-                //treat media differently for now 
-                //TODO: We should really use this methodology for Content/Members too!! since it includes properties and ALL of the dynamic db fields
-                var entities = _work.Database.Fetch<dynamic, UmbracoPropertyDto, UmbracoEntity>(
-                    new UmbracoEntityRelator().Map, mediaSql);
-                return entities;
-            }
-            else
-            {
-                //use dynamic so that we can get ALL properties from the SQL so we can chuck that data into our AdditionalData
-                var finalSql = entitySql.Append(GetGroupBy(isContent, false));
-                var dtos = _work.Database.Fetch<dynamic>(finalSql);
-                return dtos.Select(factory.BuildEntityFromDynamic).Cast<IUmbracoEntity>().ToList();
-            }
-        }
-
-        #endregion
-        
-
-        #region Sql Statements
-
-        protected Sql GetFullSqlForEntityType(Guid key, bool isContent, bool isMedia, Guid objectTypeId)
-        {
-            var entitySql = GetBaseWhere(GetBase, isContent, isMedia, objectTypeId, key);
-
-            if (isMedia == false) return entitySql.Append(GetGroupBy(isContent, false));
-
-            return GetFullSqlForMedia(entitySql.Append(GetGroupBy(isContent, true, false)));
-        }
-
-        protected Sql GetFullSqlForEntityType(int id, bool isContent, bool isMedia, Guid objectTypeId)
-        {
-            var entitySql = GetBaseWhere(GetBase, isContent, isMedia, objectTypeId, id);
-
-            if (isMedia == false) return entitySql.Append(GetGroupBy(isContent, false));
-
-            return GetFullSqlForMedia(entitySql.Append(GetGroupBy(isContent, true, false)));
-        }
-
-        protected Sql GetFullSqlForEntityType(bool isContent, bool isMedia, Guid objectTypeId, Action<Sql> filter)
-        {
-            var entitySql = GetBaseWhere(GetBase, isContent, isMedia, filter, objectTypeId);
-
-            if (isMedia == false) return entitySql.Append(GetGroupBy(isContent, false));
-
-            return GetFullSqlForMedia(entitySql.Append(GetGroupBy(isContent, true, false)), filter);
-        }
-
-        private Sql GetFullSqlForMedia(Sql entitySql, Action<Sql> filter = null)
-        {
-            //this will add any dataNvarchar property to the output which can be added to the additional properties
-
-            var joinSql = new Sql()
-                .Select("contentNodeId, versionId, dataNvarchar, dataNtext, propertyEditorAlias, alias as propertyTypeAlias")
-                .From<PropertyDataDto>()
-                .InnerJoin<NodeDto>()
-                .On<PropertyDataDto, NodeDto>(dto => dto.NodeId, dto => dto.NodeId)
-                .InnerJoin<PropertyTypeDto>()
-                .On<PropertyTypeDto, PropertyDataDto>(dto => dto.Id, dto => dto.PropertyTypeId)
-                .InnerJoin<DataTypeDto>()
-                .On<PropertyTypeDto, DataTypeDto>(dto => dto.DataTypeId, dto => dto.DataTypeId)
-                .Where("umbracoNode.nodeObjectType = @nodeObjectType", new {nodeObjectType = Constants.ObjectTypes.Media});
-
-            if (filter != null)
-            {
-                filter(joinSql);
-            }
-
-            //We're going to create a query to query against the entity SQL 
-            // because we cannot group by nText columns and we have a COUNT in the entitySql we cannot simply left join
-            // the entitySql query, we have to join the wrapped query to get the ntext in the result
-            
-            var wrappedSql = new Sql("SELECT * FROM (")
-                .Append(entitySql)
-                .Append(new Sql(") tmpTbl LEFT JOIN ("))
-                .Append(joinSql)
-                .Append(new Sql(") as property ON id = property.contentNodeId"))
-                .OrderBy("sortOrder");
-
-            return wrappedSql;
-        }
-
-        protected virtual Sql GetBase(bool isContent, bool isMedia, Action<Sql> customFilter)
-        {
-            var columns = new List<object>
-                              {
-                                  "umbracoNode.id",
-                                  "umbracoNode.trashed",
-                                  "umbracoNode.parentID",
-                                  "umbracoNode.nodeUser",
-                                  "umbracoNode.level",
-                                  "umbracoNode.path",
-                                  "umbracoNode.sortOrder",
-                                  "umbracoNode.uniqueID",
-                                  "umbracoNode.text",
-                                  "umbracoNode.nodeObjectType",
-                                  "umbracoNode.createDate",
-                                  "COUNT(parent.parentID) as children"
-                              };
-
-            if (isContent || isMedia)
-            {
-                columns.Add("published.versionId as publishedVersion");
-                columns.Add("latest.versionId as newestVersion");
-                columns.Add("contenttype.alias");
-                columns.Add("contenttype.icon");
-                columns.Add("contenttype.thumbnail");
-                columns.Add("contenttype.isContainer");
-            }
-
-            //Creates an SQL query to return a single row for the entity
-
-            var entitySql = new Sql()
-                .Select(columns.ToArray())
-                .From("umbracoNode umbracoNode");
-                
-            if (isContent || isMedia)
-            {
-                entitySql.InnerJoin("cmsContent content").On("content.nodeId = umbracoNode.id")
-                   .LeftJoin("cmsContentType contenttype").On("contenttype.nodeId = content.contentType")
-                   .LeftJoin(
-                       "(SELECT nodeId, versionId FROM cmsDocument WHERE published = 1 GROUP BY nodeId, versionId) as published")
-                   .On("umbracoNode.id = published.nodeId")
-                   .LeftJoin(
-                       "(SELECT nodeId, versionId FROM cmsDocument WHERE newest = 1 GROUP BY nodeId, versionId) as latest")
-                   .On("umbracoNode.id = latest.nodeId");
-            }
-
-            entitySql.LeftJoin("umbracoNode parent").On("parent.parentID = umbracoNode.id");
-
-            if (customFilter != null)
-            {
-                customFilter(entitySql);
-            }
-
-            return entitySql;
-        }
-
-        protected virtual Sql GetBaseWhere(Func<bool, bool, Action<Sql>, Sql> baseQuery, bool isContent, bool isMedia, Action<Sql> filter, Guid nodeObjectType)
-        {
-            var sql = baseQuery(isContent, isMedia, filter)
-                .Where("umbracoNode.nodeObjectType = @NodeObjectType", new { NodeObjectType = nodeObjectType });
-            return sql;
-        }
-
-        protected virtual Sql GetBaseWhere(Func<bool, bool, Action<Sql>, Sql> baseQuery, bool isContent, bool isMedia, int id)
-        {
-            var sql = baseQuery(isContent, isMedia, null)
-                .Where("umbracoNode.id = @Id", new { Id = id })
-                .Append(GetGroupBy(isContent, isMedia));
-            return sql;
-        }
-
-        protected virtual Sql GetBaseWhere(Func<bool, bool, Action<Sql>, Sql> baseQuery, bool isContent, bool isMedia, Guid key)
-        {
-            var sql = baseQuery(isContent, isMedia, null)
-                .Where("umbracoNode.uniqueID = @UniqueID", new { UniqueID = key })
-                .Append(GetGroupBy(isContent, isMedia));
-            return sql;
-        }
-
-        protected virtual Sql GetBaseWhere(Func<bool, bool, Action<Sql>, Sql> baseQuery, bool isContent, bool isMedia, Guid nodeObjectType, int id)
-        {
-            var sql = baseQuery(isContent, isMedia, null)
-                .Where("umbracoNode.id = @Id AND umbracoNode.nodeObjectType = @NodeObjectType",
-                       new {Id = id, NodeObjectType = nodeObjectType});
-            return sql;
-        }
-
-        protected virtual Sql GetBaseWhere(Func<bool, bool, Action<Sql>, Sql> baseQuery, bool isContent, bool isMedia, Guid nodeObjectType, Guid key)
-        {
-            var sql = baseQuery(isContent, isMedia, null)
-                .Where("umbracoNode.uniqueID = @UniqueID AND umbracoNode.nodeObjectType = @NodeObjectType",
-                       new { UniqueID = key, NodeObjectType = nodeObjectType });
-            return sql;
-        }
-
-        protected virtual Sql GetGroupBy(bool isContent, bool isMedia, bool includeSort = true)
-        {
-            var columns = new List<object>
-                              {
-                                  "umbracoNode.id",
-                                  "umbracoNode.trashed",
-                                  "umbracoNode.parentID",
-                                  "umbracoNode.nodeUser",
-                                  "umbracoNode.level",
-                                  "umbracoNode.path",
-                                  "umbracoNode.sortOrder",
-                                  "umbracoNode.uniqueID",
-                                  "umbracoNode.text",
-                                  "umbracoNode.nodeObjectType",
-                                  "umbracoNode.createDate"
-                              };
-
-            if (isContent || isMedia)
-            {
-                columns.Add("published.versionId");
-                columns.Add("latest.versionId");
-                columns.Add("contenttype.alias");
-                columns.Add("contenttype.icon");
-                columns.Add("contenttype.thumbnail");
-                columns.Add("contenttype.isContainer");
-            }
-            
-            var sql = new Sql()
-                .GroupBy(columns.ToArray());
-
-            if (includeSort)
-            {
-                sql = sql.OrderBy("umbracoNode.sortOrder");
-            }
-
-            return sql;
-        }
-        
-        #endregion
-
-        /// <summary>
-        /// Dispose disposable properties
-        /// </summary>
-        /// <remarks>
-        /// Ensure the unit of work is disposed
-        /// </remarks>
-        protected override void DisposeResources()
-        {
-            UnitOfWork.DisposeIfDisposable();
-        }
-
-        #region umbracoNode POCO - Extends NodeDto
-        [TableName("umbracoNode")]
-        [PrimaryKey("id")]
-        [ExplicitColumns]
-        internal class UmbracoEntityDto : NodeDto
-        {
-            [Column("children")]
-            public int Children { get; set; }
-
-            [Column("publishedVersion")]
-            public Guid PublishedVersion { get; set; }
-
-            [Column("newestVersion")]
-            public Guid NewestVersion { get; set; }
-
-            [Column("alias")]
-            public string Alias { get; set; }
-
-            [Column("icon")]
-            public string Icon { get; set; }
-
-            [Column("thumbnail")]
-            public string Thumbnail { get; set; }
-
-            [ResultColumn]
-            public List<UmbracoPropertyDto> UmbracoPropertyDtos { get; set; }
-        }
-        
-        [ExplicitColumns]
-        internal class UmbracoPropertyDto
-        {
-            [Column("propertyEditorAlias")]
-            public string PropertyEditorAlias { get; set; }
-
-            [Column("propertyTypeAlias")]
-            public string PropertyAlias { get; set; }
-
-<<<<<<< HEAD
-            [Column("dataNvarchar")]
-            public string NVarcharValue { get; set; }
-
-            [Column("dataNtext")]
-            public string NTextValue { get; set; }
-        }
-=======
-            [Column("propertyTypeAlias")]
-            public string PropertyAlias { get; set; }
-
-            [Column("dataNvarchar")]
-            public string NVarcharValue { get; set; }
->>>>>>> 1eab26c0
-
-            [Column("dataNtext")]
-            public string NTextValue { get; set; }
-        }
-        
-        /// <summary>
-        /// This is a special relator in that it is not returning a DTO but a real resolved entity and that it accepts
-        /// a dynamic instance.
-        /// </summary>
-        /// <remarks>
-        /// We're doing this because when we query the db, we want to use dynamic so that it returns all available fields not just the ones
-        ///     defined on the entity so we can them to additional data
-        /// </remarks>
-        internal class UmbracoEntityRelator
-        {
-            internal UmbracoEntity Current;
-            private readonly UmbracoEntityFactory _factory = new UmbracoEntityFactory();
-
-            internal UmbracoEntity Map(dynamic a, UmbracoPropertyDto p)
-            {
-                // Terminating call.  Since we can return null from this function
-                // we need to be ready for PetaPoco to callback later with null
-                // parameters
-                if (a == null)
-                    return Current;
-
-                // Is this the same UmbracoEntity as the current one we're processing
-                if (Current != null && Current.Key == a.uniqueID)
-                {
-                    if (p != null && p.PropertyAlias.IsNullOrWhiteSpace() == false)
-                    {
-                        // Add this UmbracoProperty to the current additional data
-                        Current.AdditionalData[p.PropertyAlias] = new UmbracoEntity.EntityProperty
-                    {
-<<<<<<< HEAD
-                            PropertyEditorAlias = p.PropertyEditorAlias,
-                            Value = p.NTextValue.IsNullOrWhiteSpace()
-                                ? p.NVarcharValue
-                                : p.NTextValue.ConvertToJsonIfPossible()
-                        };    
-                    }
-
-=======
-                        DataTypeControlId = p.DataTypeControlId,
-                        Value = p.NTextValue.IsNullOrWhiteSpace()
-                                ? p.NVarcharValue
-                                : p.NTextValue
-                    });
->>>>>>> 1eab26c0
-                    // Return null to indicate we're not done with this UmbracoEntity yet
-                    return null;
-                }
-
-                // This is a different UmbracoEntity to the current one, or this is the 
-                // first time through and we don't have a Tab yet
-
-                // Save the current UmbracoEntityDto
-                var prev = Current;
-
-                // Setup the new current UmbracoEntity
-
-                Current = _factory.BuildEntityFromDynamic(a);
-
-                if (p != null && p.PropertyAlias.IsNullOrWhiteSpace() == false)
-                {
-                    //add the property/create the prop list if null
-                    Current.AdditionalData[p.PropertyAlias] = new UmbracoEntity.EntityProperty
-                    {
-<<<<<<< HEAD
-                        PropertyEditorAlias = p.PropertyEditorAlias,
-                        Value = p.NTextValue.IsNullOrWhiteSpace()
-                            ? p.NVarcharValue
-                            : p.NTextValue.ConvertToJsonIfPossible()
-=======
-                        new UmbracoEntity.UmbracoProperty
-                            {
-                                DataTypeControlId = p.DataTypeControlId,
-                                Value = p.NTextValue.IsNullOrWhiteSpace()
-                                    ? p.NVarcharValue
-                                    : p.NTextValue
-                            }
->>>>>>> 1eab26c0
-                    };
-                }
-
-                // Return the now populated previous UmbracoEntity (or null if first time through)
-                return prev;
-            }
-        }
-        #endregion
-    }
+﻿using System;
+using System.Collections.Generic;
+using System.Dynamic;
+using System.Globalization;
+using System.Linq;
+using System.Reflection;
+using System.Text;
+using Umbraco.Core.Models;
+using Umbraco.Core;
+using Umbraco.Core.Models.EntityBase;
+using Umbraco.Core.Models.Rdbms;
+using Umbraco.Core.Persistence.Factories;
+using Umbraco.Core.Persistence.Querying;
+using Umbraco.Core.Persistence.UnitOfWork;
+using Umbraco.Core.Strings;
+
+namespace Umbraco.Core.Persistence.Repositories
+{
+    /// <summary>
+    /// Represents the EntityRepository used to query <see cref="IUmbracoEntity"/> objects.
+    /// </summary>
+    /// <remarks>
+    /// This is limited to objects that are based in the umbracoNode-table.
+    /// </remarks>
+    internal class EntityRepository : DisposableObject, IEntityRepository
+    {
+        private readonly IDatabaseUnitOfWork _work;
+
+        public EntityRepository(IDatabaseUnitOfWork work)
+		{
+		    _work = work;
+		}
+
+        /// <summary>
+        /// Returns the Unit of Work added to the repository
+        /// </summary>
+        protected internal IDatabaseUnitOfWork UnitOfWork
+        {
+            get { return _work; }
+        }
+
+        /// <summary>
+        /// Internal for testing purposes
+        /// </summary>
+        internal Guid UnitKey
+        {
+            get { return (Guid)_work.Key; }
+        }
+
+        #region Query Methods
+
+        public IUmbracoEntity GetByKey(Guid key)
+        {
+            var sql = GetBaseWhere(GetBase, false, false, key);
+            var nodeDto = _work.Database.FirstOrDefault<dynamic>(sql);
+            if (nodeDto == null)
+                return null;
+
+            var factory = new UmbracoEntityFactory();
+            var entity = factory.BuildEntityFromDynamic(nodeDto);
+
+            return entity;
+        }
+
+        public IUmbracoEntity GetByKey(Guid key, Guid objectTypeId)
+        {
+            bool isContent = objectTypeId == new Guid(Constants.ObjectTypes.Document);
+            bool isMedia = objectTypeId == new Guid(Constants.ObjectTypes.Media);
+
+            var sql = GetFullSqlForEntityType(key, isContent, isMedia, objectTypeId);
+            
+            if (isMedia)
+            {
+                //for now treat media differently
+                //TODO: We should really use this methodology for Content/Members too!! since it includes properties and ALL of the dynamic db fields
+                var entities = _work.Database.Fetch<dynamic, UmbracoPropertyDto, UmbracoEntity>(
+                    new UmbracoEntityRelator().Map, sql);
+
+                return entities.FirstOrDefault();
+            }
+            else
+            {
+                var nodeDto = _work.Database.FirstOrDefault<dynamic>(sql);
+                if (nodeDto == null)
+                    return null;
+
+                var factory = new UmbracoEntityFactory();
+                var entity = factory.BuildEntityFromDynamic(nodeDto);
+
+                return entity;
+            }
+            
+            
+        }
+
+        public virtual IUmbracoEntity Get(int id)
+        {
+            var sql = GetBaseWhere(GetBase, false, false, id);
+            var nodeDto = _work.Database.FirstOrDefault<dynamic>(sql);
+            if (nodeDto == null)
+                return null;
+
+            var factory = new UmbracoEntityFactory();
+            var entity = factory.BuildEntityFromDynamic(nodeDto);
+
+            return entity;
+        }
+
+        public virtual IUmbracoEntity Get(int id, Guid objectTypeId)
+        {
+            bool isContent = objectTypeId == new Guid(Constants.ObjectTypes.Document);
+            bool isMedia = objectTypeId == new Guid(Constants.ObjectTypes.Media);
+
+            var sql = GetFullSqlForEntityType(id, isContent, isMedia, objectTypeId);
+            
+            if (isMedia)
+            {
+                //for now treat media differently
+                //TODO: We should really use this methodology for Content/Members too!! since it includes properties and ALL of the dynamic db fields
+                var entities = _work.Database.Fetch<dynamic, UmbracoPropertyDto, UmbracoEntity>(
+                    new UmbracoEntityRelator().Map, sql);
+
+                return entities.FirstOrDefault();
+            }
+            else
+            {
+                var nodeDto = _work.Database.FirstOrDefault<dynamic>(sql);
+                if (nodeDto == null)
+                    return null;
+
+                var factory = new UmbracoEntityFactory();
+                var entity = factory.BuildEntityFromDynamic(nodeDto);
+
+                return entity;
+            }
+
+            
+        }
+
+        public virtual IEnumerable<IUmbracoEntity> GetAll(Guid objectTypeId, params int[] ids)
+        {
+            if (ids.Any())
+            {
+                return PerformGetAll(objectTypeId, sql1 => sql1.Where(" umbracoNode.id in (@ids)", new {ids = ids}));
+            }
+            else
+            {
+                return PerformGetAll(objectTypeId);
+            }
+        }
+
+        public virtual IEnumerable<IUmbracoEntity> GetAll(Guid objectTypeId, params Guid[] keys)
+        {
+            if (keys.Any())
+            {
+                return PerformGetAll(objectTypeId, sql1 => sql1.Where(" umbracoNode.uniqueID in (@keys)", new { keys = keys }));
+            }
+            else
+            {
+                return PerformGetAll(objectTypeId);
+            }
+        }
+
+        private IEnumerable<IUmbracoEntity> PerformGetAll(Guid objectTypeId, Action<Sql> filter = null)
+        {
+            bool isContent = objectTypeId == new Guid(Constants.ObjectTypes.Document);
+            bool isMedia = objectTypeId == new Guid(Constants.ObjectTypes.Media);
+            var sql = GetFullSqlForEntityType(isContent, isMedia, objectTypeId, filter);
+
+            var factory = new UmbracoEntityFactory();
+
+            if (isMedia)
+            {
+                //for now treat media differently
+                //TODO: We should really use this methodology for Content/Members too!! since it includes properties and ALL of the dynamic db fields
+                var entities = _work.Database.Fetch<dynamic, UmbracoPropertyDto, UmbracoEntity>(
+                    new UmbracoEntityRelator().Map, sql);
+                foreach (var entity in entities)
+                {
+                    yield return entity;
+                }
+            }
+            else
+            {
+                var dtos = _work.Database.Fetch<dynamic>(sql);
+                foreach (var entity in dtos.Select(dto => factory.BuildEntityFromDynamic(dto)))
+                {
+                    yield return entity;
+                }
+            }
+        }
+
+
+        public virtual IEnumerable<IUmbracoEntity> GetByQuery(IQuery<IUmbracoEntity> query)
+        {
+            var sqlClause = GetBase(false, false, null);
+            var translator = new SqlTranslator<IUmbracoEntity>(sqlClause, query);
+            var sql = translator.Translate().Append(GetGroupBy(false, false));
+
+            var dtos = _work.Database.Fetch<dynamic>(sql);
+
+            var factory = new UmbracoEntityFactory();
+            var list = dtos.Select(factory.BuildEntityFromDynamic).Cast<IUmbracoEntity>().ToList();
+
+            return list;
+        }
+
+        public virtual IEnumerable<IUmbracoEntity> GetByQuery(IQuery<IUmbracoEntity> query, Guid objectTypeId)
+        {
+
+            bool isContent = objectTypeId == new Guid(Constants.ObjectTypes.Document);
+            bool isMedia = objectTypeId == new Guid(Constants.ObjectTypes.Media);
+
+            var sqlClause = GetBaseWhere(GetBase, isContent, isMedia, null, objectTypeId);
+            
+            var translator = new SqlTranslator<IUmbracoEntity>(sqlClause, query);
+            var entitySql = translator.Translate();
+
+            var factory = new UmbracoEntityFactory();
+
+            if (isMedia)
+            {
+                var wheres = query.GetWhereClauses().ToArray();
+
+                var mediaSql = GetFullSqlForMedia(entitySql.Append(GetGroupBy(isContent, true, false)), sql =>
+                {
+                    //adds the additional filters
+                    foreach (var whereClause in wheres)
+                    {
+                        sql.Where(whereClause.Item1, whereClause.Item2);
+                    }
+                });
+
+                //treat media differently for now 
+                //TODO: We should really use this methodology for Content/Members too!! since it includes properties and ALL of the dynamic db fields
+                var entities = _work.Database.Fetch<dynamic, UmbracoPropertyDto, UmbracoEntity>(
+                    new UmbracoEntityRelator().Map, mediaSql);
+                return entities;
+            }
+            else
+            {
+                //use dynamic so that we can get ALL properties from the SQL so we can chuck that data into our AdditionalData
+                var finalSql = entitySql.Append(GetGroupBy(isContent, false));
+                var dtos = _work.Database.Fetch<dynamic>(finalSql);
+                return dtos.Select(factory.BuildEntityFromDynamic).Cast<IUmbracoEntity>().ToList();
+            }
+        }
+
+        #endregion
+        
+
+        #region Sql Statements
+
+        protected Sql GetFullSqlForEntityType(Guid key, bool isContent, bool isMedia, Guid objectTypeId)
+        {
+            var entitySql = GetBaseWhere(GetBase, isContent, isMedia, objectTypeId, key);
+
+            if (isMedia == false) return entitySql.Append(GetGroupBy(isContent, false));
+
+            return GetFullSqlForMedia(entitySql.Append(GetGroupBy(isContent, true, false)));
+        }
+
+        protected Sql GetFullSqlForEntityType(int id, bool isContent, bool isMedia, Guid objectTypeId)
+        {
+            var entitySql = GetBaseWhere(GetBase, isContent, isMedia, objectTypeId, id);
+
+            if (isMedia == false) return entitySql.Append(GetGroupBy(isContent, false));
+
+            return GetFullSqlForMedia(entitySql.Append(GetGroupBy(isContent, true, false)));
+        }
+
+        protected Sql GetFullSqlForEntityType(bool isContent, bool isMedia, Guid objectTypeId, Action<Sql> filter)
+        {
+            var entitySql = GetBaseWhere(GetBase, isContent, isMedia, filter, objectTypeId);
+
+            if (isMedia == false) return entitySql.Append(GetGroupBy(isContent, false));
+
+            return GetFullSqlForMedia(entitySql.Append(GetGroupBy(isContent, true, false)), filter);
+        }
+
+        private Sql GetFullSqlForMedia(Sql entitySql, Action<Sql> filter = null)
+        {
+            //this will add any dataNvarchar property to the output which can be added to the additional properties
+
+            var joinSql = new Sql()
+                .Select("contentNodeId, versionId, dataNvarchar, dataNtext, propertyEditorAlias, alias as propertyTypeAlias")
+                .From<PropertyDataDto>()
+                .InnerJoin<NodeDto>()
+                .On<PropertyDataDto, NodeDto>(dto => dto.NodeId, dto => dto.NodeId)
+                .InnerJoin<PropertyTypeDto>()
+                .On<PropertyTypeDto, PropertyDataDto>(dto => dto.Id, dto => dto.PropertyTypeId)
+                .InnerJoin<DataTypeDto>()
+                .On<PropertyTypeDto, DataTypeDto>(dto => dto.DataTypeId, dto => dto.DataTypeId)
+                .Where("umbracoNode.nodeObjectType = @nodeObjectType", new {nodeObjectType = Constants.ObjectTypes.Media});
+
+            if (filter != null)
+            {
+                filter(joinSql);
+            }
+
+            //We're going to create a query to query against the entity SQL 
+            // because we cannot group by nText columns and we have a COUNT in the entitySql we cannot simply left join
+            // the entitySql query, we have to join the wrapped query to get the ntext in the result
+            
+            var wrappedSql = new Sql("SELECT * FROM (")
+                .Append(entitySql)
+                .Append(new Sql(") tmpTbl LEFT JOIN ("))
+                .Append(joinSql)
+                .Append(new Sql(") as property ON id = property.contentNodeId"))
+                .OrderBy("sortOrder");
+
+            return wrappedSql;
+        }
+
+        protected virtual Sql GetBase(bool isContent, bool isMedia, Action<Sql> customFilter)
+        {
+            var columns = new List<object>
+                              {
+                                  "umbracoNode.id",
+                                  "umbracoNode.trashed",
+                                  "umbracoNode.parentID",
+                                  "umbracoNode.nodeUser",
+                                  "umbracoNode.level",
+                                  "umbracoNode.path",
+                                  "umbracoNode.sortOrder",
+                                  "umbracoNode.uniqueID",
+                                  "umbracoNode.text",
+                                  "umbracoNode.nodeObjectType",
+                                  "umbracoNode.createDate",
+                                  "COUNT(parent.parentID) as children"
+                              };
+
+            if (isContent || isMedia)
+            {
+                columns.Add("published.versionId as publishedVersion");
+                columns.Add("latest.versionId as newestVersion");
+                columns.Add("contenttype.alias");
+                columns.Add("contenttype.icon");
+                columns.Add("contenttype.thumbnail");
+                columns.Add("contenttype.isContainer");
+            }
+
+            //Creates an SQL query to return a single row for the entity
+
+            var entitySql = new Sql()
+                .Select(columns.ToArray())
+                .From("umbracoNode umbracoNode");
+                
+            if (isContent || isMedia)
+            {
+                entitySql.InnerJoin("cmsContent content").On("content.nodeId = umbracoNode.id")
+                   .LeftJoin("cmsContentType contenttype").On("contenttype.nodeId = content.contentType")
+                   .LeftJoin(
+                       "(SELECT nodeId, versionId FROM cmsDocument WHERE published = 1 GROUP BY nodeId, versionId) as published")
+                   .On("umbracoNode.id = published.nodeId")
+                   .LeftJoin(
+                       "(SELECT nodeId, versionId FROM cmsDocument WHERE newest = 1 GROUP BY nodeId, versionId) as latest")
+                   .On("umbracoNode.id = latest.nodeId");
+            }
+
+            entitySql.LeftJoin("umbracoNode parent").On("parent.parentID = umbracoNode.id");
+
+            if (customFilter != null)
+            {
+                customFilter(entitySql);
+            }
+
+            return entitySql;
+        }
+
+        protected virtual Sql GetBaseWhere(Func<bool, bool, Action<Sql>, Sql> baseQuery, bool isContent, bool isMedia, Action<Sql> filter, Guid nodeObjectType)
+        {
+            var sql = baseQuery(isContent, isMedia, filter)
+                .Where("umbracoNode.nodeObjectType = @NodeObjectType", new { NodeObjectType = nodeObjectType });
+            return sql;
+        }
+
+        protected virtual Sql GetBaseWhere(Func<bool, bool, Action<Sql>, Sql> baseQuery, bool isContent, bool isMedia, int id)
+        {
+            var sql = baseQuery(isContent, isMedia, null)
+                .Where("umbracoNode.id = @Id", new { Id = id })
+                .Append(GetGroupBy(isContent, isMedia));
+            return sql;
+        }
+
+        protected virtual Sql GetBaseWhere(Func<bool, bool, Action<Sql>, Sql> baseQuery, bool isContent, bool isMedia, Guid key)
+        {
+            var sql = baseQuery(isContent, isMedia, null)
+                .Where("umbracoNode.uniqueID = @UniqueID", new { UniqueID = key })
+                .Append(GetGroupBy(isContent, isMedia));
+            return sql;
+        }
+
+        protected virtual Sql GetBaseWhere(Func<bool, bool, Action<Sql>, Sql> baseQuery, bool isContent, bool isMedia, Guid nodeObjectType, int id)
+        {
+            var sql = baseQuery(isContent, isMedia, null)
+                .Where("umbracoNode.id = @Id AND umbracoNode.nodeObjectType = @NodeObjectType",
+                       new {Id = id, NodeObjectType = nodeObjectType});
+            return sql;
+        }
+
+        protected virtual Sql GetBaseWhere(Func<bool, bool, Action<Sql>, Sql> baseQuery, bool isContent, bool isMedia, Guid nodeObjectType, Guid key)
+        {
+            var sql = baseQuery(isContent, isMedia, null)
+                .Where("umbracoNode.uniqueID = @UniqueID AND umbracoNode.nodeObjectType = @NodeObjectType",
+                       new { UniqueID = key, NodeObjectType = nodeObjectType });
+            return sql;
+        }
+
+        protected virtual Sql GetGroupBy(bool isContent, bool isMedia, bool includeSort = true)
+        {
+            var columns = new List<object>
+                              {
+                                  "umbracoNode.id",
+                                  "umbracoNode.trashed",
+                                  "umbracoNode.parentID",
+                                  "umbracoNode.nodeUser",
+                                  "umbracoNode.level",
+                                  "umbracoNode.path",
+                                  "umbracoNode.sortOrder",
+                                  "umbracoNode.uniqueID",
+                                  "umbracoNode.text",
+                                  "umbracoNode.nodeObjectType",
+                                  "umbracoNode.createDate"
+                              };
+
+            if (isContent || isMedia)
+            {
+                columns.Add("published.versionId");
+                columns.Add("latest.versionId");
+                columns.Add("contenttype.alias");
+                columns.Add("contenttype.icon");
+                columns.Add("contenttype.thumbnail");
+                columns.Add("contenttype.isContainer");
+            }
+            
+            var sql = new Sql()
+                .GroupBy(columns.ToArray());
+
+            if (includeSort)
+            {
+                sql = sql.OrderBy("umbracoNode.sortOrder");
+            }
+
+            return sql;
+        }
+        
+        #endregion
+
+        /// <summary>
+        /// Dispose disposable properties
+        /// </summary>
+        /// <remarks>
+        /// Ensure the unit of work is disposed
+        /// </remarks>
+        protected override void DisposeResources()
+        {
+            UnitOfWork.DisposeIfDisposable();
+        }
+
+        #region umbracoNode POCO - Extends NodeDto
+        [TableName("umbracoNode")]
+        [PrimaryKey("id")]
+        [ExplicitColumns]
+        internal class UmbracoEntityDto : NodeDto
+        {
+            [Column("children")]
+            public int Children { get; set; }
+
+            [Column("publishedVersion")]
+            public Guid PublishedVersion { get; set; }
+
+            [Column("newestVersion")]
+            public Guid NewestVersion { get; set; }
+
+            [Column("alias")]
+            public string Alias { get; set; }
+
+            [Column("icon")]
+            public string Icon { get; set; }
+
+            [Column("thumbnail")]
+            public string Thumbnail { get; set; }
+
+            [ResultColumn]
+            public List<UmbracoPropertyDto> UmbracoPropertyDtos { get; set; }
+        }
+        
+        [ExplicitColumns]
+        internal class UmbracoPropertyDto
+        {
+            [Column("propertyEditorAlias")]
+            public string PropertyEditorAlias { get; set; }
+
+            [Column("propertyTypeAlias")]
+            public string PropertyAlias { get; set; }
+
+            [Column("dataNvarchar")]
+            public string NVarcharValue { get; set; }
+
+            [Column("dataNtext")]
+            public string NTextValue { get; set; }
+        }
+
+        /// <summary>
+        /// This is a special relator in that it is not returning a DTO but a real resolved entity and that it accepts
+        /// a dynamic instance.
+        /// </summary>
+        /// <remarks>
+        /// We're doing this because when we query the db, we want to use dynamic so that it returns all available fields not just the ones
+        ///     defined on the entity so we can them to additional data
+        /// </remarks>
+        internal class UmbracoEntityRelator
+        {
+            internal UmbracoEntity Current;
+            private readonly UmbracoEntityFactory _factory = new UmbracoEntityFactory();
+
+            internal UmbracoEntity Map(dynamic a, UmbracoPropertyDto p)
+            {
+                // Terminating call.  Since we can return null from this function
+                // we need to be ready for PetaPoco to callback later with null
+                // parameters
+                if (a == null)
+                    return Current;
+
+                // Is this the same UmbracoEntity as the current one we're processing
+                if (Current != null && Current.Key == a.uniqueID)
+                {
+                    if (p != null && p.PropertyAlias.IsNullOrWhiteSpace() == false)
+                    {
+                        // Add this UmbracoProperty to the current additional data
+                        Current.AdditionalData[p.PropertyAlias] = new UmbracoEntity.EntityProperty
+                    {
+                            PropertyEditorAlias = p.PropertyEditorAlias,
+                            Value = p.NTextValue.IsNullOrWhiteSpace()
+                                ? p.NVarcharValue
+                                : p.NTextValue.ConvertToJsonIfPossible()
+                        };    
+                    }
+
+                    // Return null to indicate we're not done with this UmbracoEntity yet
+                    return null;
+                }
+
+                // This is a different UmbracoEntity to the current one, or this is the 
+                // first time through and we don't have a Tab yet
+
+                // Save the current UmbracoEntityDto
+                var prev = Current;
+
+                // Setup the new current UmbracoEntity
+
+                Current = _factory.BuildEntityFromDynamic(a);
+
+                if (p != null && p.PropertyAlias.IsNullOrWhiteSpace() == false)
+                {
+                    //add the property/create the prop list if null
+                    Current.AdditionalData[p.PropertyAlias] = new UmbracoEntity.EntityProperty
+                    {
+                        PropertyEditorAlias = p.PropertyEditorAlias,
+                        Value = p.NTextValue.IsNullOrWhiteSpace()
+                            ? p.NVarcharValue
+                            : p.NTextValue.ConvertToJsonIfPossible()
+                    };
+                }
+
+                // Return the now populated previous UmbracoEntity (or null if first time through)
+                return prev;
+            }
+        }
+        #endregion
+    }
 }