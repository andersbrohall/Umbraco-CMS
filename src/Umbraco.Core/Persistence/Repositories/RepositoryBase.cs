--- conflicted
+++ resolved
@@ -1,257 +1,246 @@
-﻿using System;
-using System.Collections.Generic;
-using System.Linq;
-using Umbraco.Core.Cache;
-using Umbraco.Core.Logging;
-using Umbraco.Core.Models.EntityBase;
-
-using Umbraco.Core.Persistence.Querying;
-using Umbraco.Core.Persistence.UnitOfWork;
-
-namespace Umbraco.Core.Persistence.Repositories
-{
-    internal abstract class RepositoryBase
-    {
-        protected RepositoryBase(IUnitOfWork work, CacheHelper cache, ILogger logger)
-        {
-            if (work == null) throw new ArgumentNullException(nameof(work));
-            if (cache == null) throw new ArgumentNullException(nameof(cache));
-            if (logger == null) throw new ArgumentNullException(nameof(logger));
-            Logger = logger;
-            UnitOfWork = work;
-            RepositoryCache = cache;
-        }
-
-        /// <summary>
-        /// Returns the Unit of Work added to the repository
-        /// </summary>
-        protected internal IUnitOfWork UnitOfWork { get; }
-
-        protected CacheHelper RepositoryCache { get; }
-
-        /// <summary>
-        /// The runtime cache used for this repo - by standard this is the runtime cache exposed by the CacheHelper but can be overridden
-        /// </summary>
-        protected virtual IRuntimeCacheProvider RuntimeCache => RepositoryCache.RuntimeCache;
-
-        public static string GetCacheIdKey<T>(object id)
-        {
-            return $"{GetCacheTypeKey<T>()}{id}";
-        }
-
-        public static string GetCacheTypeKey<T>()
-        {
-            return $"uRepo_{typeof (T).Name}_";
-        }
-
-        protected ILogger Logger { get; private set; }
-    }
-
-    /// <summary>
-    /// Represent an abstract Repository, which is the base of the Repository implementations
-    /// </summary>
-    /// <typeparam name="TEntity">Type of <see cref="IAggregateRoot"/> entity for which the repository is used</typeparam>
-    /// <typeparam name="TId">Type of the Id used for this entity</typeparam>
-    internal abstract class RepositoryBase<TId, TEntity> : RepositoryBase, IRepositoryQueryable<TId, TEntity>, IUnitOfWorkRepository
-        where TEntity : class, IAggregateRoot
-    {
-        protected RepositoryBase(IUnitOfWork work, CacheHelper cache, ILogger logger)
-            : base(work, cache, logger)
-        {
-        }
-
-        /// <summary>
-        /// Used to create a new query instance
-        /// </summary>
-        /// <returns></returns>
-        public abstract IQuery<TEntity> Query { get; }
-
-        /// <summary>
-        /// Returns a query factory instance
-        /// </summary>
-        public abstract IQueryFactory QueryFactory { get; }
-
-        #region Static Queries
-
-        private IQuery<TEntity> _hasIdQuery;
-
-        #endregion
-
-        protected virtual TId GetEntityId(TEntity entity)
-        {
-            return (TId)(object)entity.Id;
-        }
-
-        /// <summary>
-        /// The runtime cache used for this repo by default is the isolated cache for this type
-        /// </summary>
-        protected override IRuntimeCacheProvider RuntimeCache => RepositoryCache.IsolatedRuntimeCache.GetOrCreateCache<TEntity>();
-
-        private IRepositoryCachePolicy<TEntity, TId> _cachePolicy;
-
-        protected virtual IRepositoryCachePolicy<TEntity, TId> CachePolicy
-        {
-            get
-            {
-<<<<<<< HEAD
-                if (_cachePolicy != null) return _cachePolicy;
-
-                var options = new RepositoryCachePolicyOptions(() =>
-                {
-                    //Get count of all entities of current type (TEntity) to ensure cached result is correct
-                    var query = Query.Where(x => x.Id != 0);
-                    return PerformCount(query);
-                });
-
-                _cachePolicy = new DefaultRepositoryCachePolicy<TEntity, TId>(RuntimeCache, options);
-
-                return _cachePolicy;
-            }
-            set
-            {
-                _cachePolicy = value; // ok to set to null, reverts to default
-=======
-                return _cachePolicyFactory ?? (_cachePolicyFactory = new DefaultRepositoryCachePolicyFactory<TEntity, TId>(
-                    RuntimeCache,
-                    new RepositoryCachePolicyOptions(() =>
-                    {
-                        //create it once if it is needed (no need for locking here)
-                        if (_hasIdQuery == null)
-                        {
-                            _hasIdQuery = Query<TEntity>.Builder.Where(x => x.Id != 0);
-                        }
-
-                        //Get count of all entities of current type (TEntity) to ensure cached result is correct
-                        return PerformCount(_hasIdQuery);
-                    })));
->>>>>>> 35aac2cd
-            }
-        }
-
-        /// <summary>
-        /// Adds or Updates an entity of type TEntity
-        /// </summary>
-        /// <remarks>This method is backed by an <see cref="IRuntimeCacheProvider"/> cache</remarks>
-        /// <param name="entity"></param>
-        public void AddOrUpdate(TEntity entity)
-        {
-            if (entity.HasIdentity == false)
-            {
-                UnitOfWork.RegisterCreated(entity, this);
-            }
-            else
-            {
-                UnitOfWork.RegisterUpdated(entity, this);
-            }
-        }
-
-        /// <summary>
-        /// Deletes the passed in entity
-        /// </summary>
-        /// <param name="entity"></param>
-        public virtual void Delete(TEntity entity)
-        {
-            UnitOfWork?.RegisterDeleted(entity, this);
-        }
-
-        protected abstract TEntity PerformGet(TId id);
-        /// <summary>
-        /// Gets an entity by the passed in Id utilizing the repository's cache policy
-        /// </summary>
-        /// <param name="id"></param>
-        /// <returns></returns>
-        public TEntity Get(TId id)
-        {
-            return CachePolicy.Get(id, PerformGet, PerformGetAll);
-        }
-
-        protected abstract IEnumerable<TEntity> PerformGetAll(params TId[] ids);
-        /// <summary>
-        /// Gets all entities of type TEntity or a list according to the passed in Ids
-        /// </summary>
-        /// <param name="ids"></param>
-        /// <returns></returns>
-        public IEnumerable<TEntity> GetAll(params TId[] ids)
-        {
-            //ensure they are de-duplicated, easy win if people don't do this as this can cause many excess queries
-            ids = ids.Distinct()
-                //don't query by anything that is a default of T (like a zero)
-                //TODO: I think we should enabled this in case accidental calls are made to get all with invalid ids
-                //.Where(x => Equals(x, default(TId)) == false)
-                .ToArray();
-
-            if (ids.Length > 2000)
-            {
-                throw new InvalidOperationException("Cannot perform a query with more than 2000 parameters");
-            }
-
-            return CachePolicy.GetAll(ids, PerformGetAll);
-        }
-        
-        protected abstract IEnumerable<TEntity> PerformGetByQuery(IQuery<TEntity> query);
-        /// <summary>
-        /// Gets a list of entities by the passed in query
-        /// </summary>
-        /// <param name="query"></param>
-        /// <returns></returns>
-        public IEnumerable<TEntity> GetByQuery(IQuery<TEntity> query)
-        {
-            return PerformGetByQuery(query)
-                //ensure we don't include any null refs in the returned collection!
-                .WhereNotNull();
-        }
-
-        protected abstract bool PerformExists(TId id);
-        /// <summary>
-        /// Returns a boolean indicating whether an entity with the passed Id exists
-        /// </summary>
-        /// <param name="id"></param>
-        /// <returns></returns>
-        public bool Exists(TId id)
-        {
-            return CachePolicy.Exists(id, PerformExists, PerformGetAll);
-        }
-
-        protected abstract int PerformCount(IQuery<TEntity> query);
-        /// <summary>
-        /// Returns an integer with the count of entities found with the passed in query
-        /// </summary>
-        /// <param name="query"></param>
-        /// <returns></returns>
-        public int Count(IQuery<TEntity> query)
-        {
-            return PerformCount(query);
-        }
-
-        /// <summary>
-        /// Unit of work method that tells the repository to persist the new entity
-        /// </summary>
-        /// <param name="entity"></param>
-        public virtual void PersistNewItem(IEntity entity)
-        {
-            CachePolicy.Create((TEntity) entity, PersistNewItem);
-        }
-
-        /// <summary>
-        /// Unit of work method that tells the repository to persist the updated entity
-        /// </summary>
-        /// <param name="entity"></param>
-        public virtual void PersistUpdatedItem(IEntity entity)
-        {
-            CachePolicy.Update((TEntity) entity, PersistUpdatedItem);
-        }
-
-        /// <summary>
-        /// Unit of work method that tells the repository to persist the deletion of the entity
-        /// </summary>
-        /// <param name="entity"></param>
-        public virtual void PersistDeletedItem(IEntity entity)
-        {
-            CachePolicy.Delete((TEntity) entity, PersistDeletedItem);
-        }
-
-        protected abstract void PersistNewItem(TEntity item);
-        protected abstract void PersistUpdatedItem(TEntity item);
-        protected abstract void PersistDeletedItem(TEntity item);
-    }
+﻿using System;
+using System.Collections.Generic;
+using System.Linq;
+using Umbraco.Core.Cache;
+using Umbraco.Core.Logging;
+using Umbraco.Core.Models.EntityBase;
+
+using Umbraco.Core.Persistence.Querying;
+using Umbraco.Core.Persistence.UnitOfWork;
+
+namespace Umbraco.Core.Persistence.Repositories
+{
+    internal abstract class RepositoryBase
+    {
+        protected RepositoryBase(IUnitOfWork work, CacheHelper cache, ILogger logger)
+        {
+            if (work == null) throw new ArgumentNullException(nameof(work));
+            if (cache == null) throw new ArgumentNullException(nameof(cache));
+            if (logger == null) throw new ArgumentNullException(nameof(logger));
+            Logger = logger;
+            UnitOfWork = work;
+            RepositoryCache = cache;
+        }
+
+        /// <summary>
+        /// Returns the Unit of Work added to the repository
+        /// </summary>
+        protected internal IUnitOfWork UnitOfWork { get; }
+
+        protected CacheHelper RepositoryCache { get; }
+
+        /// <summary>
+        /// The runtime cache used for this repo - by standard this is the runtime cache exposed by the CacheHelper but can be overridden
+        /// </summary>
+        protected virtual IRuntimeCacheProvider RuntimeCache => RepositoryCache.RuntimeCache;
+
+        public static string GetCacheIdKey<T>(object id)
+        {
+            return $"{GetCacheTypeKey<T>()}{id}";
+        }
+
+        public static string GetCacheTypeKey<T>()
+        {
+            return $"uRepo_{typeof (T).Name}_";
+        }
+
+        protected ILogger Logger { get; private set; }
+    }
+
+    /// <summary>
+    /// Represent an abstract Repository, which is the base of the Repository implementations
+    /// </summary>
+    /// <typeparam name="TEntity">Type of <see cref="IAggregateRoot"/> entity for which the repository is used</typeparam>
+    /// <typeparam name="TId">Type of the Id used for this entity</typeparam>
+    internal abstract class RepositoryBase<TId, TEntity> : RepositoryBase, IRepositoryQueryable<TId, TEntity>, IUnitOfWorkRepository
+        where TEntity : class, IAggregateRoot
+    {
+        protected RepositoryBase(IUnitOfWork work, CacheHelper cache, ILogger logger)
+            : base(work, cache, logger)
+        {
+        }
+
+        /// <summary>
+        /// Used to create a new query instance
+        /// </summary>
+        /// <returns></returns>
+        public abstract IQuery<TEntity> Query { get; }
+
+        /// <summary>
+        /// Returns a query factory instance
+        /// </summary>
+        public abstract IQueryFactory QueryFactory { get; }
+
+        #region Static Queries
+
+        private IQuery<TEntity> _hasIdQuery;
+
+        #endregion
+
+        protected virtual TId GetEntityId(TEntity entity)
+        {
+            return (TId)(object)entity.Id;
+        }
+
+        /// <summary>
+        /// The runtime cache used for this repo by default is the isolated cache for this type
+        /// </summary>
+        protected override IRuntimeCacheProvider RuntimeCache => RepositoryCache.IsolatedRuntimeCache.GetOrCreateCache<TEntity>();
+
+        private IRepositoryCachePolicy<TEntity, TId> _cachePolicy;
+
+        protected virtual IRepositoryCachePolicy<TEntity, TId> CachePolicy
+        {
+            get
+            {
+                if (_cachePolicy != null) return _cachePolicy;
+
+                var options = new RepositoryCachePolicyOptions(() =>
+                {
+                        //create it once if it is needed (no need for locking here)
+                        if (_hasIdQuery == null)
+                        {
+                            _hasIdQuery = Query.Where(x => x.Id != 0);
+                        }
+
+                    //Get count of all entities of current type (TEntity) to ensure cached result is correct
+                        return PerformCount(_hasIdQuery);
+                });
+
+                _cachePolicy = new DefaultRepositoryCachePolicy<TEntity, TId>(RuntimeCache, options);
+
+                return _cachePolicy;
+            }
+            set
+            {
+                _cachePolicy = value; // ok to set to null, reverts to default
+            }
+        }
+
+        /// <summary>
+        /// Adds or Updates an entity of type TEntity
+        /// </summary>
+        /// <remarks>This method is backed by an <see cref="IRuntimeCacheProvider"/> cache</remarks>
+        /// <param name="entity"></param>
+        public void AddOrUpdate(TEntity entity)
+        {
+            if (entity.HasIdentity == false)
+            {
+                UnitOfWork.RegisterCreated(entity, this);
+            }
+            else
+            {
+                UnitOfWork.RegisterUpdated(entity, this);
+            }
+        }
+
+        /// <summary>
+        /// Deletes the passed in entity
+        /// </summary>
+        /// <param name="entity"></param>
+        public virtual void Delete(TEntity entity)
+        {
+            UnitOfWork?.RegisterDeleted(entity, this);
+        }
+
+        protected abstract TEntity PerformGet(TId id);
+        /// <summary>
+        /// Gets an entity by the passed in Id utilizing the repository's cache policy
+        /// </summary>
+        /// <param name="id"></param>
+        /// <returns></returns>
+        public TEntity Get(TId id)
+        {
+            return CachePolicy.Get(id, PerformGet, PerformGetAll);
+        }
+
+        protected abstract IEnumerable<TEntity> PerformGetAll(params TId[] ids);
+        /// <summary>
+        /// Gets all entities of type TEntity or a list according to the passed in Ids
+        /// </summary>
+        /// <param name="ids"></param>
+        /// <returns></returns>
+        public IEnumerable<TEntity> GetAll(params TId[] ids)
+        {
+            //ensure they are de-duplicated, easy win if people don't do this as this can cause many excess queries
+            ids = ids.Distinct()
+                //don't query by anything that is a default of T (like a zero)
+                //TODO: I think we should enabled this in case accidental calls are made to get all with invalid ids
+                //.Where(x => Equals(x, default(TId)) == false)
+                .ToArray();
+
+            if (ids.Length > 2000)
+            {
+                throw new InvalidOperationException("Cannot perform a query with more than 2000 parameters");
+            }
+
+            return CachePolicy.GetAll(ids, PerformGetAll);
+        }
+        
+        protected abstract IEnumerable<TEntity> PerformGetByQuery(IQuery<TEntity> query);
+        /// <summary>
+        /// Gets a list of entities by the passed in query
+        /// </summary>
+        /// <param name="query"></param>
+        /// <returns></returns>
+        public IEnumerable<TEntity> GetByQuery(IQuery<TEntity> query)
+        {
+            return PerformGetByQuery(query)
+                //ensure we don't include any null refs in the returned collection!
+                .WhereNotNull();
+        }
+
+        protected abstract bool PerformExists(TId id);
+        /// <summary>
+        /// Returns a boolean indicating whether an entity with the passed Id exists
+        /// </summary>
+        /// <param name="id"></param>
+        /// <returns></returns>
+        public bool Exists(TId id)
+        {
+            return CachePolicy.Exists(id, PerformExists, PerformGetAll);
+        }
+
+        protected abstract int PerformCount(IQuery<TEntity> query);
+        /// <summary>
+        /// Returns an integer with the count of entities found with the passed in query
+        /// </summary>
+        /// <param name="query"></param>
+        /// <returns></returns>
+        public int Count(IQuery<TEntity> query)
+        {
+            return PerformCount(query);
+        }
+
+        /// <summary>
+        /// Unit of work method that tells the repository to persist the new entity
+        /// </summary>
+        /// <param name="entity"></param>
+        public virtual void PersistNewItem(IEntity entity)
+        {
+            CachePolicy.Create((TEntity) entity, PersistNewItem);
+        }
+
+        /// <summary>
+        /// Unit of work method that tells the repository to persist the updated entity
+        /// </summary>
+        /// <param name="entity"></param>
+        public virtual void PersistUpdatedItem(IEntity entity)
+        {
+            CachePolicy.Update((TEntity) entity, PersistUpdatedItem);
+        }
+
+        /// <summary>
+        /// Unit of work method that tells the repository to persist the deletion of the entity
+        /// </summary>
+        /// <param name="entity"></param>
+        public virtual void PersistDeletedItem(IEntity entity)
+        {
+            CachePolicy.Delete((TEntity) entity, PersistDeletedItem);
+        }
+
+        protected abstract void PersistNewItem(TEntity item);
+        protected abstract void PersistUpdatedItem(TEntity item);
+        protected abstract void PersistDeletedItem(TEntity item);
+    }
 }