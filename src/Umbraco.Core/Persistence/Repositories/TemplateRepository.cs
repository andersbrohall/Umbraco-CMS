--- conflicted
+++ resolved
@@ -1,674 +1,647 @@
-﻿using System;
-using System.Collections.Generic;
-using System.Globalization;
-using System.IO;
-using System.Linq;
-using System.Text;
-using Umbraco.Core.Configuration;
-using Umbraco.Core.Configuration.UmbracoSettings;
-using Umbraco.Core.IO;
-using Umbraco.Core.Models;
-using Umbraco.Core.Models.EntityBase;
-using Umbraco.Core.Models.Rdbms;
-using Umbraco.Core.Persistence.Caching;
-using Umbraco.Core.Persistence.Factories;
-using Umbraco.Core.Persistence.Querying;
-using Umbraco.Core.Persistence.SqlSyntax;
-using Umbraco.Core.Persistence.UnitOfWork;
-using Umbraco.Core.Services;
-using Umbraco.Core.Strings;
-using Umbraco.Core.Sync;
-
-namespace Umbraco.Core.Persistence.Repositories
-{
-    /// <summary>
-    /// Represents the Template Repository
-    /// </summary>
-    internal class TemplateRepository : PetaPocoRepositoryBase<int, ITemplate>, ITemplateRepository
-    {
-        private IFileSystem _masterpagesFileSystem;
-        private IFileSystem _viewsFileSystem;
-        private ITemplatesSection _templateConfig;
-        private ViewHelper _viewHelper;
-        private MasterPageHelper _masterPageHelper;
-
-        public TemplateRepository(IDatabaseUnitOfWork work)
-            : base(work)
-        {
-            EnsureDependencies();
-        }
-
-        public TemplateRepository(IDatabaseUnitOfWork work, IRepositoryCacheProvider cache)
-            : base(work, cache)
-        {
-            EnsureDependencies();
-        }
-
-        internal TemplateRepository(IDatabaseUnitOfWork work, IRepositoryCacheProvider cache, IFileSystem masterpageFileSystem, IFileSystem viewFileSystem, ITemplatesSection templateConfig)
-            : base(work, cache)
-        {
-            _masterpagesFileSystem = masterpageFileSystem;
-            _viewsFileSystem = viewFileSystem;
-            _templateConfig = templateConfig;
-            _viewHelper = new ViewHelper(_viewsFileSystem);
-            _masterPageHelper = new MasterPageHelper(_masterpagesFileSystem);
-        }
-
-        private void EnsureDependencies()
-        {
-            _masterpagesFileSystem = new PhysicalFileSystem(SystemDirectories.Masterpages);
-            _viewsFileSystem = new PhysicalFileSystem(SystemDirectories.MvcViews);
-            _templateConfig = UmbracoConfig.For.UmbracoSettings().Templates;
-            _viewHelper = new ViewHelper(_viewsFileSystem);
-            _masterPageHelper = new MasterPageHelper(_masterpagesFileSystem);
-        }
-
-        #region Overrides of RepositoryBase<int,ITemplate>
-
-        protected override ITemplate PerformGet(int id)
-        {
-            return GetAll(new[] { id }).FirstOrDefault();
-        }
-
-        protected override IEnumerable<ITemplate> PerformGetAll(params int[] ids)
-        {
-            var sql = GetBaseQuery(false);
-
-            if (ids.Any())
-            {
-                sql.Where("umbracoNode.id in (@ids)", new { ids = ids });
-            }
-            else
-            {
-                sql.Where<NodeDto>(x => x.NodeObjectType == NodeObjectTypeId);
-            }
-
-            var dtos = Database.Fetch<TemplateDto, NodeDto>(sql);
-
-            if (dtos.Count == 0) return Enumerable.Empty<ITemplate>();
-
-            //look up the simple template definitions that have a master template assigned, this is used 
-            // later to populate the template item's properties
-            var childIdsSql = new Sql()
-                .Select("nodeId,alias,parentID")
-                .From<TemplateDto>()
-                .InnerJoin<NodeDto>()
-                .On<TemplateDto, NodeDto>(dto => dto.NodeId, dto => dto.NodeId)
-                .Where<NodeDto>(t => t.ParentId > 0);
-            var childIds = Database.Fetch<dynamic>(childIdsSql)
-                .Select(x => new UmbracoEntity
-                {
-                    Id = x.nodeId,
-                    ParentId = x.parentID,
-                    Name = x.alias
-                });
-
-            return dtos.Select(d => MapFromDto(d, childIds));
-        }
-
-        protected override IEnumerable<ITemplate> PerformGetByQuery(IQuery<ITemplate> query)
-        {
-            var sqlClause = GetBaseQuery(false);
-            var translator = new SqlTranslator<ITemplate>(sqlClause, query);
-            var sql = translator.Translate();
-
-            var dtos = Database.Fetch<TemplateDto, NodeDto>(sql);
-
-            if (dtos.Count == 0) return Enumerable.Empty<ITemplate>();
-
-            //look up the simple template definitions that have a master template assigned, this is used 
-            // later to populate the template item's properties
-            var childIdsSql = new Sql()
-                .Select("nodeId,alias,parentID")
-                .From<TemplateDto>()
-                .InnerJoin<NodeDto>()
-                .On<TemplateDto, NodeDto>(dto => dto.NodeId, dto => dto.NodeId)
-                .Where<NodeDto>(t => t.ParentId > 0);
-            var childIds = Database.Fetch<dynamic>(childIdsSql)
-                .Select(x => new UmbracoEntity
-                {
-                    Id = x.nodeId,
-                    ParentId = x.parentID,
-                    Name = x.alias
-                });
-
-            return dtos.Select(d => MapFromDto(d, childIds));
-        }
-
-        #endregion
-
-        #region Overrides of PetaPocoRepositoryBase<int,ITemplate>
-
-        protected override Sql GetBaseQuery(bool isCount)
-        {
-            var sql = new Sql();
-            sql.Select(isCount ? "COUNT(*)" : "*")
-                .From<TemplateDto>()
-                .InnerJoin<NodeDto>()
-                .On<TemplateDto, NodeDto>(left => left.NodeId, right => right.NodeId)
-                .Where<NodeDto>(x => x.NodeObjectType == NodeObjectTypeId);
-            return sql;
-        }
-
-        protected override string GetBaseWhereClause()
-        {
-            return "umbracoNode.id = @Id";
-        }
-
-        protected override IEnumerable<string> GetDeleteClauses()
-        {
-            var list = new List<string>
-                           {
-                               "DELETE FROM umbracoUser2NodeNotify WHERE nodeId = @Id",
-                               "DELETE FROM umbracoUser2NodePermission WHERE nodeId = @Id",
-                               "UPDATE cmsDocument SET templateId = NULL WHERE templateId = @Id",
-                               "DELETE FROM cmsDocumentType WHERE templateNodeId = @Id",
-                               "DELETE FROM cmsTemplate WHERE nodeId = @Id",
-                               "DELETE FROM umbracoNode WHERE id = @Id"
-                           };
-            return list;
-        }
-
-        protected override Guid NodeObjectTypeId
-        {
-            get { return new Guid(Constants.ObjectTypes.Template); }
-        }
-
-        protected override void PersistNewItem(ITemplate entity)
-        {
-<<<<<<< HEAD
-            EnsureValidAlias(entity);
-=======
-            var data = Encoding.UTF8.GetBytes(entity.Content);
-            var withBom = Encoding.UTF8.GetPreamble().Concat(data).ToArray();
-
-            using (var stream = new MemoryStream(withBom))
-            {
-                if (entity.GetTypeOfRenderingEngine() == RenderingEngine.Mvc)
-                {
-                    string viewName = string.Concat(entity.Alias, ".cshtml");
-                    _viewsFileSystem.AddFile(viewName, stream, true);
-                }
-                else
-                {
-                    string masterpageName = string.Concat(entity.Alias, ".master");
-                    _masterpagesFileSystem.AddFile(masterpageName, stream, true);
-                }
-            }
-
-            //TODO Possibly ensure unique alias here (as is done in the legacy Template class)?
->>>>>>> 28a01d61
-
-            //Save to db
-            var template = (Template)entity;
-            template.AddingEntity();
-
-            var factory = new TemplateFactory(NodeObjectTypeId, _viewsFileSystem, _masterpagesFileSystem, _templateConfig);
-            var dto = factory.BuildDto(template);
-
-            //Create the (base) node data - umbracoNode
-            var nodeDto = dto.NodeDto;
-            nodeDto.Path = "-1," + dto.NodeDto.NodeId;
-            var o = Database.IsNew(nodeDto) ? Convert.ToInt32(Database.Insert(nodeDto)) : Database.Update(nodeDto);
-
-            //Update with new correct path
-            //TODO: need to fix:
-            // http://issues.umbraco.org/issue/U4-5846            
-            var parent = Get(template.MasterTemplateId.Value);
-            if (parent != null)
-            {
-                nodeDto.Path = string.Concat(parent.Path, ",", nodeDto.NodeId);
-            }
-            else
-            {
-                nodeDto.Path = "-1," + dto.NodeDto.NodeId;
-            }
-            Database.Update(nodeDto);
-
-            //Insert template dto
-            dto.NodeId = nodeDto.NodeId;
-            Database.Insert(dto);
-
-            //Update entity with correct values
-            template.Id = nodeDto.NodeId; //Set Id on entity to ensure an Id is set
-            template.Path = nodeDto.Path;
-
-            //now do the file work
-
-<<<<<<< HEAD
-            if (entity.GetTypeOfRenderingEngine() == RenderingEngine.Mvc)
-=======
-        protected override void PersistUpdatedItem(ITemplate entity)
-        {
-            var data = Encoding.UTF8.GetBytes(entity.Content);
-            var withBom = Encoding.UTF8.GetPreamble().Concat(data).ToArray();
-
-            using (var stream = new MemoryStream(withBom))
->>>>>>> 28a01d61
-            {
-                var result = _viewHelper.CreateView(template, true);
-                if (result != entity.Content)
-                {
-                    entity.Content = result;
-                    //re-persist it... though we don't really care about the templates in the db do we??!!
-                    dto.Design = result;
-                    Database.Update(dto);
-                }
-            }
-            else
-            {
-                var result = _masterPageHelper.CreateMasterPage(template, this, true);
-                if (result != entity.Content)
-                {
-                    entity.Content = result;
-                    //re-persist it... though we don't really care about the templates in the db do we??!!
-                    dto.Design = result;
-                    Database.Update(dto);
-                }
-            }
-
-            template.ResetDirtyProperties();
-        }
-
-        protected override void PersistUpdatedItem(ITemplate entity)
-        {
-            EnsureValidAlias(entity);
-
-            //store the changed alias if there is one for use with updating files later
-            var originalAlias = entity.Alias;
-            if (entity.IsPropertyDirty("Alias"))
-            {
-                //we need to check what it currently is before saving and remove that file
-                var current = Get(entity.Id);
-                originalAlias = current.Alias;
-            }
-
-            var template = (Template)entity;
-
-            //TODO: need to fix:
-            // http://issues.umbraco.org/issue/U4-5846
-            // And use the ParentId column instead of the extra template parent id column
-            if (entity.IsPropertyDirty("MasterTemplateId"))
-            {
-                var parent = Get(template.MasterTemplateId.Value);
-                if (parent != null)
-                {
-                    entity.Path = string.Concat(parent.Path, ",", entity.Id);
-                }
-
-            }
-
-            //Get TemplateDto from db to get the Primary key of the entity
-            var templateDto = Database.SingleOrDefault<TemplateDto>("WHERE nodeId = @Id", new { Id = entity.Id });
-            //Save updated entity to db
-
-            template.UpdateDate = DateTime.Now;
-            var factory = new TemplateFactory(templateDto.PrimaryKey, NodeObjectTypeId);
-            var dto = factory.BuildDto(template);
-
-            Database.Update(dto.NodeDto);
-            Database.Update(dto);
-            
-            //now do the file work
-
-            if (entity.GetTypeOfRenderingEngine() == RenderingEngine.Mvc)
-            {
-                var result = _viewHelper.UpdateViewFile(entity, originalAlias);
-                if (result != entity.Content)
-                {
-                    entity.Content = result;
-                    //re-persist it... though we don't really care about the templates in the db do we??!!
-                    dto.Design = result;
-                    Database.Update(dto);
-                }
-            }
-            else
-            {
-                var result = _masterPageHelper.UpdateMasterPageFile(entity, originalAlias, this);
-                if (result != entity.Content)
-                {
-                    entity.Content = result;
-                    //re-persist it... though we don't really care about the templates in the db do we??!!
-                    dto.Design = result;
-                    Database.Update(dto);
-                }
-            }
-
-            entity.ResetDirtyProperties();
-        }
-
-        protected override void PersistDeletedItem(ITemplate entity)
-        {
-
-            //TODO: This isn't the most ideal way to delete a template tree, because below it will actually end up 
-            // recursing back to this method for each descendant and re-looking up the template list causing an extrac
-            // SQL call - not ideal but there shouldn't ever be a heaping list of descendant templates.
-            //The easiest way to overcome this is to expose the underlying cache upwards so that the repository has access
-            // to it, then in the PersistDeletedTemplate we wouldn't recurse the underlying function, we'd just call 
-            // PersistDeletedItem with a Template object and clear it's cache.
-
-            var sql = GetBaseQuery(false).Where<NodeDto>(dto => dto.ParentId > 0 || dto.NodeId == entity.Id);
-
-            var dtos = Database.Fetch<TemplateDto, NodeDto>(sql);
-
-            var self = dtos.Single(x => x.NodeId == entity.Id);
-            var allChildren = dtos.Except(new[] { self });
-            var hierarchy = GenerateTemplateHierarchy(self, allChildren);
-            //remove ourselves
-            hierarchy.Remove(self);
-            //change the order so it goes bottom up!
-            hierarchy.Reverse();
-
-            //delete the hierarchy
-            foreach (var descendant in hierarchy)
-            {
-                PersistDeletedTemplate(descendant);
-            }
-
-            //now we can delete this one
-            base.PersistDeletedItem(entity);
-
-            if (entity.GetTypeOfRenderingEngine() == RenderingEngine.Mvc)
-            {
-                var viewName = string.Concat(entity.Alias, ".cshtml");
-                _viewsFileSystem.DeleteFile(viewName);
-            }
-            else
-            {
-                var masterpageName = string.Concat(entity.Alias, ".master");
-                _masterpagesFileSystem.DeleteFile(masterpageName);
-            }
-
-        }
-
-        #endregion
-
-        private ITemplate MapFromDto(TemplateDto dto, IEnumerable<IUmbracoEntity> childDefinitions)
-        {
-            string csViewName = string.Concat(dto.Alias, ".cshtml");
-            string vbViewName = string.Concat(dto.Alias, ".vbhtml");
-            string masterpageName = string.Concat(dto.Alias, ".master");
-
-            var factory = new TemplateFactory(_viewsFileSystem, _masterpagesFileSystem, _templateConfig);
-            var template = factory.BuildEntity(dto, childDefinitions);
-
-            if (dto.NodeDto.ParentId > 0)
-            {
-                //TODO: Fix this n+1 query!
-                var masterTemplate = Get(dto.NodeDto.ParentId);
-                if (masterTemplate != null)
-                {
-                    template.MasterTemplateAlias = masterTemplate.Alias;
-                    template.MasterTemplateId = new Lazy<int>(() => dto.NodeDto.ParentId);
-                }
-            }
-
-            if (_viewsFileSystem.FileExists(csViewName))
-            {
-                PopulateViewTemplate(template, csViewName);
-            }
-            else if (_viewsFileSystem.FileExists(vbViewName))
-            {
-                PopulateViewTemplate(template, vbViewName);
-            }
-            else
-            {
-                if (_masterpagesFileSystem.FileExists(masterpageName))
-                {
-                    PopulateMasterpageTemplate(template, masterpageName);
-                }
-            }
-
-            //on initial construction we don't want to have dirty properties tracked
-            // http://issues.umbraco.org/issue/U4-1946
-            template.ResetDirtyProperties(false);
-
-            return template;
-        }
-
-
-        private void PersistDeletedTemplate(TemplateDto dto)
-        {
-            //we need to get the real template for this item unfortunately to remove it
-            var template = Get(dto.NodeId);
-            if (template != null)
-            {
-                //NOTE: We must cast here so that it goes to the outter method to
-                // ensure the cache is updated.
-                PersistDeletedItem((IEntity)template);
-            }
-        }
-
-        /// <summary>
-        /// Returns a list of templates in order of descendants from the parent
-        /// </summary>
-        /// <param name="template"></param>
-        /// <param name="allChildTemplates"></param>
-        /// <returns></returns>
-        private static List<TemplateDto> GenerateTemplateHierarchy(TemplateDto template, IEnumerable<TemplateDto> allChildTemplates)
-        {
-            var hierarchy = new List<TemplateDto> { template };
-            foreach (var t in allChildTemplates.Where(x => x.NodeDto.ParentId == template.NodeId))
-            {
-                hierarchy.AddRange(GenerateTemplateHierarchy(t, allChildTemplates));
-            }
-            return hierarchy;
-        }
-
-        private void PopulateViewTemplate(ITemplate template, string fileName)
-        {
-            string content;
-
-            using (var stream = _viewsFileSystem.OpenFile(fileName))
-            using (var reader = new StreamReader(stream, Encoding.UTF8))
-            {
-                content = reader.ReadToEnd();
-            }
-            template.UpdateDate = _viewsFileSystem.GetLastModified(fileName).UtcDateTime;
-            template.Content = content;
-        }
-
-        private void PopulateMasterpageTemplate(ITemplate template, string fileName)
-        {
-            string content;
-
-            using (var stream = _masterpagesFileSystem.OpenFile(fileName))
-            using (var reader = new StreamReader(stream, Encoding.UTF8))
-            {
-                content = reader.ReadToEnd();
-            }
-
-            template.UpdateDate = _masterpagesFileSystem.GetLastModified(fileName).UtcDateTime;
-            template.Content = content;
-        }
-
-        #region Implementation of ITemplateRepository
-
-        public ITemplate Get(string alias)
-        {
-            var sql = GetBaseQuery(false).Where<TemplateDto>(x => x.Alias == alias);
-
-            var dto = Database.Fetch<TemplateDto, NodeDto>(sql).FirstOrDefault();
-
-            if (dto == null)
-                return null;
-
-            return Get(dto.NodeId);
-        }
-
-        public IEnumerable<ITemplate> GetAll(params string[] aliases)
-        {
-            if (aliases.Any())
-            {
-                foreach (var id in aliases)
-                {
-                    yield return Get(id);
-                }
-            }
-            else
-            {
-                var nodeDtos = Database.Fetch<NodeDto>("WHERE nodeObjectType = @NodeObjectType", new { NodeObjectType = NodeObjectTypeId });
-                foreach (var nodeDto in nodeDtos)
-                {
-                    yield return Get(nodeDto.NodeId);
-                }
-            }
-
-        }
-
-        public IEnumerable<ITemplate> GetChildren(int masterTemplateId)
-        {
-            //TODO: Fix this N+1!
-
-            List<TemplateDto> found;
-            if (masterTemplateId == -1)
-            {
-                var sql = GetBaseQuery(false).Where<NodeDto>(x => x.ParentId <= 0);
-                found = Database.Fetch<TemplateDto, NodeDto>(sql);
-            }
-            else
-            {
-                var sql = GetBaseQuery(false).Where<NodeDto>(x => x.ParentId == masterTemplateId);
-                found = Database.Fetch<TemplateDto, NodeDto>(sql);
-            }
-
-            foreach (var templateDto in found)
-            {
-                yield return Get(templateDto.NodeId);
-            }
-        }
-
-        /// <summary>
-        /// Returns a template as a template node which can be traversed (parent, children)
-        /// </summary>
-        /// <param name="alias"></param>
-        /// <returns></returns>
-        public TemplateNode GetTemplateNode(string alias)
-        {
-            //in order to do this we need to get all of the templates and then organize, 
-            // TODO: unfortunately our db structure does not use the path correctly for templates so we cannot just look
-            // up a template tree easily.
-            //TODO: We do use the 'path' now, so this might be able to be fixed up 
-
-            //first get all template objects
-            var allTemplates = GetAll().ToArray();
-
-            var selfTemplate = allTemplates.SingleOrDefault(x => x.Alias == alias);
-            if (selfTemplate == null)
-            {
-                return null;
-            }
-
-            //then we need to get all template Dto's because those contain the master property
-            var sql = GetBaseQuery(false);
-            var allDtos = Database.Fetch<TemplateDto, NodeDto>(sql).ToArray();
-            var selfDto = allDtos.Single(x => x.NodeId == selfTemplate.Id);
-
-            //need to get the top-most node of the current tree
-            var top = selfDto;
-            while (top.NodeDto.ParentId > 0)
-            {
-                top = allDtos.Single(x => x.NodeId == top.NodeDto.ParentId);
-            }
-
-            var topNode = new TemplateNode(allTemplates.Single(x => x.Id == top.NodeId));
-            var childIds = allDtos.Where(x => x.NodeDto.ParentId == top.NodeId).Select(x => x.NodeId);
-            //This now creates the hierarchy recursively
-            topNode.Children = CreateChildren(topNode, childIds, allTemplates, allDtos);
-
-            //now we'll return the TemplateNode requested
-            return FindTemplateInTree(topNode, alias);
-        }
-
-        private static TemplateNode WalkTree(TemplateNode current, string alias)
-        {
-            //now walk the tree to find the node
-            if (current.Template.Alias == alias)
-            {
-                return current;
-            }
-            foreach (var c in current.Children)
-            {
-                var found = WalkTree(c, alias);
-                if (found != null) return found;
-            }
-            return null;
-        }
-
-        /// <summary>
-        /// Given a template node in a tree, this will find the template node with the given alias if it is found in the hierarchy, otherwise null
-        /// </summary>
-        /// <param name="anyNode"></param>
-        /// <param name="alias"></param>
-        /// <returns></returns>
-        public TemplateNode FindTemplateInTree(TemplateNode anyNode, string alias)
-        {
-            //first get the root
-            var top = anyNode;
-            while (top.Parent != null)
-            {
-                top = top.Parent;
-            }
-            return WalkTree(top, alias);
-        }
-
-        private static IEnumerable<TemplateNode> CreateChildren(TemplateNode parent, IEnumerable<int> childIds, ITemplate[] allTemplates, TemplateDto[] allDtos)
-        {
-            var children = new List<TemplateNode>();
-            foreach (var i in childIds)
-            {
-                var template = allTemplates.Single(x => x.Id == i);
-                var child = new TemplateNode(template)
-                    {
-                        Parent = parent
-                    };
-
-                //add to our list
-                children.Add(child);
-
-                //get this node's children
-                var kids = allDtos.Where(x => x.NodeDto.ParentId == i).Select(x => x.NodeId).ToArray();
-
-                //recurse
-                child.Children = CreateChildren(child, kids, allTemplates, allDtos);
-            }
-            return children;
-        }
-
-        #endregion
-
-        /// <summary>
-        /// Ensures that there are not duplicate aliases and if so, changes it to be a numbered version and also verifies the length
-        /// </summary>
-        /// <param name="template"></param>
-        private void EnsureValidAlias(ITemplate template)
-        {
-            //ensure unique alias 
-            template.Alias = template.Alias.ToCleanString(CleanStringType.UnderscoreAlias);
-
-            if (template.Alias.Length > 100)
-                template.Alias = template.Alias.Substring(0, 95);
-
-            if (AliasAlreadExists(template))
-            {
-                template.Alias = EnsureUniqueAlias(template, 1);
-            }
-        }
-
-        private bool AliasAlreadExists(ITemplate template)
-        {
-            var sql = GetBaseQuery(true).Where<TemplateDto>(x => x.Alias == template.Alias && x.NodeId != template.Id);
-            var count = Database.ExecuteScalar<int>(sql);
-            return count > 0;
-        }
-
-        private string EnsureUniqueAlias(ITemplate template, int attempts)
-        {
-            //TODO: This is ported from the old data layer... pretty crap way of doing this but it works for now.
-            if (AliasAlreadExists(template))
-                return template.Alias + attempts;
-            attempts++;
-            return EnsureUniqueAlias(template, attempts);
-        }
-    }
+﻿using System;
+using System.Collections.Generic;
+using System.Globalization;
+using System.IO;
+using System.Linq;
+using System.Text;
+using Umbraco.Core.Configuration;
+using Umbraco.Core.Configuration.UmbracoSettings;
+using Umbraco.Core.IO;
+using Umbraco.Core.Models;
+using Umbraco.Core.Models.EntityBase;
+using Umbraco.Core.Models.Rdbms;
+using Umbraco.Core.Persistence.Caching;
+using Umbraco.Core.Persistence.Factories;
+using Umbraco.Core.Persistence.Querying;
+using Umbraco.Core.Persistence.SqlSyntax;
+using Umbraco.Core.Persistence.UnitOfWork;
+using Umbraco.Core.Services;
+using Umbraco.Core.Strings;
+using Umbraco.Core.Sync;
+
+namespace Umbraco.Core.Persistence.Repositories
+{
+    /// <summary>
+    /// Represents the Template Repository
+    /// </summary>
+    internal class TemplateRepository : PetaPocoRepositoryBase<int, ITemplate>, ITemplateRepository
+    {
+        private IFileSystem _masterpagesFileSystem;
+        private IFileSystem _viewsFileSystem;
+        private ITemplatesSection _templateConfig;
+        private ViewHelper _viewHelper;
+        private MasterPageHelper _masterPageHelper;
+
+        public TemplateRepository(IDatabaseUnitOfWork work)
+            : base(work)
+        {
+            EnsureDependencies();
+        }
+
+        public TemplateRepository(IDatabaseUnitOfWork work, IRepositoryCacheProvider cache)
+            : base(work, cache)
+        {
+            EnsureDependencies();
+        }
+
+        internal TemplateRepository(IDatabaseUnitOfWork work, IRepositoryCacheProvider cache, IFileSystem masterpageFileSystem, IFileSystem viewFileSystem, ITemplatesSection templateConfig)
+            : base(work, cache)
+        {
+            _masterpagesFileSystem = masterpageFileSystem;
+            _viewsFileSystem = viewFileSystem;
+            _templateConfig = templateConfig;
+            _viewHelper = new ViewHelper(_viewsFileSystem);
+            _masterPageHelper = new MasterPageHelper(_masterpagesFileSystem);
+        }
+
+        private void EnsureDependencies()
+        {
+            _masterpagesFileSystem = new PhysicalFileSystem(SystemDirectories.Masterpages);
+            _viewsFileSystem = new PhysicalFileSystem(SystemDirectories.MvcViews);
+            _templateConfig = UmbracoConfig.For.UmbracoSettings().Templates;
+            _viewHelper = new ViewHelper(_viewsFileSystem);
+            _masterPageHelper = new MasterPageHelper(_masterpagesFileSystem);
+        }
+
+        #region Overrides of RepositoryBase<int,ITemplate>
+
+        protected override ITemplate PerformGet(int id)
+        {
+            return GetAll(new[] { id }).FirstOrDefault();
+        }
+
+        protected override IEnumerable<ITemplate> PerformGetAll(params int[] ids)
+        {
+            var sql = GetBaseQuery(false);
+
+            if (ids.Any())
+            {
+                sql.Where("umbracoNode.id in (@ids)", new { ids = ids });
+            }
+            else
+            {
+                sql.Where<NodeDto>(x => x.NodeObjectType == NodeObjectTypeId);
+            }
+
+            var dtos = Database.Fetch<TemplateDto, NodeDto>(sql);
+
+            if (dtos.Count == 0) return Enumerable.Empty<ITemplate>();
+
+            //look up the simple template definitions that have a master template assigned, this is used 
+            // later to populate the template item's properties
+            var childIdsSql = new Sql()
+                .Select("nodeId,alias,parentID")
+                .From<TemplateDto>()
+                .InnerJoin<NodeDto>()
+                .On<TemplateDto, NodeDto>(dto => dto.NodeId, dto => dto.NodeId)
+                .Where<NodeDto>(t => t.ParentId > 0);
+            var childIds = Database.Fetch<dynamic>(childIdsSql)
+                .Select(x => new UmbracoEntity
+                {
+                    Id = x.nodeId,
+                    ParentId = x.parentID,
+                    Name = x.alias
+                });
+
+            return dtos.Select(d => MapFromDto(d, childIds));
+        }
+
+        protected override IEnumerable<ITemplate> PerformGetByQuery(IQuery<ITemplate> query)
+        {
+            var sqlClause = GetBaseQuery(false);
+            var translator = new SqlTranslator<ITemplate>(sqlClause, query);
+            var sql = translator.Translate();
+
+            var dtos = Database.Fetch<TemplateDto, NodeDto>(sql);
+
+            if (dtos.Count == 0) return Enumerable.Empty<ITemplate>();
+
+            //look up the simple template definitions that have a master template assigned, this is used 
+            // later to populate the template item's properties
+            var childIdsSql = new Sql()
+                .Select("nodeId,alias,parentID")
+                .From<TemplateDto>()
+                .InnerJoin<NodeDto>()
+                .On<TemplateDto, NodeDto>(dto => dto.NodeId, dto => dto.NodeId)
+                .Where<NodeDto>(t => t.ParentId > 0);
+            var childIds = Database.Fetch<dynamic>(childIdsSql)
+                .Select(x => new UmbracoEntity
+                {
+                    Id = x.nodeId,
+                    ParentId = x.parentID,
+                    Name = x.alias
+                });
+
+            return dtos.Select(d => MapFromDto(d, childIds));
+        }
+
+        #endregion
+
+        #region Overrides of PetaPocoRepositoryBase<int,ITemplate>
+
+        protected override Sql GetBaseQuery(bool isCount)
+        {
+            var sql = new Sql();
+            sql.Select(isCount ? "COUNT(*)" : "*")
+                .From<TemplateDto>()
+                .InnerJoin<NodeDto>()
+                .On<TemplateDto, NodeDto>(left => left.NodeId, right => right.NodeId)
+                .Where<NodeDto>(x => x.NodeObjectType == NodeObjectTypeId);
+            return sql;
+        }
+
+        protected override string GetBaseWhereClause()
+        {
+            return "umbracoNode.id = @Id";
+        }
+
+        protected override IEnumerable<string> GetDeleteClauses()
+        {
+            var list = new List<string>
+                           {
+                               "DELETE FROM umbracoUser2NodeNotify WHERE nodeId = @Id",
+                               "DELETE FROM umbracoUser2NodePermission WHERE nodeId = @Id",
+                               "UPDATE cmsDocument SET templateId = NULL WHERE templateId = @Id",
+                               "DELETE FROM cmsDocumentType WHERE templateNodeId = @Id",
+                               "DELETE FROM cmsTemplate WHERE nodeId = @Id",
+                               "DELETE FROM umbracoNode WHERE id = @Id"
+                           };
+            return list;
+        }
+
+        protected override Guid NodeObjectTypeId
+        {
+            get { return new Guid(Constants.ObjectTypes.Template); }
+        }
+
+        protected override void PersistNewItem(ITemplate entity)
+        {
+            EnsureValidAlias(entity);
+
+            //Save to db
+            var template = (Template)entity;
+            template.AddingEntity();
+
+            var factory = new TemplateFactory(NodeObjectTypeId, _viewsFileSystem, _masterpagesFileSystem, _templateConfig);
+            var dto = factory.BuildDto(template);
+
+            //Create the (base) node data - umbracoNode
+            var nodeDto = dto.NodeDto;
+            nodeDto.Path = "-1," + dto.NodeDto.NodeId;
+            var o = Database.IsNew(nodeDto) ? Convert.ToInt32(Database.Insert(nodeDto)) : Database.Update(nodeDto);
+
+            //Update with new correct path
+            //TODO: need to fix:
+            // http://issues.umbraco.org/issue/U4-5846            
+            var parent = Get(template.MasterTemplateId.Value);
+            if (parent != null)
+            {
+                nodeDto.Path = string.Concat(parent.Path, ",", nodeDto.NodeId);
+            }
+            else
+            {
+                nodeDto.Path = "-1," + dto.NodeDto.NodeId;
+            }
+            Database.Update(nodeDto);
+
+            //Insert template dto
+            dto.NodeId = nodeDto.NodeId;
+            Database.Insert(dto);
+
+            //Update entity with correct values
+            template.Id = nodeDto.NodeId; //Set Id on entity to ensure an Id is set
+            template.Path = nodeDto.Path;
+
+            //now do the file work
+
+            var withBom = Encoding.UTF8.GetPreamble().Concat(data).ToArray();
+
+            using (var stream = new MemoryStream(withBom))
+            if (entity.GetTypeOfRenderingEngine() == RenderingEngine.Mvc)
+            {
+                var result = _viewHelper.CreateView(template, true);
+                if (result != entity.Content)
+                {
+                    entity.Content = result;
+                    //re-persist it... though we don't really care about the templates in the db do we??!!
+                    dto.Design = result;
+                    Database.Update(dto);
+                }
+            }
+            else
+            {
+                var result = _masterPageHelper.CreateMasterPage(template, this, true);
+                if (result != entity.Content)
+                {
+                    entity.Content = result;
+                    //re-persist it... though we don't really care about the templates in the db do we??!!
+                    dto.Design = result;
+                    Database.Update(dto);
+                }
+            }
+
+            template.ResetDirtyProperties();
+        }
+
+        protected override void PersistUpdatedItem(ITemplate entity)
+        {
+            EnsureValidAlias(entity);
+
+            //store the changed alias if there is one for use with updating files later
+            var originalAlias = entity.Alias;
+            if (entity.IsPropertyDirty("Alias"))
+            {
+                //we need to check what it currently is before saving and remove that file
+                var current = Get(entity.Id);
+                originalAlias = current.Alias;
+            }
+
+            var template = (Template)entity;
+
+            //TODO: need to fix:
+            // http://issues.umbraco.org/issue/U4-5846
+            // And use the ParentId column instead of the extra template parent id column
+            if (entity.IsPropertyDirty("MasterTemplateId"))
+            {
+                var parent = Get(template.MasterTemplateId.Value);
+                if (parent != null)
+                {
+                    entity.Path = string.Concat(parent.Path, ",", entity.Id);
+                }
+
+            }
+
+            //Get TemplateDto from db to get the Primary key of the entity
+            var templateDto = Database.SingleOrDefault<TemplateDto>("WHERE nodeId = @Id", new { Id = entity.Id });
+            //Save updated entity to db
+
+            template.UpdateDate = DateTime.Now;
+            var factory = new TemplateFactory(templateDto.PrimaryKey, NodeObjectTypeId);
+            var dto = factory.BuildDto(template);
+
+            Database.Update(dto.NodeDto);
+            Database.Update(dto);
+            
+            //now do the file work
+
+            if (entity.GetTypeOfRenderingEngine() == RenderingEngine.Mvc)
+            {
+                var result = _viewHelper.UpdateViewFile(entity, originalAlias);
+                if (result != entity.Content)
+                {
+                    entity.Content = result;
+                    //re-persist it... though we don't really care about the templates in the db do we??!!
+                    dto.Design = result;
+                    Database.Update(dto);
+                }
+            }
+            else
+            {
+                var result = _masterPageHelper.UpdateMasterPageFile(entity, originalAlias, this);
+                if (result != entity.Content)
+                {
+                    entity.Content = result;
+                    //re-persist it... though we don't really care about the templates in the db do we??!!
+                    dto.Design = result;
+                    Database.Update(dto);
+                }
+            }
+
+            entity.ResetDirtyProperties();
+        }
+
+        protected override void PersistDeletedItem(ITemplate entity)
+        {
+
+            //TODO: This isn't the most ideal way to delete a template tree, because below it will actually end up 
+            // recursing back to this method for each descendant and re-looking up the template list causing an extrac
+            // SQL call - not ideal but there shouldn't ever be a heaping list of descendant templates.
+            //The easiest way to overcome this is to expose the underlying cache upwards so that the repository has access
+            // to it, then in the PersistDeletedTemplate we wouldn't recurse the underlying function, we'd just call 
+            // PersistDeletedItem with a Template object and clear it's cache.
+
+            var sql = GetBaseQuery(false).Where<NodeDto>(dto => dto.ParentId > 0 || dto.NodeId == entity.Id);
+
+            var dtos = Database.Fetch<TemplateDto, NodeDto>(sql);
+
+            var self = dtos.Single(x => x.NodeId == entity.Id);
+            var allChildren = dtos.Except(new[] { self });
+            var hierarchy = GenerateTemplateHierarchy(self, allChildren);
+            //remove ourselves
+            hierarchy.Remove(self);
+            //change the order so it goes bottom up!
+            hierarchy.Reverse();
+
+            //delete the hierarchy
+            foreach (var descendant in hierarchy)
+            {
+                PersistDeletedTemplate(descendant);
+            }
+
+            //now we can delete this one
+            base.PersistDeletedItem(entity);
+
+            if (entity.GetTypeOfRenderingEngine() == RenderingEngine.Mvc)
+            {
+                var viewName = string.Concat(entity.Alias, ".cshtml");
+                _viewsFileSystem.DeleteFile(viewName);
+            }
+            else
+            {
+                var masterpageName = string.Concat(entity.Alias, ".master");
+                _masterpagesFileSystem.DeleteFile(masterpageName);
+            }
+
+        }
+
+        #endregion
+
+        private ITemplate MapFromDto(TemplateDto dto, IEnumerable<IUmbracoEntity> childDefinitions)
+        {
+            string csViewName = string.Concat(dto.Alias, ".cshtml");
+            string vbViewName = string.Concat(dto.Alias, ".vbhtml");
+            string masterpageName = string.Concat(dto.Alias, ".master");
+
+            var factory = new TemplateFactory(_viewsFileSystem, _masterpagesFileSystem, _templateConfig);
+            var template = factory.BuildEntity(dto, childDefinitions);
+
+            if (dto.NodeDto.ParentId > 0)
+            {
+                //TODO: Fix this n+1 query!
+                var masterTemplate = Get(dto.NodeDto.ParentId);
+                if (masterTemplate != null)
+                {
+                    template.MasterTemplateAlias = masterTemplate.Alias;
+                    template.MasterTemplateId = new Lazy<int>(() => dto.NodeDto.ParentId);
+                }
+            }
+
+            if (_viewsFileSystem.FileExists(csViewName))
+            {
+                PopulateViewTemplate(template, csViewName);
+            }
+            else if (_viewsFileSystem.FileExists(vbViewName))
+            {
+                PopulateViewTemplate(template, vbViewName);
+            }
+            else
+            {
+                if (_masterpagesFileSystem.FileExists(masterpageName))
+                {
+                    PopulateMasterpageTemplate(template, masterpageName);
+                }
+            }
+
+            //on initial construction we don't want to have dirty properties tracked
+            // http://issues.umbraco.org/issue/U4-1946
+            template.ResetDirtyProperties(false);
+
+            return template;
+        }
+
+
+        private void PersistDeletedTemplate(TemplateDto dto)
+        {
+            //we need to get the real template for this item unfortunately to remove it
+            var template = Get(dto.NodeId);
+            if (template != null)
+            {
+                //NOTE: We must cast here so that it goes to the outter method to
+                // ensure the cache is updated.
+                PersistDeletedItem((IEntity)template);
+            }
+        }
+
+        /// <summary>
+        /// Returns a list of templates in order of descendants from the parent
+        /// </summary>
+        /// <param name="template"></param>
+        /// <param name="allChildTemplates"></param>
+        /// <returns></returns>
+        private static List<TemplateDto> GenerateTemplateHierarchy(TemplateDto template, IEnumerable<TemplateDto> allChildTemplates)
+        {
+            var hierarchy = new List<TemplateDto> { template };
+            foreach (var t in allChildTemplates.Where(x => x.NodeDto.ParentId == template.NodeId))
+            {
+                hierarchy.AddRange(GenerateTemplateHierarchy(t, allChildTemplates));
+            }
+            return hierarchy;
+        }
+
+        private void PopulateViewTemplate(ITemplate template, string fileName)
+        {
+            string content;
+
+            using (var stream = _viewsFileSystem.OpenFile(fileName))
+            using (var reader = new StreamReader(stream, Encoding.UTF8))
+            {
+                content = reader.ReadToEnd();
+            }
+            template.UpdateDate = _viewsFileSystem.GetLastModified(fileName).UtcDateTime;
+            template.Content = content;
+        }
+
+        private void PopulateMasterpageTemplate(ITemplate template, string fileName)
+        {
+            string content;
+
+            using (var stream = _masterpagesFileSystem.OpenFile(fileName))
+            using (var reader = new StreamReader(stream, Encoding.UTF8))
+            {
+                content = reader.ReadToEnd();
+            }
+
+            template.UpdateDate = _masterpagesFileSystem.GetLastModified(fileName).UtcDateTime;
+            template.Content = content;
+        }
+
+        #region Implementation of ITemplateRepository
+
+        public ITemplate Get(string alias)
+        {
+            var sql = GetBaseQuery(false).Where<TemplateDto>(x => x.Alias == alias);
+
+            var dto = Database.Fetch<TemplateDto, NodeDto>(sql).FirstOrDefault();
+
+            if (dto == null)
+                return null;
+
+            return Get(dto.NodeId);
+        }
+
+        public IEnumerable<ITemplate> GetAll(params string[] aliases)
+        {
+            if (aliases.Any())
+            {
+                foreach (var id in aliases)
+                {
+                    yield return Get(id);
+                }
+            }
+            else
+            {
+                var nodeDtos = Database.Fetch<NodeDto>("WHERE nodeObjectType = @NodeObjectType", new { NodeObjectType = NodeObjectTypeId });
+                foreach (var nodeDto in nodeDtos)
+                {
+                    yield return Get(nodeDto.NodeId);
+                }
+            }
+
+        }
+
+        public IEnumerable<ITemplate> GetChildren(int masterTemplateId)
+        {
+            //TODO: Fix this N+1!
+
+            List<TemplateDto> found;
+            if (masterTemplateId == -1)
+            {
+                var sql = GetBaseQuery(false).Where<NodeDto>(x => x.ParentId <= 0);
+                found = Database.Fetch<TemplateDto, NodeDto>(sql);
+            }
+            else
+            {
+                var sql = GetBaseQuery(false).Where<NodeDto>(x => x.ParentId == masterTemplateId);
+                found = Database.Fetch<TemplateDto, NodeDto>(sql);
+            }
+
+            foreach (var templateDto in found)
+            {
+                yield return Get(templateDto.NodeId);
+            }
+        }
+
+        /// <summary>
+        /// Returns a template as a template node which can be traversed (parent, children)
+        /// </summary>
+        /// <param name="alias"></param>
+        /// <returns></returns>
+        public TemplateNode GetTemplateNode(string alias)
+        {
+            //in order to do this we need to get all of the templates and then organize, 
+            // TODO: unfortunately our db structure does not use the path correctly for templates so we cannot just look
+            // up a template tree easily.
+            //TODO: We do use the 'path' now, so this might be able to be fixed up 
+
+            //first get all template objects
+            var allTemplates = GetAll().ToArray();
+
+            var selfTemplate = allTemplates.SingleOrDefault(x => x.Alias == alias);
+            if (selfTemplate == null)
+            {
+                return null;
+            }
+
+            //then we need to get all template Dto's because those contain the master property
+            var sql = GetBaseQuery(false);
+            var allDtos = Database.Fetch<TemplateDto, NodeDto>(sql).ToArray();
+            var selfDto = allDtos.Single(x => x.NodeId == selfTemplate.Id);
+
+            //need to get the top-most node of the current tree
+            var top = selfDto;
+            while (top.NodeDto.ParentId > 0)
+            {
+                top = allDtos.Single(x => x.NodeId == top.NodeDto.ParentId);
+            }
+
+            var topNode = new TemplateNode(allTemplates.Single(x => x.Id == top.NodeId));
+            var childIds = allDtos.Where(x => x.NodeDto.ParentId == top.NodeId).Select(x => x.NodeId);
+            //This now creates the hierarchy recursively
+            topNode.Children = CreateChildren(topNode, childIds, allTemplates, allDtos);
+
+            //now we'll return the TemplateNode requested
+            return FindTemplateInTree(topNode, alias);
+        }
+
+        private static TemplateNode WalkTree(TemplateNode current, string alias)
+        {
+            //now walk the tree to find the node
+            if (current.Template.Alias == alias)
+            {
+                return current;
+            }
+            foreach (var c in current.Children)
+            {
+                var found = WalkTree(c, alias);
+                if (found != null) return found;
+            }
+            return null;
+        }
+
+        /// <summary>
+        /// Given a template node in a tree, this will find the template node with the given alias if it is found in the hierarchy, otherwise null
+        /// </summary>
+        /// <param name="anyNode"></param>
+        /// <param name="alias"></param>
+        /// <returns></returns>
+        public TemplateNode FindTemplateInTree(TemplateNode anyNode, string alias)
+        {
+            //first get the root
+            var top = anyNode;
+            while (top.Parent != null)
+            {
+                top = top.Parent;
+            }
+            return WalkTree(top, alias);
+        }
+
+        private static IEnumerable<TemplateNode> CreateChildren(TemplateNode parent, IEnumerable<int> childIds, ITemplate[] allTemplates, TemplateDto[] allDtos)
+        {
+            var children = new List<TemplateNode>();
+            foreach (var i in childIds)
+            {
+                var template = allTemplates.Single(x => x.Id == i);
+                var child = new TemplateNode(template)
+                    {
+                        Parent = parent
+                    };
+
+                //add to our list
+                children.Add(child);
+
+                //get this node's children
+                var kids = allDtos.Where(x => x.NodeDto.ParentId == i).Select(x => x.NodeId).ToArray();
+
+                //recurse
+                child.Children = CreateChildren(child, kids, allTemplates, allDtos);
+            }
+            return children;
+        }
+
+        #endregion
+
+        /// <summary>
+        /// Ensures that there are not duplicate aliases and if so, changes it to be a numbered version and also verifies the length
+        /// </summary>
+        /// <param name="template"></param>
+        private void EnsureValidAlias(ITemplate template)
+        {
+            //ensure unique alias 
+            template.Alias = template.Alias.ToCleanString(CleanStringType.UnderscoreAlias);
+
+            if (template.Alias.Length > 100)
+                template.Alias = template.Alias.Substring(0, 95);
+
+            if (AliasAlreadExists(template))
+            {
+                template.Alias = EnsureUniqueAlias(template, 1);
+            }
+        }
+
+        private bool AliasAlreadExists(ITemplate template)
+        {
+            var sql = GetBaseQuery(true).Where<TemplateDto>(x => x.Alias == template.Alias && x.NodeId != template.Id);
+            var count = Database.ExecuteScalar<int>(sql);
+            return count > 0;
+        }
+
+        private string EnsureUniqueAlias(ITemplate template, int attempts)
+        {
+            //TODO: This is ported from the old data layer... pretty crap way of doing this but it works for now.
+            if (AliasAlreadExists(template))
+                return template.Alias + attempts;
+            attempts++;
+            return EnsureUniqueAlias(template, attempts);
+        }
+    }
 }