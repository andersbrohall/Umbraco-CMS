--- conflicted
+++ resolved
@@ -1,1029 +1,898 @@
-﻿using System;
-using System.Collections.Generic;
-using System.Globalization;
-using System.Linq;
-using System.Xml;
-<<<<<<< HEAD
-using NPoco;
-=======
-using System.Xml.Linq;
->>>>>>> 35aac2cd
-using Umbraco.Core.Logging;
-using Umbraco.Core.Models;
-using Umbraco.Core.Models.EntityBase;
-using Umbraco.Core.Models.Membership;
-using Umbraco.Core.Models.Rdbms;
-using Umbraco.Core.Persistence.DatabaseModelDefinitions;
-using Umbraco.Core.Persistence.Factories;
-using Umbraco.Core.Persistence.Querying;
-using Umbraco.Core.Cache;
-using Umbraco.Core.Configuration.UmbracoSettings;
-using Umbraco.Core.Persistence.Mappers;
-using Umbraco.Core.Persistence.SqlSyntax;
-using Umbraco.Core.Persistence.UnitOfWork;
-
-namespace Umbraco.Core.Persistence.Repositories
-{
-    /// <summary>
-    /// Represents a repository for doing CRUD operations for <see cref="IContent"/>.
-    /// </summary>
-    internal class ContentRepository : RecycleBinRepository<int, IContent, ContentRepository>, IContentRepository
-    {
-        private readonly IContentTypeRepository _contentTypeRepository;
-        private readonly ITemplateRepository _templateRepository;
-        private readonly ITagRepository _tagRepository;
-        private readonly CacheHelper _cacheHelper;
-        private PermissionRepository<IContent> _permissionRepository;
-
-        public ContentRepository(IDatabaseUnitOfWork work, CacheHelper cacheHelper, ILogger logger, IContentTypeRepository contentTypeRepository, ITemplateRepository templateRepository, ITagRepository tagRepository, IContentSection contentSection, IMapperCollection mappers)
-            : base(work, cacheHelper, logger, contentSection, mappers)
-        {
-            if (contentTypeRepository == null) throw new ArgumentNullException(nameof(contentTypeRepository));
-            if (templateRepository == null) throw new ArgumentNullException(nameof(templateRepository));
-            if (tagRepository == null) throw new ArgumentNullException(nameof(tagRepository));
-            _contentTypeRepository = contentTypeRepository;
-            _templateRepository = templateRepository;
-            _tagRepository = tagRepository;
-            _cacheHelper = cacheHelper;
-
-            EnsureUniqueNaming = true;
-        }
-
-        public void SetNoCachePolicy()
-        {
-            // using NoCache here means that we are NOT updating the cache
-            // so this should be OK for reads but NOT for writes!
-            CachePolicy = new NoCacheRepositoryCachePolicy<IContent, int>();
-        }
-
-        protected override ContentRepository Instance => this;
-
-        public bool EnsureUniqueNaming { get; set; }
-
-        // note: is ok to 'new' the repo here as it's a sub-repo really
-        private PermissionRepository<IContent> PermissionRepository => _permissionRepository
-            ?? (_permissionRepository = new PermissionRepository<IContent>(UnitOfWork, _cacheHelper));
-
-        #region Overrides of RepositoryBase<IContent>
-
-        protected override IContent PerformGet(int id)
-        {
-            var sql = GetBaseQuery(false)
-                .Where(GetBaseWhereClause(), new { Id = id })
-                .Where<DocumentDto>(x => x.Newest)
-                .OrderByDescending<ContentVersionDto>(x => x.VersionDate);
-
-            var dto = Database.Fetch<DocumentDto>(sql.SelectTop(1)).FirstOrDefault();
-
-            if (dto == null)
-                return null;
-
-            var content = CreateContentFromDto(dto, dto.ContentVersionDto.VersionId);
-
-            return content;
-        }
-
-        protected override IEnumerable<IContent> PerformGetAll(params int[] ids)
-        {
-            var sql = GetBaseQuery(false);
-            if (ids.Any())
-            {
-<<<<<<< HEAD
-                sql.Where("umbracoNode.id in (@ids)", new { /*ids =*/ ids });
-=======
-                sql.Where("umbracoNode.id in (@ids)", new { ids });
->>>>>>> 35aac2cd
-            }
-
-            //we only want the newest ones with this method
-            sql.Where<DocumentDto>(x => x.Newest);
-
-            return MapQueryDtos(Database.Fetch<DocumentDto>(sql));
-        }
-
-        protected override IEnumerable<IContent> PerformGetByQuery(IQuery<IContent> query)
-        {
-            var sqlClause = GetBaseQuery(false);
-            var translator = new SqlTranslator<IContent>(sqlClause, query);
-            var sql = translator.Translate()
-                                .Where<DocumentDto>(x => x.Newest)
-                                //.OrderByDescending<ContentVersionDto>(x => x.VersionDate)
-                                .OrderBy<NodeDto>(x => x.Level)
-                                .OrderBy<NodeDto>(x => x.SortOrder);
-
-            return MapQueryDtos(Database.Fetch<DocumentDto>(sql));
-        }
-
-        #endregion
-
-<<<<<<< HEAD
-        #region Overrides of NPocoRepositoryBase<IContent>
-=======
-        #region Static Queries
-
-        private readonly IQuery<IContent> _publishedQuery = Query<IContent>.Builder.Where(x => x.Published == true);
-
-        #endregion
-
-        #region Overrides of PetaPocoRepositoryBase<IContent>
->>>>>>> 35aac2cd
-
-        protected override Sql<SqlContext> GetBaseQuery(bool isCount)
-        {
-            var sqlx = string.Format("LEFT OUTER JOIN {0} {1} ON ({1}.{2}={0}.{2} AND {1}.{3}=1)",
-                SqlSyntax.GetQuotedTableName("cmsDocument"),
-                SqlSyntax.GetQuotedTableName("cmsDocument2"),
-                SqlSyntax.GetQuotedColumnName("nodeId"),
-                SqlSyntax.GetQuotedColumnName("published"));
-
-            var sql = Sql();
-
-            sql = isCount
-                ? sql.SelectCount()
-                : sql.Select<DocumentDto>(r =>
-                        r.Select<ContentVersionDto>(rr =>
-                            rr.Select<ContentDto>(rrr =>
-                                rrr.Select<NodeDto>()))
-                         .Select<DocumentPublishedReadOnlyDto>(tableAlias: "cmsDocument2"));
-
-            sql
-                .From<DocumentDto>()
-                .InnerJoin<ContentVersionDto>()
-                .On<DocumentDto, ContentVersionDto>(left => left.VersionId, right => right.VersionId)
-                .InnerJoin<ContentDto>()
-                .On<ContentVersionDto, ContentDto>(left => left.NodeId, right => right.NodeId)
-                .InnerJoin<NodeDto>()
-                .On<ContentDto, NodeDto>(left => left.NodeId, right => right.NodeId)
-
-                // cannot do this because NPoco does not know how to alias the table
-                //.LeftOuterJoin<DocumentPublishedReadOnlyDto>()
-                //.On<DocumentDto, DocumentPublishedReadOnlyDto>(left => left.NodeId, right => right.NodeId)
-                // so have to rely on writing our own SQL
-                .Append(sqlx/*, new { @published = true }*/)
-
-                .Where<NodeDto>(x => x.NodeObjectType == NodeObjectTypeId);
-            return sql;
-        }
-
-        protected override string GetBaseWhereClause()
-        {
-            return "umbracoNode.id = @Id";
-        }
-
-        protected override IEnumerable<string> GetDeleteClauses()
-        {
-            var list = new List<string>
-                           {
-                               "DELETE FROM umbracoRedirectUrl WHERE contentKey IN (SELECT uniqueID FROM umbracoNode WHERE id = @Id)",
-                               "DELETE FROM cmsTask WHERE nodeId = @Id",
-                               "DELETE FROM umbracoUser2NodeNotify WHERE nodeId = @Id",
-                               "DELETE FROM umbracoUser2NodePermission WHERE nodeId = @Id",
-                               "DELETE FROM umbracoRelation WHERE parentId = @Id",
-                               "DELETE FROM umbracoRelation WHERE childId = @Id",
-                               "DELETE FROM cmsTagRelationship WHERE nodeId = @Id",
-                               "DELETE FROM umbracoDomains WHERE domainRootStructureID = @Id",
-                               "DELETE FROM cmsDocument WHERE nodeId = @Id",
-                               "DELETE FROM cmsPropertyData WHERE contentNodeId = @Id",
-                               "DELETE FROM cmsPreviewXml WHERE nodeId = @Id",
-                               "DELETE FROM cmsContentVersion WHERE ContentId = @Id",
-                               "DELETE FROM cmsContentXml WHERE nodeId = @Id",
-                               "DELETE FROM cmsContent WHERE nodeId = @Id",
-                               "DELETE FROM umbracoAccess WHERE nodeId = @Id",
-                               "DELETE FROM umbracoNode WHERE id = @Id"
-                           };
-            return list;
-        }
-
-        protected override Guid NodeObjectTypeId => new Guid(Constants.ObjectTypes.Document);
-
-        #endregion
-
-        #region Overrides of VersionableRepositoryBase<IContent>
-
-<<<<<<< HEAD
-=======
-        public void RebuildXmlStructures(Func<IContent, XElement> serializer, int groupSize = 200, IEnumerable<int> contentTypeIds = null)
-        {
-            // the previous way of doing this was to run it all in one big transaction,
-            // and to bulk-insert groups of xml rows - which works, until the transaction
-            // times out - and besides, because v7 transactions are ReadCommited, it does
-            // not bring much safety - so this reverts to updating each record individually,
-            // and it may be slower in the end, but should be more resilient.
-
-            var baseId = 0;
-            var contentTypeIdsA = contentTypeIds == null ? new int[0] : contentTypeIds.ToArray();
-            while (true)
-            {
-                // get the next group of nodes
-                var query = GetBaseQuery(false);
-                if (contentTypeIdsA.Length > 0)
-                    query = query
-                        .WhereIn<ContentDto>(x => x.ContentTypeId, contentTypeIdsA, SqlSyntax);
-                query = query
-                    .Where<NodeDto>(x => x.NodeId > baseId && x.Trashed == false)
-                    .Where<DocumentDto>(x => x.Published)
-                    .OrderBy<NodeDto>(x => x.NodeId, SqlSyntax);
-                var xmlItems = ProcessQuery(SqlSyntax.SelectTop(query, groupSize))
-                    .Select(x => new ContentXmlDto { NodeId = x.Id, Xml = serializer(x).ToString() })
-                    .ToList();
-
-                // no more nodes, break
-                if (xmlItems.Count == 0) break;
-
-                foreach (var xmlItem in xmlItems)
-                {
-                    try
-                    {
-                        // should happen in most cases, then it tries to insert, and it should work
-                        // unless the node has been deleted, and we just report the exception
-                        Database.InsertOrUpdate(xmlItem);
-                    }
-                    catch (Exception e)
-                    {
-                        Logger.Error<MediaRepository>("Could not rebuild XML for nodeId=" + xmlItem.NodeId, e);
-                    }
-                }
-                baseId = xmlItems.Last().NodeId;
-            }
-        }
-
-        public override IEnumerable<IContent> GetAllVersions(int id)
-        {
-            var sql = GetBaseQuery(false)
-                .Where(GetBaseWhereClause(), new { Id = id })
-                .OrderByDescending<ContentVersionDto>(x => x.VersionDate, SqlSyntax);
-            return ProcessQuery(sql, true);
-        }
-
->>>>>>> 35aac2cd
-        public override IContent GetByVersion(Guid versionId)
-        {
-            var sql = GetBaseQuery(false);
-            sql.Where("cmsContentVersion.VersionId = @VersionId", new { VersionId = versionId });
-            sql.OrderByDescending<ContentVersionDto>(x => x.VersionDate);
-
-            var dto = Database.Fetch<DocumentDto>(sql).FirstOrDefault();
-
-            if (dto == null)
-                return null;
-
-            var content = CreateContentFromDto(dto, versionId);
-
-            return content;
-        }
-
-        public override void DeleteVersion(Guid versionId)
-        {
-            var sql = Sql()
-                .SelectAll()
-                .From<DocumentDto>()
-                .InnerJoin<ContentVersionDto>().On<ContentVersionDto, DocumentDto>(left => left.VersionId, right => right.VersionId)
-                .Where<ContentVersionDto>(x => x.VersionId == versionId)
-                .Where<DocumentDto>(x => x.Newest != true);
-            var dto = Database.Fetch<DocumentDto>(sql).FirstOrDefault();
-
-            if (dto == null) return;
-
-            PerformDeleteVersion(dto.NodeId, versionId);
-        }
-
-        public override void DeleteVersions(int id, DateTime versionDate)
-        {
-            var sql = Sql()
-                .SelectAll()
-                .From<DocumentDto>()
-                .InnerJoin<ContentVersionDto>().On<ContentVersionDto, DocumentDto>(left => left.VersionId, right => right.VersionId)
-                .Where<ContentVersionDto>(x => x.NodeId == id)
-                .Where<ContentVersionDto>(x => x.VersionDate < versionDate)
-                .Where<DocumentDto>(x => x.Newest != true);
-            var list = Database.Fetch<DocumentDto>(sql);
-            if (list.Any() == false) return;
-
-            foreach (var dto in list)
-            {
-                PerformDeleteVersion(id, dto.VersionId);
-            }
-        }
-
-        protected override void PerformDeleteVersion(int id, Guid versionId)
-        {
-            // raise event first else potential FK issues
-            OnUowRemovingVersion(new UnitOfWorkVersionEventArgs(UnitOfWork, id, versionId));
-
-            Database.Delete<PropertyDataDto>("WHERE contentNodeId = @Id AND versionId = @VersionId", new { Id = id, VersionId = versionId });
-            Database.Delete<ContentVersionDto>("WHERE ContentId = @Id AND VersionId = @VersionId", new { Id = id, VersionId = versionId });
-            Database.Delete<DocumentDto>("WHERE nodeId = @Id AND versionId = @VersionId", new { Id = id, VersionId = versionId });
-        }
-
-        #endregion
-
-        #region Unit of Work Implementation
-
-        protected override void PersistDeletedItem(IContent entity)
-        {
-            // raise event first else potential FK issues
-            OnUowRemovingEntity(new UnitOfWorkEntityEventArgs(UnitOfWork, entity));
-
-            //We need to clear out all access rules but we need to do this in a manual way since
-            // nothing in that table is joined to a content id
-            var subQuery = Sql()
-                .Select("umbracoAccessRule.accessId")
-                .From<AccessRuleDto>()
-                .InnerJoin<AccessDto>()
-                .On<AccessRuleDto, AccessDto>(left => left.AccessId, right => right.Id)
-                .Where<AccessDto>(dto => dto.NodeId == entity.Id);
-            Database.Execute(SqlSyntax.GetDeleteSubquery("umbracoAccessRule", "accessId", subQuery));
-
-            //now let the normal delete clauses take care of everything else
-            base.PersistDeletedItem(entity);
-        }
-
-        protected override void PersistNewItem(IContent entity)
-        {
-            ((Content)entity).AddingEntity();
-
-            //ensure the default template is assigned
-            if (entity.Template == null)
-                entity.Template = entity.ContentType.DefaultTemplate;
-
-            //Ensure unique name on the same level
-            entity.Name = EnsureUniqueNodeName(entity.ParentId, entity.Name);
-
-            //Ensure that strings don't contain characters that are invalid in XML
-            entity.SanitizeEntityPropertiesForXmlStorage();
-
-            var factory = new ContentFactory(NodeObjectTypeId, entity.Id);
-            var dto = factory.BuildDto(entity);
-
-            //NOTE Should the logic below have some kind of fallback for empty parent ids ?
-            //Logic for setting Path, Level and SortOrder
-            var parent = Database.First<NodeDto>("WHERE id = @ParentId", new { /*ParentId =*/ entity.ParentId });
-            var level = parent.Level + 1;
-            var maxSortOrder = Database.ExecuteScalar<int>(
-                "SELECT coalesce(max(sortOrder),-1) FROM umbracoNode WHERE parentId = @ParentId AND nodeObjectType = @NodeObjectType",
-                new { /*ParentId =*/ entity.ParentId, NodeObjectType = NodeObjectTypeId });
-            var sortOrder = maxSortOrder + 1;
-
-            //Create the (base) node data - umbracoNode
-            var nodeDto = dto.ContentVersionDto.ContentDto.NodeDto;
-            nodeDto.Path = parent.Path;
-            nodeDto.Level = short.Parse(level.ToString(CultureInfo.InvariantCulture));
-            nodeDto.SortOrder = sortOrder;
-            var o = Database.IsNew(nodeDto) ? Convert.ToInt32(Database.Insert(nodeDto)) : Database.Update(nodeDto);
-
-            //Update with new correct path
-            nodeDto.Path = string.Concat(parent.Path, ",", nodeDto.NodeId);
-            Database.Update(nodeDto);
-
-            //Update entity with correct values
-            entity.Id = nodeDto.NodeId; //Set Id on entity to ensure an Id is set
-            entity.Path = nodeDto.Path;
-            entity.SortOrder = sortOrder;
-            entity.Level = level;
-
-            //Assign the same permissions to it as the parent node
-            // http://issues.umbraco.org/issue/U4-2161
-            var parentPermissions = PermissionRepository.GetPermissionsForEntity(entity.ParentId).ToArray();
-            //if there are parent permissions then assign them, otherwise leave null and permissions will become the
-            // user's default permissions.
-            if (parentPermissions.Any())
-            {
-                var userPermissions = (
-                    from perm in parentPermissions
-                    from p in perm.AssignedPermissions
-                    select new EntityPermissionSet.UserPermission(perm.UserId, p)).ToList();
-
-                PermissionRepository.ReplaceEntityPermissions(new EntityPermissionSet(entity.Id, userPermissions));
-                //flag the entity's permissions changed flag so we can track those changes.
-                //Currently only used for the cache refreshers to detect if we should refresh all user permissions cache.
-                ((Content)entity).PermissionsChanged = true;
-            }
-
-            //Create the Content specific data - cmsContent
-            var contentDto = dto.ContentVersionDto.ContentDto;
-            contentDto.NodeId = nodeDto.NodeId;
-            Database.Insert(contentDto);
-
-            //Create the first version - cmsContentVersion
-            //Assumes a new Version guid and Version date (modified date) has been set
-            var contentVersionDto = dto.ContentVersionDto;
-            contentVersionDto.NodeId = nodeDto.NodeId;
-            Database.Insert(contentVersionDto);
-
-            //Create the Document specific data for this version - cmsDocument
-            //Assumes a new Version guid has been generated
-            dto.NodeId = nodeDto.NodeId;
-            Database.Insert(dto);
-
-            //Create the PropertyData for this version - cmsPropertyData
-            var propertyFactory = new PropertyFactory(entity.ContentType.CompositionPropertyTypes.ToArray(), entity.Version, entity.Id);
-            var propertyDataDtos = propertyFactory.BuildDto(entity.Properties);
-            var keyDictionary = new Dictionary<int, int>();
-
-            //Add Properties
-            foreach (var propertyDataDto in propertyDataDtos)
-            {
-                var primaryKey = Convert.ToInt32(Database.Insert(propertyDataDto));
-                keyDictionary.Add(propertyDataDto.PropertyTypeId, primaryKey);
-            }
-
-            //Update Properties with its newly set Id
-            foreach (var property in entity.Properties)
-                property.Id = keyDictionary[property.PropertyTypeId];
-
-            //lastly, check if we are a creating a published version , then update the tags table
-            if (entity.Published)
-                UpdateEntityTags(entity, _tagRepository);
-
-            // published => update published version infos, else leave it blank
-            if (entity.Published)
-            {
-                dto.DocumentPublishedReadOnlyDto = new DocumentPublishedReadOnlyDto
-                {
-                    VersionId = dto.VersionId,
-                    Newest = true,
-                    NodeId = dto.NodeId,
-                    Published = true
-                };
-                ((Content)entity).PublishedVersionGuid = dto.VersionId;
-            }
-
-            OnUowRefreshedEntity(new UnitOfWorkEntityEventArgs(UnitOfWork, entity));
-
-            entity.ResetDirtyProperties();
-        }
-
-        protected override void PersistUpdatedItem(IContent entity)
-        {
-            var content = (Content) entity;
-            var publishedState = content.PublishedState;
-            var publishedStateChanged = publishedState == PublishedState.Publishing || publishedState == PublishedState.Unpublishing;
-
-            //check if we need to make any database changes at all
-            if (entity.RequiresSaving(publishedState) == false)
-            {
-                entity.ResetDirtyProperties();
-                return;
-            }
-
-            //check if we need to create a new version
-            var requiresNewVersion = entity.RequiresNewVersion(publishedState);
-            if (requiresNewVersion)
-            {
-                //Updates Modified date and Version Guid
-                content.UpdatingEntity();
-            }
-            else
-            {
-                if (entity.IsPropertyDirty("UpdateDate") == false || entity.UpdateDate == default(DateTime))
-                    entity.UpdateDate = DateTime.Now;
-            }
-
-            //Ensure unique name on the same level
-            entity.Name = EnsureUniqueNodeName(entity.ParentId, entity.Name, entity.Id);
-
-            //Ensure that strings don't contain characters that are invalid in XML
-            entity.SanitizeEntityPropertiesForXmlStorage();
-
-            //Look up parent to get and set the correct Path and update SortOrder if ParentId has changed
-            if (entity.IsPropertyDirty("ParentId"))
-            {
-                var parent = Database.First<NodeDto>("WHERE id = @ParentId", new { /*ParentId =*/ entity.ParentId });
-                entity.Path = string.Concat(parent.Path, ",", entity.Id);
-                entity.Level = parent.Level + 1;
-                entity.SortOrder = NextChildSortOrder(entity.ParentId);
-
-                //Question: If we move a node, should we update permissions to inherit from the new parent if the parent has permissions assigned?
-                // if we do that, then we'd need to propogate permissions all the way downward which might not be ideal for many people.
-                // Gonna just leave it as is for now, and not re-propogate permissions.
-            }
-
-            var factory = new ContentFactory(NodeObjectTypeId, entity.Id);
-            //Look up Content entry to get Primary for updating the DTO
-            var contentDto = Database.SingleOrDefault<ContentDto>("WHERE nodeId = @Id", new { /*Id =*/ entity.Id });
-            factory.SetPrimaryKey(contentDto.PrimaryKey);
-            var dto = factory.BuildDto(entity);
-
-            //Updates the (base) node data - umbracoNode
-            var nodeDto = dto.ContentVersionDto.ContentDto.NodeDto;
-            var o = Database.Update(nodeDto);
-
-            //Only update this DTO if the contentType has actually changed
-            if (contentDto.ContentTypeId != entity.ContentTypeId)
-            {
-                //Create the Content specific data - cmsContent
-                var newContentDto = dto.ContentVersionDto.ContentDto;
-                Database.Update(newContentDto);
-            }
-
-            //If Published state has changed then previous versions should have their publish state reset.
-            //If state has been changed to unpublished the previous versions publish state should also be reset.
-            //if (((ICanBeDirty)entity).IsPropertyDirty("Published") && (entity.Published || publishedState == PublishedState.Unpublished))
-            if (entity.RequiresClearPublishedFlag(publishedState, requiresNewVersion))
-                ClearPublishedFlag(entity);
-
-            //Look up (newest) entries by id in cmsDocument table to set newest = false
-            ClearNewestFlag(entity);
-
-            var contentVersionDto = dto.ContentVersionDto;
-            if (requiresNewVersion)
-            {
-                //Create a new version - cmsContentVersion
-                //Assumes a new Version guid and Version date (modified date) has been set
-                Database.Insert(contentVersionDto);
-                //Create the Document specific data for this version - cmsDocument
-                //Assumes a new Version guid has been generated
-                Database.Insert(dto);
-            }
-            else
-            {
-                //In order to update the ContentVersion we need to retrieve its primary key id
-                var contentVerDto = Database.SingleOrDefault<ContentVersionDto>("WHERE VersionId = @Version", new { /*Version =*/ entity.Version });
-                contentVersionDto.Id = contentVerDto.Id;
-
-                Database.Update(contentVersionDto);
-                Database.Update(dto);
-            }
-
-            //Create the PropertyData for this version - cmsPropertyData
-            var propertyFactory = new PropertyFactory(entity.ContentType.CompositionPropertyTypes.ToArray(), entity.Version, entity.Id);
-            var propertyDataDtos = propertyFactory.BuildDto(entity.Properties);
-            var keyDictionary = new Dictionary<int, int>();
-
-            //Add Properties
-            foreach (var propertyDataDto in propertyDataDtos)
-            {
-                if (requiresNewVersion == false && propertyDataDto.Id > 0)
-                {
-                    Database.Update(propertyDataDto);
-                }
-                else
-                {
-                    int primaryKey = Convert.ToInt32(Database.Insert(propertyDataDto));
-                    keyDictionary.Add(propertyDataDto.PropertyTypeId, primaryKey);
-                }
-            }
-
-            //Update Properties with its newly set Id
-            if (keyDictionary.Any())
-            {
-                foreach (var property in entity.Properties)
-                {
-                    if (keyDictionary.ContainsKey(property.PropertyTypeId) == false) continue;
-
-                    property.Id = keyDictionary[property.PropertyTypeId];
-                }
-            }
-
-            // tags:
-            if (HasTagProperty(entity))
-            {
-                // if path-published, update tags, else clear tags
-                switch (content.PublishedState)
-                {
-                    case PublishedState.Publishing:
-                        // explicitely publishing, must update tags
-                        UpdateEntityTags(entity, _tagRepository);
-                        break;
-                    case PublishedState.Unpublishing:
-                        // explicitely unpublishing, must clear tags
-                        ClearEntityTags(entity, _tagRepository);
-                        break;
-                    case PublishedState.Saving:
-                        // saving, nothing to do
-                        break;
-                    case PublishedState.Published:
-                    case PublishedState.Unpublished:
-                        // no change, depends on path-published
-                        // that should take care of trashing and un-trashing
-                        if (IsPathPublished(entity)) // slightly expensive ;-(
-                            UpdateEntityTags(entity, _tagRepository);
-                        else
-                            ClearEntityTags(entity, _tagRepository);
-                        break;
-                }
-            }
-
-            // published => update published version infos,
-            // else if unpublished then clear published version infos
-            // else leave unchanged
-            if (entity.Published)
-            {
-                dto.DocumentPublishedReadOnlyDto = new DocumentPublishedReadOnlyDto
-                {
-                    VersionId = dto.VersionId,
-                    Newest = true,
-                    NodeId = dto.NodeId,
-                    Published = true
-                };
-                content.PublishedVersionGuid = dto.VersionId;
-            }
-            else if (publishedStateChanged)
-            {
-                dto.DocumentPublishedReadOnlyDto = new DocumentPublishedReadOnlyDto
-                {
-                    VersionId = default(Guid),
-                    Newest = false,
-                    NodeId = dto.NodeId,
-                    Published = false
-                };
-                content.PublishedVersionGuid = default(Guid);
-            }
-
-            OnUowRefreshedEntity(new UnitOfWorkEntityEventArgs(UnitOfWork, entity));
-
-            entity.ResetDirtyProperties();
-        }
-
-        private int NextChildSortOrder(int parentId)
-        {
-            var maxSortOrder =
-                Database.ExecuteScalar<int>(
-                    "SELECT coalesce(max(sortOrder),0) FROM umbracoNode WHERE parentid = @ParentId AND nodeObjectType = @NodeObjectType",
-                    new { ParentId = parentId, NodeObjectType = NodeObjectTypeId });
-            return maxSortOrder + 1;
-        }
-
-        #endregion
-
-        #region Implementation of IContentRepository
-
-        public IEnumerable<IContent> GetByPublishedVersion(IQuery<IContent> query)
-        {
-            // we WANT to return contents in top-down order, ie parents should come before children
-            // ideal would be pure xml "document order" - which we cannot achieve at database level
-
-            var sqlClause = GetBaseQuery(false);
-            var translator = new SqlTranslator<IContent>(sqlClause, query);
-            var sql = translator.Translate()
-                                .Where<DocumentDto>(x => x.Published)
-                                .OrderBy<NodeDto>(x => x.Level)
-                                .OrderBy<NodeDto>(x => x.SortOrder);
-
-<<<<<<< HEAD
-            //NOTE: This doesn't allow properties to be part of the query
-            var dtos = Database.Fetch<DocumentDto>(sql);
-
-            foreach (var dto in dtos)
-            {
-                // check cache first, if it exists and is published, use it
-                // it may exist and not be published as the cache has 'latest version used'
-                var fromCache = RuntimeCache.GetCacheItem<IContent>(GetCacheIdKey<IContent>(dto.NodeId));
-                yield return fromCache != null && fromCache.Published
-                    ? fromCache
-                    : CreateContentFromDto(dto, dto.VersionId);
-            }
-        }
-
-        public int CountPublished(string contentTypeAlias = null)
-=======
-            return ProcessQuery(sql, true);
-        }
-
-        /// <summary>
-        /// This builds the Xml document used for the XML cache
-        /// </summary>
-        /// <returns></returns>
-        public XmlDocument BuildXmlCache()
->>>>>>> 35aac2cd
-        {
-            var sql = Sql();
-            if (contentTypeAlias.IsNullOrWhiteSpace())
-            {
-                sql.SelectCount()
-                    .From<NodeDto>()
-                    .InnerJoin<DocumentDto>()
-                    .On<NodeDto, DocumentDto>(left => left.NodeId, right => right.NodeId)
-                    .Where<NodeDto>(x => x.NodeObjectType == NodeObjectTypeId && x.Trashed == false)
-                    .Where<DocumentDto>(x => x.Published);
-            }
-            else
-            {
-                sql.SelectCount()
-                    .From<NodeDto>()
-                    .InnerJoin<ContentDto>()
-                    .On<NodeDto, ContentDto>(left => left.NodeId, right => right.NodeId)
-                    .InnerJoin<DocumentDto>()
-                    .On<NodeDto, DocumentDto>(left => left.NodeId, right => right.NodeId)
-                    .InnerJoin<ContentTypeDto>()
-                    .On<ContentTypeDto, ContentDto>(left => left.NodeId, right => right.ContentTypeId)
-                    .Where<NodeDto>(x => x.NodeObjectType == NodeObjectTypeId && x.Trashed == false)
-                    .Where<ContentTypeDto>(x => x.Alias == contentTypeAlias)
-                    .Where<DocumentDto>(x => x.Published);
-            }
-
-            return Database.ExecuteScalar<int>(sql);
-        }
-
-        public void ReplaceContentPermissions(EntityPermissionSet permissionSet)
-        {
-            PermissionRepository.ReplaceEntityPermissions(permissionSet);
-        }
-
-        public void ClearPublishedFlag(IContent content)
-        {
-            // no race cond if locked
-            var documentDtos = Database.Fetch<DocumentDto>("WHERE nodeId=@Id AND published=@IsPublished", new { /*Id =*/ content.Id, IsPublished = true });
-            foreach (var documentDto in documentDtos)
-            {
-                documentDto.Published = false;
-                Database.Update(documentDto);
-            }
-        }
-
-        public void ClearNewestFlag(IContent content)
-        {
-            // no race cond if locked
-            var documentDtos = Database.Fetch<DocumentDto>("WHERE nodeId=@Id AND newest=@IsNewest", new { /*Id =*/ content.Id, IsNewest = true });
-            foreach (var documentDto in documentDtos)
-            {
-                documentDto.Newest = false;
-                Database.Update(documentDto);
-            }
-        }
-
-        /// <summary>
-        /// Assigns a single permission to the current content item for the specified user ids
-        /// </summary>
-        /// <param name="entity"></param>
-        /// <param name="permission"></param>
-        /// <param name="userIds"></param>
-        public void AssignEntityPermission(IContent entity, char permission, IEnumerable<int> userIds)
-        {
-            PermissionRepository.AssignEntityPermission(entity, permission, userIds);
-        }
-
-        public IEnumerable<EntityPermission> GetPermissionsForEntity(int entityId)
-        {
-            return PermissionRepository.GetPermissionsForEntity(entityId);
-        }
-
-        /// <summary>
-        /// Gets paged content results
-        /// </summary>
-        /// <param name="query">Query to excute</param>
-        /// <param name="pageIndex">Page number</param>
-        /// <param name="pageSize">Page size</param>
-        /// <param name="totalRecords">Total records query would return without paging</param>
-        /// <param name="orderBy">Field to order by</param>
-        /// <param name="orderDirection">Direction to order by</param>
-        /// <param name="orderBySystemField">Flag to indicate when ordering by system field</param>
-        /// <param name="filter"></param>
-        /// <returns>An Enumerable list of <see cref="IContent"/> objects</returns>
-        public IEnumerable<IContent> GetPagedResultsByQuery(IQuery<IContent> query, long pageIndex, int pageSize, out long totalRecords,
-            string orderBy, Direction orderDirection, bool orderBySystemField, IQuery<IContent> filter = null, bool newest = true)
-        {
-            var filterSql = Sql();
-            if (newest)
-                filterSql.Append("AND (cmsDocument.newest = 1)");
-
-            if (filter != null)
-            {
-                foreach (var filterClause in filter.GetWhereClauses())
-                    filterSql.Append($"AND ({filterClause.Item1})", filterClause.Item2);
-            }
-
-<<<<<<< HEAD
-            return GetPagedResultsByQuery<DocumentDto>(query, pageIndex, pageSize, out totalRecords,
-                MapQueryDtos,
-                orderBy, orderDirection, orderBySystemField, "cmsDocument",
-                filterSql);
-        }
-=======
-            return GetPagedResultsByQuery<DocumentDto, Content>(query, pageIndex, pageSize, out totalRecords,
-                new Tuple<string, string>("cmsDocument", "nodeId"),
-                sql => ProcessQuery(sql), orderBy, orderDirection, orderBySystemField,
-                filterCallback);
->>>>>>> 35aac2cd
-
-        public bool IsPathPublished(IContent content)
-        {
-            // fail fast
-            if (content.Path.StartsWith("-1,-20,"))
-                return false;
-            // succeed fast
-            if (content.ParentId == -1)
-                return content.HasPublishedVersion;
-
-            var syntaxUmbracoNode = SqlSyntax.GetQuotedTableName("umbracoNode");
-            var syntaxPath = SqlSyntax.GetQuotedColumnName("path");
-            var syntaxConcat = SqlSyntax.GetConcat(syntaxUmbracoNode + "." + syntaxPath, "',%'");
-
-            var sql = string.Format(@"SELECT COUNT({0}.{1})
-FROM {0}
-JOIN {2} ON ({0}.{1}={2}.{3} AND {2}.{4}=@published)
-WHERE (@path LIKE {5})",
-                syntaxUmbracoNode,
-                SqlSyntax.GetQuotedColumnName("id"),
-                SqlSyntax.GetQuotedTableName("cmsDocument"),
-                SqlSyntax.GetQuotedColumnName("nodeId"),
-                SqlSyntax.GetQuotedColumnName("published"),
-                syntaxConcat);
-
-            var count = Database.ExecuteScalar<int>(sql, new { @published=true, @path=content.Path });
-            count += 1; // because content does not count
-            return count == content.Level;
-        }
-
-        #endregion
-
-        #region IRecycleBinRepository members
-
-        protected override int RecycleBinId => Constants.System.RecycleBinContent;
-
-        #endregion
-
-        protected override string GetDatabaseFieldNameForOrderBy(string orderBy)
-        {
-            // NOTE see sortby.prevalues.controller.js for possible values
-            // that need to be handled here or in VersionableRepositoryBase
-
-            //Some custom ones
-            switch (orderBy.ToUpperInvariant())
-            {
-                case "UPDATER":
-                    //TODO: This isn't going to work very nicely because it's going to order by ID, not by letter
-                    return GetDatabaseFieldNameForOrderBy("cmsDocument", "documentUser");
-                case "PUBLISHED":
-                    return GetDatabaseFieldNameForOrderBy("cmsDocument", "published");
-                case "CONTENTTYPEALIAS":
-                    throw new NotSupportedException("Don't know how to support ContentTypeAlias.");
-            }
-
-            return base.GetDatabaseFieldNameForOrderBy(orderBy);
-        }
-
-<<<<<<< HEAD
-        private IEnumerable<IContent> MapQueryDtos(List<DocumentDto> dtos)
-        {
-            //nothing found
-            if (dtos.Any() == false) return Enumerable.Empty<IContent>();
-=======
-        private IEnumerable<IContent> ProcessQuery(Sql sql, bool withCache = false)
-        {
-            // fetch returns a list so it's ok to iterate it in this method
-            var dtos = Database.Fetch<DocumentDto, ContentVersionDto, ContentDto, NodeDto, DocumentPublishedReadOnlyDto>(sql);
-            if (dtos.Count == 0) return Enumerable.Empty<IContent>();
-
-            var content = new IContent[dtos.Count];
-            var defs = new List<DocumentDefinition>();
-            var templateIds = new List<int>();
->>>>>>> 35aac2cd
-
-            for (var i = 0; i < dtos.Count; i++)
-            {
-                var dto = dtos[i];
-
-                // if the cache contains the published version, use it
-                if (withCache)
-                {
-                    var cached = RuntimeCache.GetCacheItem<IContent>(GetCacheIdKey<IContent>(dto.NodeId));
-                    if (cached != null && cached.Published)
-                    {
-                        content[i] = cached;
-                        continue;
-                    }
-                }
-
-                // else, need to fetch from the database
-                // content type repository is full-cache so OK to get each one independently
-                var contentType = _contentTypeRepository.Get(dto.ContentVersionDto.ContentDto.ContentTypeId);
-                var factory = new ContentFactory(contentType, NodeObjectTypeId, dto.NodeId);
-                content[i] = factory.BuildEntity(dto);
-
-                // need template
-                if (dto.TemplateId.HasValue && dto.TemplateId.Value > 0)
-                    templateIds.Add(dto.TemplateId.Value);
-
-                // need properties
-                defs.Add(new DocumentDefinition(
-                    dto.NodeId,
-                    dto.VersionId,
-                    dto.ContentVersionDto.VersionDate,
-                    dto.ContentVersionDto.ContentDto.NodeDto.CreateDate,
-                    contentType
-                ));
-            }
-
-            // load all required templates in 1 query
-            var templates = _templateRepository.GetAll(templateIds.ToArray())
-                .ToDictionary(x => x.Id, x => x);
-
-<<<<<<< HEAD
-            var propertyData = GetPropertyCollection(docDefs.ToArray());
-
-            return dtosWithContentTypes.Select(d => CreateContentFromDto(
-                d.dto,
-                contentTypes.First(ct => ct.Id == d.dto.ContentVersionDto.ContentDto.ContentTypeId),
-                templates.FirstOrDefault(tem => tem.Id == (d.dto.TemplateId ?? -1)),
-                propertyData[d.dto.NodeId]));
-        }
-
-        /// <summary>
-        /// Private method to create a content object from a DocumentDto, which is used by Get and GetByVersion.
-        /// </summary>
-        /// <param name="dto"></param>
-        /// <param name="contentType"></param>
-        /// <param name="template"></param>
-        /// <param name="propCollection"></param>
-        /// <returns></returns>
-        private IContent CreateContentFromDto(DocumentDto dto,
-            IContentType contentType,
-            ITemplate template,
-            PropertyCollection propCollection)
-        {
-            var factory = new ContentFactory(contentType, NodeObjectTypeId, dto.NodeId);
-            var content = factory.BuildEntity(dto);
-=======
-            // load all properties for all documents from database in 1 query
-            var propertyData = GetPropertyCollection(sql, defs);
-
-            // assign
-            var dtoIndex = 0;
-            foreach (var def in defs)
-            {
-                // move to corresponding item (which has to exist)
-                while (dtos[dtoIndex].NodeId != def.Id) dtoIndex++;
-
-                // complete the item
-                var cc = content[dtoIndex];
-                var dto = dtos[dtoIndex];
-                ITemplate template = null;
-                if (dto.TemplateId.HasValue)
-                    templates.TryGetValue(dto.TemplateId.Value, out template); // else null
-                cc.Template = template;
-                cc.Properties = propertyData[cc.Id];
->>>>>>> 35aac2cd
-
-                //on initial construction we don't want to have dirty properties tracked
-                // http://issues.umbraco.org/issue/U4-1946
-                ((Entity) cc).ResetDirtyProperties(false);
-            }
-
-            return content;
-        }
-
-        /// <summary>
-        /// Private method to create a content object from a DocumentDto, which is used by Get and GetByVersion.
-        /// </summary>
-        /// <param name="dto"></param>
-        /// <param name="versionId"></param>
-        /// <returns></returns>
-        private IContent CreateContentFromDto(DocumentDto dto, Guid versionId)
-        {
-            var contentType = _contentTypeRepository.Get(dto.ContentVersionDto.ContentDto.ContentTypeId);
-
-            var factory = new ContentFactory(contentType, NodeObjectTypeId, dto.NodeId);
-            var content = factory.BuildEntity(dto);
-
-            //Check if template id is set on DocumentDto, and get ITemplate if it is.
-            if (dto.TemplateId.HasValue && dto.TemplateId.Value > 0)
-            {
-                content.Template = _templateRepository.Get(dto.TemplateId.Value);
-            }
-
-            var docDef = new DocumentDefinition(dto.NodeId, versionId, content.UpdateDate, content.CreateDate, contentType);
-
-            var properties = GetPropertyCollection(new[] { docDef });
-
-            content.Properties = properties[dto.NodeId];
-
-            //on initial construction we don't want to have dirty properties tracked
-            // http://issues.umbraco.org/issue/U4-1946
-            ((Entity)content).ResetDirtyProperties(false);
-            return content;
-        }
-
-        private string EnsureUniqueNodeName(int parentId, string nodeName, int id = 0)
-        {
-            if (EnsureUniqueNaming == false)
-                return nodeName;
-
-            var sql = Sql()
-                .SelectAll()
-                .From<NodeDto>()
-                .Where<NodeDto>(x => x.NodeObjectType == NodeObjectTypeId && x.ParentId == parentId && x.Text.StartsWith(nodeName));
-
-            int uniqueNumber = 1;
-            var currentName = nodeName;
-
-            var dtos = Database.Fetch<NodeDto>(sql);
-            if (dtos.Any())
-            {
-                var results = dtos.OrderBy(x => x.Text, new SimilarNodeNameComparer());
-                foreach (var dto in results)
-                {
-                    if (id != 0 && id == dto.NodeId) continue;
-
-                    if (dto.Text.ToLowerInvariant().Equals(currentName.ToLowerInvariant()))
-                    {
-                        currentName = nodeName + $" ({uniqueNumber})";
-                        uniqueNumber++;
-                    }
-                }
-            }
-
-            return currentName;
-        }
-    }
+﻿using System;
+using System.Collections.Generic;
+using System.Globalization;
+using System.Linq;
+using System.Xml;
+using NPoco;
+using Umbraco.Core.IO;
+using Umbraco.Core.Logging;
+using Umbraco.Core.Models;
+using Umbraco.Core.Models.EntityBase;
+using Umbraco.Core.Models.Membership;
+using Umbraco.Core.Models.Rdbms;
+using Umbraco.Core.Persistence.DatabaseModelDefinitions;
+using Umbraco.Core.Persistence.Factories;
+using Umbraco.Core.Persistence.Querying;
+using Umbraco.Core.Cache;
+using Umbraco.Core.Configuration.UmbracoSettings;
+using Umbraco.Core.Persistence.Mappers;
+using Umbraco.Core.Persistence.SqlSyntax;
+using Umbraco.Core.Persistence.UnitOfWork;
+
+namespace Umbraco.Core.Persistence.Repositories
+{
+    /// <summary>
+    /// Represents a repository for doing CRUD operations for <see cref="IContent"/>.
+    /// </summary>
+    internal class ContentRepository : RecycleBinRepository<int, IContent, ContentRepository>, IContentRepository
+    {
+        private readonly IContentTypeRepository _contentTypeRepository;
+        private readonly ITemplateRepository _templateRepository;
+        private readonly ITagRepository _tagRepository;
+        private readonly CacheHelper _cacheHelper;
+        private PermissionRepository<IContent> _permissionRepository;
+
+        public ContentRepository(IDatabaseUnitOfWork work, CacheHelper cacheHelper, ILogger logger, IContentTypeRepository contentTypeRepository, ITemplateRepository templateRepository, ITagRepository tagRepository, IContentSection contentSection, IQueryFactory queryFactory)
+            : base(work, cacheHelper, logger, contentSection, queryFactory)
+        {
+            if (contentTypeRepository == null) throw new ArgumentNullException(nameof(contentTypeRepository));
+            if (templateRepository == null) throw new ArgumentNullException(nameof(templateRepository));
+            if (tagRepository == null) throw new ArgumentNullException(nameof(tagRepository));
+            _contentTypeRepository = contentTypeRepository;
+            _templateRepository = templateRepository;
+            _tagRepository = tagRepository;
+            _cacheHelper = cacheHelper;
+
+            _publishedQuery =  queryFactory.Create<IContent>().Where(x => x.Published);
+
+            EnsureUniqueNaming = true;
+        }
+
+        public void SetNoCachePolicy()
+        {
+            // using NoCache here means that we are NOT updating the cache
+            // so this should be OK for reads but NOT for writes!
+            CachePolicy = new NoCacheRepositoryCachePolicy<IContent, int>();
+        }
+
+        protected override ContentRepository Instance => this;
+
+        public bool EnsureUniqueNaming { get; set; }
+
+        // note: is ok to 'new' the repo here as it's a sub-repo really
+        private PermissionRepository<IContent> PermissionRepository => _permissionRepository
+            ?? (_permissionRepository = new PermissionRepository<IContent>(UnitOfWork, _cacheHelper));
+
+        #region Overrides of RepositoryBase<IContent>
+
+        protected override IContent PerformGet(int id)
+        {
+            var sql = GetBaseQuery(false)
+                .Where(GetBaseWhereClause(), new { Id = id })
+                .Where<DocumentDto>(x => x.Newest)
+                .OrderByDescending<ContentVersionDto>(x => x.VersionDate);
+
+            var dto = Database.Fetch<DocumentDto>(sql.SelectTop(1)).FirstOrDefault();
+
+            if (dto == null)
+                return null;
+
+            var content = CreateContentFromDto(dto, dto.ContentVersionDto.VersionId);
+
+            return content;
+        }
+
+        protected override IEnumerable<IContent> PerformGetAll(params int[] ids)
+        {
+            var sql = GetBaseQuery(false);
+            if (ids.Any())
+            {
+                sql.Where("umbracoNode.id in (@ids)", new { /*ids =*/ ids });
+            }
+
+            //we only want the newest ones with this method
+            sql.Where<DocumentDto>(x => x.Newest);
+
+            return MapQueryDtos(Database.Fetch<DocumentDto>(sql));
+        }
+
+        protected override IEnumerable<IContent> PerformGetByQuery(IQuery<IContent> query)
+        {
+            var sqlClause = GetBaseQuery(false);
+            var translator = new SqlTranslator<IContent>(sqlClause, query);
+            var sql = translator.Translate()
+                                .Where<DocumentDto>(x => x.Newest)
+                                //.OrderByDescending<ContentVersionDto>(x => x.VersionDate)
+                                .OrderBy<NodeDto>(x => x.Level)
+                                .OrderBy<NodeDto>(x => x.SortOrder);
+
+            return MapQueryDtos(Database.Fetch<DocumentDto>(sql));
+        }
+
+        #endregion
+
+        #region Static Queries
+
+        private readonly IQuery<IContent> _publishedQuery;
+
+        #endregion
+
+        #region Overrides of NPocoRepositoryBase<IContent>
+
+        protected override Sql<SqlContext> GetBaseQuery(bool isCount)
+        {
+            var sqlx = string.Format("LEFT OUTER JOIN {0} {1} ON ({1}.{2}={0}.{2} AND {1}.{3}=1)",
+                SqlSyntax.GetQuotedTableName("cmsDocument"),
+                SqlSyntax.GetQuotedTableName("cmsDocument2"),
+                SqlSyntax.GetQuotedColumnName("nodeId"),
+                SqlSyntax.GetQuotedColumnName("published"));
+
+            var sql = Sql();
+
+            sql = isCount
+                ? sql.SelectCount()
+                : sql.Select<DocumentDto>(r =>
+                        r.Select<ContentVersionDto>(rr =>
+                            rr.Select<ContentDto>(rrr =>
+                                rrr.Select<NodeDto>()))
+                         .Select<DocumentPublishedReadOnlyDto>(tableAlias: "cmsDocument2"));
+
+            sql
+                .From<DocumentDto>()
+                .InnerJoin<ContentVersionDto>()
+                .On<DocumentDto, ContentVersionDto>(left => left.VersionId, right => right.VersionId)
+                .InnerJoin<ContentDto>()
+                .On<ContentVersionDto, ContentDto>(left => left.NodeId, right => right.NodeId)
+                .InnerJoin<NodeDto>()
+                .On<ContentDto, NodeDto>(left => left.NodeId, right => right.NodeId)
+
+                // cannot do this because NPoco does not know how to alias the table
+                //.LeftOuterJoin<DocumentPublishedReadOnlyDto>()
+                //.On<DocumentDto, DocumentPublishedReadOnlyDto>(left => left.NodeId, right => right.NodeId)
+                // so have to rely on writing our own SQL
+                .Append(sqlx/*, new { @published = true }*/)
+
+                .Where<NodeDto>(x => x.NodeObjectType == NodeObjectTypeId);
+            return sql;
+        }
+
+        protected override string GetBaseWhereClause()
+        {
+            return "umbracoNode.id = @Id";
+        }
+
+        protected override IEnumerable<string> GetDeleteClauses()
+        {
+            var list = new List<string>
+                           {
+                               "DELETE FROM umbracoRedirectUrl WHERE contentKey IN (SELECT uniqueID FROM umbracoNode WHERE id = @Id)",
+                               "DELETE FROM cmsTask WHERE nodeId = @Id",
+                               "DELETE FROM umbracoUser2NodeNotify WHERE nodeId = @Id",
+                               "DELETE FROM umbracoUser2NodePermission WHERE nodeId = @Id",
+                               "DELETE FROM umbracoRelation WHERE parentId = @Id",
+                               "DELETE FROM umbracoRelation WHERE childId = @Id",
+                               "DELETE FROM cmsTagRelationship WHERE nodeId = @Id",
+                               "DELETE FROM umbracoDomains WHERE domainRootStructureID = @Id",
+                               "DELETE FROM cmsDocument WHERE nodeId = @Id",
+                               "DELETE FROM cmsPropertyData WHERE contentNodeId = @Id",
+                               "DELETE FROM cmsPreviewXml WHERE nodeId = @Id",
+                               "DELETE FROM cmsContentVersion WHERE ContentId = @Id",
+                               "DELETE FROM cmsContentXml WHERE nodeId = @Id",
+                               "DELETE FROM cmsContent WHERE nodeId = @Id",
+                               "DELETE FROM umbracoAccess WHERE nodeId = @Id",
+                               "DELETE FROM umbracoNode WHERE id = @Id"
+                           };
+            return list;
+        }
+
+        protected override Guid NodeObjectTypeId => new Guid(Constants.ObjectTypes.Document);
+
+        #endregion
+
+        #region Overrides of VersionableRepositoryBase<IContent>
+
+        public override IContent GetByVersion(Guid versionId)
+        {
+            var sql = GetBaseQuery(false);
+            sql.Where("cmsContentVersion.VersionId = @VersionId", new { VersionId = versionId });
+            sql.OrderByDescending<ContentVersionDto>(x => x.VersionDate);
+
+            var dto = Database.Fetch<DocumentDto>(sql).FirstOrDefault();
+
+            if (dto == null)
+                return null;
+
+            var content = CreateContentFromDto(dto, versionId);
+
+            return content;
+        }
+
+        public override void DeleteVersion(Guid versionId)
+        {
+            var sql = Sql()
+                .SelectAll()
+                .From<DocumentDto>()
+                .InnerJoin<ContentVersionDto>().On<ContentVersionDto, DocumentDto>(left => left.VersionId, right => right.VersionId)
+                .Where<ContentVersionDto>(x => x.VersionId == versionId)
+                .Where<DocumentDto>(x => x.Newest != true);
+            var dto = Database.Fetch<DocumentDto>(sql).FirstOrDefault();
+
+            if (dto == null) return;
+
+            PerformDeleteVersion(dto.NodeId, versionId);
+        }
+
+        public override void DeleteVersions(int id, DateTime versionDate)
+        {
+            var sql = Sql()
+                .SelectAll()
+                .From<DocumentDto>()
+                .InnerJoin<ContentVersionDto>().On<ContentVersionDto, DocumentDto>(left => left.VersionId, right => right.VersionId)
+                .Where<ContentVersionDto>(x => x.NodeId == id)
+                .Where<ContentVersionDto>(x => x.VersionDate < versionDate)
+                .Where<DocumentDto>(x => x.Newest != true);
+            var list = Database.Fetch<DocumentDto>(sql);
+            if (list.Any() == false) return;
+
+            foreach (var dto in list)
+            {
+                PerformDeleteVersion(id, dto.VersionId);
+            }
+        }
+
+        protected override void PerformDeleteVersion(int id, Guid versionId)
+        {
+            // raise event first else potential FK issues
+            OnUowRemovingVersion(new UnitOfWorkVersionEventArgs(UnitOfWork, id, versionId));
+
+            Database.Delete<PropertyDataDto>("WHERE contentNodeId = @Id AND versionId = @VersionId", new { Id = id, VersionId = versionId });
+            Database.Delete<ContentVersionDto>("WHERE ContentId = @Id AND VersionId = @VersionId", new { Id = id, VersionId = versionId });
+            Database.Delete<DocumentDto>("WHERE nodeId = @Id AND versionId = @VersionId", new { Id = id, VersionId = versionId });
+        }
+
+        #endregion
+
+        #region Unit of Work Implementation
+
+        protected override void PersistDeletedItem(IContent entity)
+        {
+            // raise event first else potential FK issues
+            OnUowRemovingEntity(new UnitOfWorkEntityEventArgs(UnitOfWork, entity));
+
+            //We need to clear out all access rules but we need to do this in a manual way since
+            // nothing in that table is joined to a content id
+            var subQuery = Sql()
+                .Select("umbracoAccessRule.accessId")
+                .From<AccessRuleDto>()
+                .InnerJoin<AccessDto>()
+                .On<AccessRuleDto, AccessDto>(left => left.AccessId, right => right.Id)
+                .Where<AccessDto>(dto => dto.NodeId == entity.Id);
+            Database.Execute(SqlSyntax.GetDeleteSubquery("umbracoAccessRule", "accessId", subQuery));
+
+            //now let the normal delete clauses take care of everything else
+            base.PersistDeletedItem(entity);
+        }
+
+        protected override void PersistNewItem(IContent entity)
+        {
+            ((Content)entity).AddingEntity();
+
+            //ensure the default template is assigned
+            if (entity.Template == null)
+                entity.Template = entity.ContentType.DefaultTemplate;
+
+            //Ensure unique name on the same level
+            entity.Name = EnsureUniqueNodeName(entity.ParentId, entity.Name);
+
+            //Ensure that strings don't contain characters that are invalid in XML
+            entity.SanitizeEntityPropertiesForXmlStorage();
+
+            var factory = new ContentFactory(NodeObjectTypeId, entity.Id);
+            var dto = factory.BuildDto(entity);
+
+            //NOTE Should the logic below have some kind of fallback for empty parent ids ?
+            //Logic for setting Path, Level and SortOrder
+            var parent = Database.First<NodeDto>("WHERE id = @ParentId", new { /*ParentId =*/ entity.ParentId });
+            var level = parent.Level + 1;
+            var maxSortOrder = Database.ExecuteScalar<int>(
+                "SELECT coalesce(max(sortOrder),-1) FROM umbracoNode WHERE parentId = @ParentId AND nodeObjectType = @NodeObjectType",
+                new { /*ParentId =*/ entity.ParentId, NodeObjectType = NodeObjectTypeId });
+            var sortOrder = maxSortOrder + 1;
+
+            //Create the (base) node data - umbracoNode
+            var nodeDto = dto.ContentVersionDto.ContentDto.NodeDto;
+            nodeDto.Path = parent.Path;
+            nodeDto.Level = short.Parse(level.ToString(CultureInfo.InvariantCulture));
+            nodeDto.SortOrder = sortOrder;
+            var o = Database.IsNew(nodeDto) ? Convert.ToInt32(Database.Insert(nodeDto)) : Database.Update(nodeDto);
+
+            //Update with new correct path
+            nodeDto.Path = string.Concat(parent.Path, ",", nodeDto.NodeId);
+            Database.Update(nodeDto);
+
+            //Update entity with correct values
+            entity.Id = nodeDto.NodeId; //Set Id on entity to ensure an Id is set
+            entity.Path = nodeDto.Path;
+            entity.SortOrder = sortOrder;
+            entity.Level = level;
+
+            //Assign the same permissions to it as the parent node
+            // http://issues.umbraco.org/issue/U4-2161
+            var parentPermissions = PermissionRepository.GetPermissionsForEntity(entity.ParentId).ToArray();
+            //if there are parent permissions then assign them, otherwise leave null and permissions will become the
+            // user's default permissions.
+            if (parentPermissions.Any())
+            {
+                var userPermissions = (
+                    from perm in parentPermissions
+                    from p in perm.AssignedPermissions
+                    select new EntityPermissionSet.UserPermission(perm.UserId, p)).ToList();
+
+                PermissionRepository.ReplaceEntityPermissions(new EntityPermissionSet(entity.Id, userPermissions));
+                //flag the entity's permissions changed flag so we can track those changes.
+                //Currently only used for the cache refreshers to detect if we should refresh all user permissions cache.
+                ((Content)entity).PermissionsChanged = true;
+            }
+
+            //Create the Content specific data - cmsContent
+            var contentDto = dto.ContentVersionDto.ContentDto;
+            contentDto.NodeId = nodeDto.NodeId;
+            Database.Insert(contentDto);
+
+            //Create the first version - cmsContentVersion
+            //Assumes a new Version guid and Version date (modified date) has been set
+            var contentVersionDto = dto.ContentVersionDto;
+            contentVersionDto.NodeId = nodeDto.NodeId;
+            Database.Insert(contentVersionDto);
+
+            //Create the Document specific data for this version - cmsDocument
+            //Assumes a new Version guid has been generated
+            dto.NodeId = nodeDto.NodeId;
+            Database.Insert(dto);
+
+            //Create the PropertyData for this version - cmsPropertyData
+            var propertyFactory = new PropertyFactory(entity.ContentType.CompositionPropertyTypes.ToArray(), entity.Version, entity.Id);
+            var propertyDataDtos = propertyFactory.BuildDto(entity.Properties);
+            var keyDictionary = new Dictionary<int, int>();
+
+            //Add Properties
+            foreach (var propertyDataDto in propertyDataDtos)
+            {
+                var primaryKey = Convert.ToInt32(Database.Insert(propertyDataDto));
+                keyDictionary.Add(propertyDataDto.PropertyTypeId, primaryKey);
+            }
+
+            //Update Properties with its newly set Id
+            foreach (var property in entity.Properties)
+                property.Id = keyDictionary[property.PropertyTypeId];
+
+            //lastly, check if we are a creating a published version , then update the tags table
+            if (entity.Published)
+                UpdateEntityTags(entity, _tagRepository);
+
+            // published => update published version infos, else leave it blank
+            if (entity.Published)
+            {
+                dto.DocumentPublishedReadOnlyDto = new DocumentPublishedReadOnlyDto
+                {
+                    VersionId = dto.VersionId,
+                    Newest = true,
+                    NodeId = dto.NodeId,
+                    Published = true
+                };
+                ((Content)entity).PublishedVersionGuid = dto.VersionId;
+            }
+
+            OnUowRefreshedEntity(new UnitOfWorkEntityEventArgs(UnitOfWork, entity));
+
+            entity.ResetDirtyProperties();
+        }
+
+        protected override void PersistUpdatedItem(IContent entity)
+        {
+            var content = (Content) entity;
+            var publishedState = content.PublishedState;
+            var publishedStateChanged = publishedState == PublishedState.Publishing || publishedState == PublishedState.Unpublishing;
+
+            //check if we need to make any database changes at all
+            if (entity.RequiresSaving(publishedState) == false)
+            {
+                entity.ResetDirtyProperties();
+                return;
+            }
+
+            //check if we need to create a new version
+            var requiresNewVersion = entity.RequiresNewVersion(publishedState);
+            if (requiresNewVersion)
+            {
+                //Updates Modified date and Version Guid
+                content.UpdatingEntity();
+            }
+            else
+            {
+                if (entity.IsPropertyDirty("UpdateDate") == false || entity.UpdateDate == default(DateTime))
+                    entity.UpdateDate = DateTime.Now;
+            }
+
+            //Ensure unique name on the same level
+            entity.Name = EnsureUniqueNodeName(entity.ParentId, entity.Name, entity.Id);
+
+            //Ensure that strings don't contain characters that are invalid in XML
+            entity.SanitizeEntityPropertiesForXmlStorage();
+
+            //Look up parent to get and set the correct Path and update SortOrder if ParentId has changed
+            if (entity.IsPropertyDirty("ParentId"))
+            {
+                var parent = Database.First<NodeDto>("WHERE id = @ParentId", new { /*ParentId =*/ entity.ParentId });
+                entity.Path = string.Concat(parent.Path, ",", entity.Id);
+                entity.Level = parent.Level + 1;
+                entity.SortOrder = NextChildSortOrder(entity.ParentId);
+
+                //Question: If we move a node, should we update permissions to inherit from the new parent if the parent has permissions assigned?
+                // if we do that, then we'd need to propogate permissions all the way downward which might not be ideal for many people.
+                // Gonna just leave it as is for now, and not re-propogate permissions.
+            }
+
+            var factory = new ContentFactory(NodeObjectTypeId, entity.Id);
+            //Look up Content entry to get Primary for updating the DTO
+            var contentDto = Database.SingleOrDefault<ContentDto>("WHERE nodeId = @Id", new { /*Id =*/ entity.Id });
+            factory.SetPrimaryKey(contentDto.PrimaryKey);
+            var dto = factory.BuildDto(entity);
+
+            //Updates the (base) node data - umbracoNode
+            var nodeDto = dto.ContentVersionDto.ContentDto.NodeDto;
+            var o = Database.Update(nodeDto);
+
+            //Only update this DTO if the contentType has actually changed
+            if (contentDto.ContentTypeId != entity.ContentTypeId)
+            {
+                //Create the Content specific data - cmsContent
+                var newContentDto = dto.ContentVersionDto.ContentDto;
+                Database.Update(newContentDto);
+            }
+
+            //If Published state has changed then previous versions should have their publish state reset.
+            //If state has been changed to unpublished the previous versions publish state should also be reset.
+            //if (((ICanBeDirty)entity).IsPropertyDirty("Published") && (entity.Published || publishedState == PublishedState.Unpublished))
+            if (entity.RequiresClearPublishedFlag(publishedState, requiresNewVersion))
+                ClearPublishedFlag(entity);
+
+            //Look up (newest) entries by id in cmsDocument table to set newest = false
+            ClearNewestFlag(entity);
+
+            var contentVersionDto = dto.ContentVersionDto;
+            if (requiresNewVersion)
+            {
+                //Create a new version - cmsContentVersion
+                //Assumes a new Version guid and Version date (modified date) has been set
+                Database.Insert(contentVersionDto);
+                //Create the Document specific data for this version - cmsDocument
+                //Assumes a new Version guid has been generated
+                Database.Insert(dto);
+            }
+            else
+            {
+                //In order to update the ContentVersion we need to retrieve its primary key id
+                var contentVerDto = Database.SingleOrDefault<ContentVersionDto>("WHERE VersionId = @Version", new { /*Version =*/ entity.Version });
+                contentVersionDto.Id = contentVerDto.Id;
+
+                Database.Update(contentVersionDto);
+                Database.Update(dto);
+            }
+
+            //Create the PropertyData for this version - cmsPropertyData
+            var propertyFactory = new PropertyFactory(entity.ContentType.CompositionPropertyTypes.ToArray(), entity.Version, entity.Id);
+            var propertyDataDtos = propertyFactory.BuildDto(entity.Properties);
+            var keyDictionary = new Dictionary<int, int>();
+
+            //Add Properties
+            foreach (var propertyDataDto in propertyDataDtos)
+            {
+                if (requiresNewVersion == false && propertyDataDto.Id > 0)
+                {
+                    Database.Update(propertyDataDto);
+                }
+                else
+                {
+                    int primaryKey = Convert.ToInt32(Database.Insert(propertyDataDto));
+                    keyDictionary.Add(propertyDataDto.PropertyTypeId, primaryKey);
+                }
+            }
+
+            //Update Properties with its newly set Id
+            if (keyDictionary.Any())
+            {
+                foreach (var property in entity.Properties)
+                {
+                    if (keyDictionary.ContainsKey(property.PropertyTypeId) == false) continue;
+
+                    property.Id = keyDictionary[property.PropertyTypeId];
+                }
+            }
+
+            // tags:
+            if (HasTagProperty(entity))
+            {
+                // if path-published, update tags, else clear tags
+                switch (content.PublishedState)
+                {
+                    case PublishedState.Publishing:
+                        // explicitely publishing, must update tags
+                        UpdateEntityTags(entity, _tagRepository);
+                        break;
+                    case PublishedState.Unpublishing:
+                        // explicitely unpublishing, must clear tags
+                        ClearEntityTags(entity, _tagRepository);
+                        break;
+                    case PublishedState.Saving:
+                        // saving, nothing to do
+                        break;
+                    case PublishedState.Published:
+                    case PublishedState.Unpublished:
+                        // no change, depends on path-published
+                        // that should take care of trashing and un-trashing
+                        if (IsPathPublished(entity)) // slightly expensive ;-(
+                            UpdateEntityTags(entity, _tagRepository);
+                        else
+                            ClearEntityTags(entity, _tagRepository);
+                        break;
+                }
+            }
+
+            // published => update published version infos,
+            // else if unpublished then clear published version infos
+            // else leave unchanged
+            if (entity.Published)
+            {
+                dto.DocumentPublishedReadOnlyDto = new DocumentPublishedReadOnlyDto
+                {
+                    VersionId = dto.VersionId,
+                    Newest = true,
+                    NodeId = dto.NodeId,
+                    Published = true
+                };
+                content.PublishedVersionGuid = dto.VersionId;
+            }
+            else if (publishedStateChanged)
+            {
+                dto.DocumentPublishedReadOnlyDto = new DocumentPublishedReadOnlyDto
+                {
+                    VersionId = default(Guid),
+                    Newest = false,
+                    NodeId = dto.NodeId,
+                    Published = false
+                };
+                content.PublishedVersionGuid = default(Guid);
+            }
+
+            OnUowRefreshedEntity(new UnitOfWorkEntityEventArgs(UnitOfWork, entity));
+
+            entity.ResetDirtyProperties();
+        }
+
+        private int NextChildSortOrder(int parentId)
+        {
+            var maxSortOrder =
+                Database.ExecuteScalar<int>(
+                    "SELECT coalesce(max(sortOrder),0) FROM umbracoNode WHERE parentid = @ParentId AND nodeObjectType = @NodeObjectType",
+                    new { ParentId = parentId, NodeObjectType = NodeObjectTypeId });
+            return maxSortOrder + 1;
+        }
+
+        #endregion
+
+        #region Implementation of IContentRepository
+
+        public IEnumerable<IContent> GetByPublishedVersion(IQuery<IContent> query)
+        {
+            // we WANT to return contents in top-down order, ie parents should come before children
+            // ideal would be pure xml "document order" - which we cannot achieve at database level
+
+            var sqlClause = GetBaseQuery(false);
+            var translator = new SqlTranslator<IContent>(sqlClause, query);
+            var sql = translator.Translate()
+                                .Where<DocumentDto>(x => x.Published)
+                                .OrderBy<NodeDto>(x => x.Level)
+                                .OrderBy<NodeDto>(x => x.SortOrder);
+
+            return MapQueryDtos(Database.Fetch<DocumentDto>(sql), true);
+        }
+
+        public int CountPublished(string contentTypeAlias = null)
+        {
+            var sql = Sql();
+            if (contentTypeAlias.IsNullOrWhiteSpace())
+            {
+                sql.SelectCount()
+                    .From<NodeDto>()
+                    .InnerJoin<DocumentDto>()
+                    .On<NodeDto, DocumentDto>(left => left.NodeId, right => right.NodeId)
+                    .Where<NodeDto>(x => x.NodeObjectType == NodeObjectTypeId && x.Trashed == false)
+                    .Where<DocumentDto>(x => x.Published);
+            }
+            else
+            {
+                sql.SelectCount()
+                    .From<NodeDto>()
+                    .InnerJoin<ContentDto>()
+                    .On<NodeDto, ContentDto>(left => left.NodeId, right => right.NodeId)
+                    .InnerJoin<DocumentDto>()
+                    .On<NodeDto, DocumentDto>(left => left.NodeId, right => right.NodeId)
+                    .InnerJoin<ContentTypeDto>()
+                    .On<ContentTypeDto, ContentDto>(left => left.NodeId, right => right.ContentTypeId)
+                    .Where<NodeDto>(x => x.NodeObjectType == NodeObjectTypeId && x.Trashed == false)
+                    .Where<ContentTypeDto>(x => x.Alias == contentTypeAlias)
+                    .Where<DocumentDto>(x => x.Published);
+            }
+
+            return Database.ExecuteScalar<int>(sql);
+        }
+
+        public void ReplaceContentPermissions(EntityPermissionSet permissionSet)
+        {
+            PermissionRepository.ReplaceEntityPermissions(permissionSet);
+        }
+
+        public void ClearPublishedFlag(IContent content)
+        {
+            // no race cond if locked
+            var documentDtos = Database.Fetch<DocumentDto>("WHERE nodeId=@Id AND published=@IsPublished", new { /*Id =*/ content.Id, IsPublished = true });
+            foreach (var documentDto in documentDtos)
+            {
+                documentDto.Published = false;
+                Database.Update(documentDto);
+            }
+        }
+
+        public void ClearNewestFlag(IContent content)
+        {
+            // no race cond if locked
+            var documentDtos = Database.Fetch<DocumentDto>("WHERE nodeId=@Id AND newest=@IsNewest", new { /*Id =*/ content.Id, IsNewest = true });
+            foreach (var documentDto in documentDtos)
+            {
+                documentDto.Newest = false;
+                Database.Update(documentDto);
+            }
+        }
+
+        /// <summary>
+        /// Assigns a single permission to the current content item for the specified user ids
+        /// </summary>
+        /// <param name="entity"></param>
+        /// <param name="permission"></param>
+        /// <param name="userIds"></param>
+        public void AssignEntityPermission(IContent entity, char permission, IEnumerable<int> userIds)
+        {
+            PermissionRepository.AssignEntityPermission(entity, permission, userIds);
+        }
+
+        public IEnumerable<EntityPermission> GetPermissionsForEntity(int entityId)
+        {
+            return PermissionRepository.GetPermissionsForEntity(entityId);
+        }
+
+        /// <summary>
+        /// Gets paged content results
+        /// </summary>
+        /// <param name="query">Query to excute</param>
+        /// <param name="pageIndex">Page number</param>
+        /// <param name="pageSize">Page size</param>
+        /// <param name="totalRecords">Total records query would return without paging</param>
+        /// <param name="orderBy">Field to order by</param>
+        /// <param name="orderDirection">Direction to order by</param>
+        /// <param name="orderBySystemField">Flag to indicate when ordering by system field</param>
+        /// <param name="filter"></param>
+        /// <returns>An Enumerable list of <see cref="IContent"/> objects</returns>
+        public IEnumerable<IContent> GetPagedResultsByQuery(IQuery<IContent> query, long pageIndex, int pageSize, out long totalRecords,
+            string orderBy, Direction orderDirection, bool orderBySystemField, IQuery<IContent> filter = null, bool newest = true)
+        {
+            var filterSql = Sql();
+            if (newest)
+                filterSql.Append("AND (cmsDocument.newest = 1)");
+
+            if (filter != null)
+            {
+                foreach (var filterClause in filter.GetWhereClauses())
+                    filterSql.Append($"AND ({filterClause.Item1})", filterClause.Item2);
+            }
+
+            return GetPagedResultsByQuery<DocumentDto>(query, pageIndex, pageSize, out totalRecords,
+                x => MapQueryDtos(x),
+                orderBy, orderDirection, orderBySystemField, "cmsDocument",
+                filterSql);
+        }
+
+        public bool IsPathPublished(IContent content)
+        {
+            // fail fast
+            if (content.Path.StartsWith("-1,-20,"))
+                return false;
+            // succeed fast
+            if (content.ParentId == -1)
+                return content.HasPublishedVersion;
+
+            var syntaxUmbracoNode = SqlSyntax.GetQuotedTableName("umbracoNode");
+            var syntaxPath = SqlSyntax.GetQuotedColumnName("path");
+            var syntaxConcat = SqlSyntax.GetConcat(syntaxUmbracoNode + "." + syntaxPath, "',%'");
+
+            var sql = string.Format(@"SELECT COUNT({0}.{1})
+FROM {0}
+JOIN {2} ON ({0}.{1}={2}.{3} AND {2}.{4}=@published)
+WHERE (@path LIKE {5})",
+                syntaxUmbracoNode,
+                SqlSyntax.GetQuotedColumnName("id"),
+                SqlSyntax.GetQuotedTableName("cmsDocument"),
+                SqlSyntax.GetQuotedColumnName("nodeId"),
+                SqlSyntax.GetQuotedColumnName("published"),
+                syntaxConcat);
+
+            var count = Database.ExecuteScalar<int>(sql, new { @published=true, @path=content.Path });
+            count += 1; // because content does not count
+            return count == content.Level;
+        }
+
+        #endregion
+
+        #region IRecycleBinRepository members
+
+        protected override int RecycleBinId => Constants.System.RecycleBinContent;
+
+        #endregion
+
+        protected override string GetDatabaseFieldNameForOrderBy(string orderBy)
+        {
+            // NOTE see sortby.prevalues.controller.js for possible values
+            // that need to be handled here or in VersionableRepositoryBase
+
+            //Some custom ones
+            switch (orderBy.ToUpperInvariant())
+            {
+                case "UPDATER":
+                    //TODO: This isn't going to work very nicely because it's going to order by ID, not by letter
+                    return GetDatabaseFieldNameForOrderBy("cmsDocument", "documentUser");
+                case "PUBLISHED":
+                    return GetDatabaseFieldNameForOrderBy("cmsDocument", "published");
+                case "CONTENTTYPEALIAS":
+                    throw new NotSupportedException("Don't know how to support ContentTypeAlias.");
+            }
+
+            return base.GetDatabaseFieldNameForOrderBy(orderBy);
+        }
+
+        private IEnumerable<IContent> MapQueryDtos(List<DocumentDto> dtos, bool withCache = false)
+        {
+            //nothing found
+            var content = new IContent[dtos.Count];
+            var defs = new List<DocumentDefinition>();
+            var templateIds = new List<int>();
+
+            for (var i = 0; i < dtos.Count; i++)
+            {
+                var dto = dtos[i];
+
+                // if the cache contains the published version, use it
+                if (withCache)
+                {
+                    var cached = RuntimeCache.GetCacheItem<IContent>(GetCacheIdKey<IContent>(dto.NodeId));
+                    if (cached != null && cached.Published)
+                    {
+                        content[i] = cached;
+                        continue;
+                    }
+                }
+
+                // else, need to fetch from the database
+                // content type repository is full-cache so OK to get each one independently
+                var contentType = _contentTypeRepository.Get(dto.ContentVersionDto.ContentDto.ContentTypeId);
+                var factory = new ContentFactory(contentType, NodeObjectTypeId, dto.NodeId);
+                content[i] = factory.BuildEntity(dto);
+
+                // need template
+                if (dto.TemplateId.HasValue && dto.TemplateId.Value > 0)
+                    templateIds.Add(dto.TemplateId.Value);
+
+                // need properties
+                defs.Add(new DocumentDefinition(
+                    dto.NodeId,
+                    dto.VersionId,
+                    dto.ContentVersionDto.VersionDate,
+                    dto.ContentVersionDto.ContentDto.NodeDto.CreateDate,
+                    contentType
+                ));
+            }
+
+            // load all required templates in 1 query
+            var templates = _templateRepository.GetAll(templateIds.ToArray())
+                .ToDictionary(x => x.Id, x => x);
+
+            // load all properties for all documents from database in 1 query
+            var propertyData = GetPropertyCollection(defs.ToArray());
+
+            // assign
+            var dtoIndex = 0;
+            foreach (var def in defs)
+            {
+                // move to corresponding item (which has to exist)
+                while (dtos[dtoIndex].NodeId != def.Id) dtoIndex++;
+
+                // complete the item
+                var cc = content[dtoIndex];
+                var dto = dtos[dtoIndex];
+                ITemplate template = null;
+                if (dto.TemplateId.HasValue)
+                    templates.TryGetValue(dto.TemplateId.Value, out template); // else null
+                cc.Template = template;
+                cc.Properties = propertyData[cc.Id];
+
+                //on initial construction we don't want to have dirty properties tracked
+                // http://issues.umbraco.org/issue/U4-1946
+                ((Entity) cc).ResetDirtyProperties(false);
+            }
+
+            return content;
+        }
+
+        /// <summary>
+        /// Private method to create a content object from a DocumentDto, which is used by Get and GetByVersion.
+        /// </summary>
+        /// <param name="dto"></param>
+        /// <param name="versionId"></param>
+        /// <returns></returns>
+        private IContent CreateContentFromDto(DocumentDto dto, Guid versionId)
+        {
+            var contentType = _contentTypeRepository.Get(dto.ContentVersionDto.ContentDto.ContentTypeId);
+
+            var factory = new ContentFactory(contentType, NodeObjectTypeId, dto.NodeId);
+            var content = factory.BuildEntity(dto);
+
+            //Check if template id is set on DocumentDto, and get ITemplate if it is.
+            if (dto.TemplateId.HasValue && dto.TemplateId.Value > 0)
+            {
+                content.Template = _templateRepository.Get(dto.TemplateId.Value);
+            }
+
+            var docDef = new DocumentDefinition(dto.NodeId, versionId, content.UpdateDate, content.CreateDate, contentType);
+
+            var properties = GetPropertyCollection(new[] { docDef });
+
+            content.Properties = properties[dto.NodeId];
+
+            //on initial construction we don't want to have dirty properties tracked
+            // http://issues.umbraco.org/issue/U4-1946
+            ((Entity)content).ResetDirtyProperties(false);
+            return content;
+        }
+
+        private string EnsureUniqueNodeName(int parentId, string nodeName, int id = 0)
+        {
+            if (EnsureUniqueNaming == false)
+                return nodeName;
+
+            var sql = Sql()
+                .SelectAll()
+                .From<NodeDto>()
+                .Where<NodeDto>(x => x.NodeObjectType == NodeObjectTypeId && x.ParentId == parentId && x.Text.StartsWith(nodeName));
+
+            int uniqueNumber = 1;
+            var currentName = nodeName;
+
+            var dtos = Database.Fetch<NodeDto>(sql);
+            if (dtos.Any())
+            {
+                var results = dtos.OrderBy(x => x.Text, new SimilarNodeNameComparer());
+                foreach (var dto in results)
+                {
+                    if (id != 0 && id == dto.NodeId) continue;
+
+                    if (dto.Text.ToLowerInvariant().Equals(currentName.ToLowerInvariant()))
+                    {
+                        currentName = nodeName + $" ({uniqueNumber})";
+                        uniqueNumber++;
+                    }
+                }
+            }
+
+            return currentName;
+        }
+    }
 }