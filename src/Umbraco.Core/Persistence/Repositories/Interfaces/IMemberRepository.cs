--- conflicted
+++ resolved
@@ -1,26 +1,15 @@
-<<<<<<< HEAD
-﻿using Umbraco.Core.Models.Membership;
-
-namespace Umbraco.Core.Persistence.Repositories
-{
-    internal interface IMemberRepository : IRepositoryVersionable<int, IMembershipUser>
-    {
-         
-    }
-=======
-﻿using System.Collections.Generic;
-using Umbraco.Core.Models;
-
-namespace Umbraco.Core.Persistence.Repositories
-{
-    internal interface IMemberRepository : IRepositoryVersionable<int, IMember>
-    {
-        /// <summary>
-        /// Get all members in a specific group
-        /// </summary>
-        /// <param name="groupName"></param>
-        /// <returns></returns>
-        IEnumerable<IMember> GetByMemberGroup(string groupName);
-    }
->>>>>>> b2deb3de
+﻿using System.Collections.Generic;
+using Umbraco.Core.Models;
+
+namespace Umbraco.Core.Persistence.Repositories
+{
+    internal interface IMemberRepository : IRepositoryVersionable<int, IMember>
+    {
+        /// <summary>
+        /// Get all members in a specific group
+        /// </summary>
+        /// <param name="groupName"></param>
+        /// <returns></returns>
+        IEnumerable<IMember> GetByMemberGroup(string groupName);
+    }
 }