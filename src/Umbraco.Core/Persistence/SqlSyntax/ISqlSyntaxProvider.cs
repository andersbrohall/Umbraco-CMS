--- conflicted
+++ resolved
@@ -1,4 +1,3 @@
-<<<<<<< HEAD
 ﻿using System;
 using System.Collections.Generic;
 using System.Text.RegularExpressions;
@@ -45,6 +44,8 @@
         string TruncateTable { get; }
         string CreateConstraint { get; }
         string DeleteConstraint { get; }
+
+        [Obsolete("This is never used, use the Format(ForeignKeyDefinition) instead")]
         string CreateForeignKeyConstraint { get; }
         string DeleteDefaultConstraint { get; }
         string FormatDateTime(DateTime date, bool includeTime = true);
@@ -81,94 +82,6 @@
 
         IEnumerable<string> GetTablesInSchema(IDatabase db);
         IEnumerable<ColumnInfo> GetColumnsInSchema(IDatabase db);
-        IEnumerable<Tuple<string, string>> GetConstraintsPerTable(IDatabase db);
-        IEnumerable<Tuple<string, string, string>> GetConstraintsPerColumn(IDatabase db);
-        IEnumerable<Tuple<string, string, string, bool>> GetDefinedIndexes(IDatabase db);
-    }
-}
-=======
-using System;
-using System.Collections.Generic;
-using Umbraco.Core.Models.Rdbms;
-using Umbraco.Core.Persistence.DatabaseAnnotations;
-using Umbraco.Core.Persistence.DatabaseModelDefinitions;
-using Umbraco.Core.Persistence.Querying;
-
-namespace Umbraco.Core.Persistence.SqlSyntax
-{
-    /// <summary>
-    /// Defines an SqlSyntaxProvider
-    /// </summary>
-    public interface ISqlSyntaxProvider
-    {
-        string EscapeString(string val);
-
-        string GetWildcardPlaceholder();
-        string GetStringColumnEqualComparison(string column, int paramIndex, TextColumnType columnType);
-        string GetStringColumnWildcardComparison(string column, int paramIndex, TextColumnType columnType);
-
-        [Obsolete("Use the overload with the parameter index instead")]
-        string GetStringColumnEqualComparison(string column, string value, TextColumnType columnType);
-        [Obsolete("Use the overload with the parameter index instead")]
-        string GetStringColumnStartsWithComparison(string column, string value, TextColumnType columnType);
-        [Obsolete("Use the overload with the parameter index instead")]
-        string GetStringColumnEndsWithComparison(string column, string value, TextColumnType columnType);
-        [Obsolete("Use the overload with the parameter index instead")]
-        string GetStringColumnContainsComparison(string column, string value, TextColumnType columnType);
-        [Obsolete("Use the overload with the parameter index instead")]
-        string GetStringColumnWildcardComparison(string column, string value, TextColumnType columnType);
-
-        string GetQuotedTableName(string tableName);
-        string GetQuotedColumnName(string columnName);
-        string GetQuotedName(string name);
-        bool DoesTableExist(Database db, string tableName);
-        string GetIndexType(IndexTypes indexTypes);
-        string GetSpecialDbType(SpecialDbTypes dbTypes);
-        string CreateTable { get; }
-        string DropTable { get; }
-        string AddColumn { get; }
-        string DropColumn { get; }
-        string AlterColumn { get; }
-        string RenameColumn { get; }
-        string RenameTable { get; }
-        string CreateSchema { get; }
-        string AlterSchema { get; }
-        string DropSchema { get; }
-        string CreateIndex { get; }
-        string DropIndex { get; }
-        string InsertData { get; }
-        string UpdateData { get; }
-        string DeleteData { get; }
-        string TruncateTable { get; }
-        string CreateConstraint { get; }
-        string DeleteConstraint { get; }
-
-        [Obsolete("This is never used, use the Format(ForeignKeyDefinition) instead")]
-        string CreateForeignKeyConstraint { get; }
-        string DeleteDefaultConstraint { get; }
-        string FormatDateTime(DateTime date, bool includeTime = true);
-        string Format(TableDefinition table);
-        string Format(IEnumerable<ColumnDefinition> columns);
-        List<string> Format(IEnumerable<IndexDefinition> indexes);
-        List<string> Format(IEnumerable<ForeignKeyDefinition> foreignKeys);
-        string FormatPrimaryKey(TableDefinition table);
-        string GetQuotedValue(string value);
-        string Format(ColumnDefinition column);
-        string Format(IndexDefinition index);
-        string Format(ForeignKeyDefinition foreignKey);
-        string FormatColumnRename(string tableName, string oldName, string newName);
-        string FormatTableRename(string oldName, string newName);
-        Sql SelectTop(Sql sql, int top);
-        bool SupportsClustered();
-        bool SupportsIdentityInsert();
-        bool? SupportsCaseInsensitiveQueries(Database db);
-        
-        string ConvertIntegerToOrderableString { get; }
-        string ConvertDateToOrderableString { get; }
-        string ConvertDecimalToOrderableString { get; }
-
-        IEnumerable<string> GetTablesInSchema(Database db);
-        IEnumerable<ColumnInfo> GetColumnsInSchema(Database db);
 
         /// <summary>
         /// Returns all constraints defined in the database (Primary keys, foreign keys, unique constraints...) (does not include indexes)
@@ -177,7 +90,7 @@
         /// <returns>
         /// A Tuple containing: TableName, ConstraintName
         /// </returns>
-        IEnumerable<Tuple<string, string>> GetConstraintsPerTable(Database db);
+        IEnumerable<Tuple<string, string>> GetConstraintsPerTable(IDatabase db);
 
         /// <summary>
         /// Returns all constraints defined in the database (Primary keys, foreign keys, unique constraints...) (does not include indexes)
@@ -186,7 +99,7 @@
         /// <returns>
         /// A Tuple containing: TableName, ColumnName, ConstraintName
         /// </returns>
-        IEnumerable<Tuple<string, string, string>> GetConstraintsPerColumn(Database db);
+        IEnumerable<Tuple<string, string, string>> GetConstraintsPerColumn(IDatabase db);
 
         /// <summary>
         /// Returns all defined Indexes in the database excluding primary keys
@@ -195,7 +108,6 @@
         /// <returns>
         /// A Tuple containing: TableName, IndexName, ColumnName, IsUnique
         /// </returns>
-        IEnumerable<Tuple<string, string, string, bool>> GetDefinedIndexes(Database db);
+        IEnumerable<Tuple<string, string, string, bool>> GetDefinedIndexes(IDatabase db);
     }
-}
->>>>>>> f665f8af
+}