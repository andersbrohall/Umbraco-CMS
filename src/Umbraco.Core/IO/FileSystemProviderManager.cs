﻿using System;
using System.Collections.Concurrent;
using System.Collections.Generic;
using System.Configuration;
using System.Linq;
using System.Reflection;
using Umbraco.Core.Configuration;
using Umbraco.Core.Scoping;

namespace Umbraco.Core.IO
{
    public class FileSystemProviderManager
    {
        private readonly FileSystemProvidersSection _config;
        private readonly ConcurrentSet<ShadowWrapper> _wrappers = new ConcurrentSet<ShadowWrapper>();

        private readonly ConcurrentDictionary<string, ProviderConstructionInfo> _providerLookup = new ConcurrentDictionary<string, ProviderConstructionInfo>();
        private readonly ConcurrentDictionary<string, IFileSystem2> _filesystems = new ConcurrentDictionary<string, IFileSystem2>();

        private ShadowWrapper _macroPartialFileSystem;
        private ShadowWrapper _partialViewsFileSystem;
        private ShadowWrapper _stylesheetsFileSystem;
        private ShadowWrapper _scriptsFileSystem;
        private ShadowWrapper _xsltFileSystem;
        private ShadowWrapper _masterPagesFileSystem;
        private ShadowWrapper _mvcViewsFileSystem;

        #region Singleton & Constructor

        private static readonly FileSystemProviderManager Instance = new FileSystemProviderManager();

        public static FileSystemProviderManager Current
        {
            get { return Instance; }
        }

        // for tests only, totally unsafe
        internal void Reset()
        {
            _wrappers.Clear();
            _providerLookup.Clear();
            _filesystems.Clear();
            CreateWellKnownFileSystems();
        }

        private IScopeProviderInternal ScopeProvider
        {
<<<<<<< HEAD
            // this is bad, but enough for now, and we'll refactor
            // in v8 when we'll get rid of this class' singleton
=======
            // fixme - 'course this is bad, but enough for now
            // beware: means that we capture the "current" scope provider - take care in tests!
>>>>>>> 6992b031
            get { return ApplicationContext.Current == null ? null : ApplicationContext.Current.ScopeProvider as IScopeProviderInternal; }
        }

        internal FileSystemProviderManager()
        {
            _config = (FileSystemProvidersSection) ConfigurationManager.GetSection("umbracoConfiguration/FileSystemProviders");
            CreateWellKnownFileSystems();
        }

        private void CreateWellKnownFileSystems()
        {
            var macroPartialFileSystem = new PhysicalFileSystem(SystemDirectories.MacroPartials);
            var partialViewsFileSystem = new PhysicalFileSystem(SystemDirectories.PartialViews);
            var stylesheetsFileSystem = new PhysicalFileSystem(SystemDirectories.Css);
            var scriptsFileSystem = new PhysicalFileSystem(SystemDirectories.Scripts);
            var xsltFileSystem = new PhysicalFileSystem(SystemDirectories.Xslt);
            var masterPagesFileSystem = new PhysicalFileSystem(SystemDirectories.Masterpages);
            var mvcViewsFileSystem = new PhysicalFileSystem(SystemDirectories.MvcViews);

            _macroPartialFileSystem = new ShadowWrapper(macroPartialFileSystem, "Views/MacroPartials", ScopeProvider);
            _partialViewsFileSystem = new ShadowWrapper(partialViewsFileSystem, "Views/Partials", ScopeProvider);
            _stylesheetsFileSystem = new ShadowWrapper(stylesheetsFileSystem, "css", ScopeProvider);
            _scriptsFileSystem = new ShadowWrapper(scriptsFileSystem, "scripts", ScopeProvider);
            _xsltFileSystem = new ShadowWrapper(xsltFileSystem, "xslt", ScopeProvider);
            _masterPagesFileSystem = new ShadowWrapper(masterPagesFileSystem, "masterpages", ScopeProvider);
            _mvcViewsFileSystem = new ShadowWrapper(mvcViewsFileSystem, "Views", ScopeProvider);

            // filesystems obtained from GetFileSystemProvider are already wrapped and do not need to be wrapped again
            MediaFileSystem = GetFileSystemProvider<MediaFileSystem>();
        }

        #endregion

        #region Well-Known FileSystems

        public IFileSystem2 MacroPartialsFileSystem { get { return _macroPartialFileSystem; } }
        public IFileSystem2 PartialViewsFileSystem { get { return _partialViewsFileSystem; } }
        public IFileSystem2 StylesheetsFileSystem { get { return _stylesheetsFileSystem; } }
        public IFileSystem2 ScriptsFileSystem { get { return _scriptsFileSystem; } }
        public IFileSystem2 XsltFileSystem { get { return _xsltFileSystem; } }
        public IFileSystem2 MasterPagesFileSystem { get { return _mvcViewsFileSystem; } }
        public IFileSystem2 MvcViewsFileSystem { get { return _mvcViewsFileSystem; } }
        public MediaFileSystem MediaFileSystem { get; private set; }

        #endregion

        #region Providers

        /// <summary>
        /// used to cache the lookup of how to construct this object so we don't have to reflect each time.
        /// </summary>
        private class ProviderConstructionInfo
		{
			public object[] Parameters { get; set; }
			public ConstructorInfo Constructor { get; set; }
			//public string ProviderAlias { get; set; }
		}

        /// <summary>
        /// Gets an underlying (non-typed) filesystem supporting a strongly-typed filesystem.
        /// </summary>
        /// <param name="alias">The alias of the strongly-typed filesystem.</param>
        /// <returns>The non-typed filesystem supporting the strongly-typed filesystem with the specified alias.</returns>
        /// <remarks>This method should not be used directly, used <see cref="GetFileSystemProvider{TFileSystem}()"/> instead.</remarks>
        public IFileSystem GetUnderlyingFileSystemProvider(string alias)
        {
            return GetUnderlyingFileSystemProvider(alias, null);
        }

        /// <summary>
        /// Gets an underlying (non-typed) filesystem supporting a strongly-typed filesystem.
        /// </summary>
        /// <param name="alias">The alias of the strongly-typed filesystem.</param>
        /// /// <param name="fallback">A fallback creator for the filesystem.</param>
        /// <returns>The non-typed filesystem supporting the strongly-typed filesystem with the specified alias.</returns>
        /// <remarks>This method should not be used directly, used <see cref="GetFileSystemProvider{TFileSystem}()"/> instead.</remarks>
        private IFileSystem GetUnderlyingFileSystemProvider(string alias, Func<IFileSystem> fallback)
        {
			// either get the constructor info from cache or create it and add to cache
            var ctorInfo = _providerLookup.GetOrAdd(alias, _ => GetUnderlyingFileSystemCtor(alias, fallback));
            return ctorInfo == null ? fallback() : (IFileSystem) ctorInfo.Constructor.Invoke(ctorInfo.Parameters);
        }

        private IFileSystem GetUnderlyingFileSystemNoCache(string alias, Func<IFileSystem> fallback)
        {
            var ctorInfo = GetUnderlyingFileSystemCtor(alias, fallback);
            return ctorInfo == null ? fallback() : (IFileSystem) ctorInfo.Constructor.Invoke(ctorInfo.Parameters);
        }

        private ProviderConstructionInfo GetUnderlyingFileSystemCtor(string alias, Func<IFileSystem> fallback)
        {
            // get config
            var providerConfig = _config.Providers[alias];
            if (providerConfig == null)
            {
                if (fallback != null) return null;
                throw new ArgumentException(string.Format("No provider found with alias {0}.", alias));
            }

            // get the filesystem type
            var providerType = Type.GetType(providerConfig.Type);
            if (providerType == null)
                throw new InvalidOperationException(string.Format("Could not find type {0}.", providerConfig.Type));

            // ensure it implements IFileSystem
            if (providerType.IsAssignableFrom(typeof(IFileSystem)))
                throw new InvalidOperationException(string.Format("Type {0} does not implement IFileSystem.", providerType.FullName));

            // find a ctor matching the config parameters
            var paramCount = providerConfig.Parameters != null ? providerConfig.Parameters.Count : 0;
            var constructor = providerType.GetConstructors().SingleOrDefault(x
                => x.GetParameters().Length == paramCount && x.GetParameters().All(y => providerConfig.Parameters.AllKeys.Contains(y.Name)));
            if (constructor == null)
                throw new InvalidOperationException(string.Format("Type {0} has no ctor matching the {1} configuration parameter(s).", providerType.FullName, paramCount));

            var parameters = new object[paramCount];
            if (providerConfig.Parameters != null) // keeps ReSharper happy
                for (var i = 0; i < paramCount; i++)
                    parameters[i] = providerConfig.Parameters[providerConfig.Parameters.AllKeys[i]].Value;

            return new ProviderConstructionInfo
            {
                Constructor = constructor,
                Parameters = parameters,
                //ProviderAlias = s
            };
        }

        /// <summary>
        /// Gets a strongly-typed filesystem.
        /// </summary>
        /// <typeparam name="TFileSystem">The type of the filesystem.</typeparam>
        /// <returns>A strongly-typed filesystem of the specified type.</returns>
        /// <remarks>
        /// <para>Ideally, this should cache the instances, but that would break backward compatibility, so we
        /// only do it for our own MediaFileSystem - for everything else, it's the responsibility of the caller
        /// to ensure that they maintain singletons. This is important for singletons, as each filesystem maintains
        /// its own shadow and having multiple instances would lead to inconsistencies.</para>
        /// <para>Note that any filesystem created by this method *after* shadowing begins, will *not* be
        /// shadowing (and an exception will be thrown by the ShadowWrapper).</para>
        /// </remarks>
        public TFileSystem GetFileSystemProvider<TFileSystem>()
            where TFileSystem : FileSystemWrapper
        {
            return GetFileSystemProvider<TFileSystem>(null);
        }

        /// <summary>
        /// Gets a strongly-typed filesystem.
        /// </summary>
        /// <typeparam name="TFileSystem">The type of the filesystem.</typeparam>
        /// <param name="fallback">A fallback creator for the inner filesystem.</param>
        /// <returns>A strongly-typed filesystem of the specified type.</returns>
        /// <remarks>
        /// <para>The fallback creator is used only if nothing is configured.</para>
        /// <para>Ideally, this should cache the instances, but that would break backward compatibility, so we
        /// only do it for our own MediaFileSystem - for everything else, it's the responsibility of the caller
        /// to ensure that they maintain singletons. This is important for singletons, as each filesystem maintains
        /// its own shadow and having multiple instances would lead to inconsistencies.</para>
        /// <para>Note that any filesystem created by this method *after* shadowing begins, will *not* be
        /// shadowing (and an exception will be thrown by the ShadowWrapper).</para>
        /// </remarks>
        public TFileSystem GetFileSystemProvider<TFileSystem>(Func<IFileSystem> fallback)
            where TFileSystem : FileSystemWrapper
        {
            var alias = GetFileSystemAlias<TFileSystem>();
            return (TFileSystem) _filesystems.GetOrAdd(alias, _ =>
            {
                // gets the inner fs, create the strongly-typed fs wrapping the inner fs, register & return
                // so we are double-wrapping here
                // could be optimized by having FileSystemWrapper inherit from ShadowWrapper, maybe
                var innerFs = GetUnderlyingFileSystemNoCache(alias, fallback);
                var shadowWrapper = new ShadowWrapper(innerFs, "typed/" + alias, ScopeProvider);
                var fs = (IFileSystem2) Activator.CreateInstance(typeof (TFileSystem), shadowWrapper);
                _wrappers.Add(shadowWrapper); // keeping a reference to the wrapper
                return fs;
            });
        }

        private string GetFileSystemAlias<TFileSystem>()
        {
            var fsType = typeof(TFileSystem);

            // validate the ctor
            var constructor = fsType.GetConstructors().SingleOrDefault(x
                => x.GetParameters().Length == 1 && TypeHelper.IsTypeAssignableFrom<IFileSystem>(x.GetParameters().Single().ParameterType));
            if (constructor == null)
                throw new InvalidOperationException("Type " + fsType.FullName + " must inherit from FileSystemWrapper and have a constructor that accepts one parameter of type " + typeof(IFileSystem).FullName + ".");

            // find the attribute and get the alias
            var attr = (FileSystemProviderAttribute)fsType.GetCustomAttributes(typeof(FileSystemProviderAttribute), false).SingleOrDefault();
            if (attr == null)
                throw new InvalidOperationException("Type " + fsType.FullName + "is missing the required FileSystemProviderAttribute.");

            return attr.Alias;
        }

        #endregion

        #region Shadow

        internal ICompletable Shadow(Guid id)
        {
            var typed = _wrappers.ToArray();
            var wrappers = new ShadowWrapper[typed.Length + 7];
            var i = 0;
            while (i < typed.Length) wrappers[i] = typed[i++];
            wrappers[i++] = _macroPartialFileSystem;
            wrappers[i++] = _partialViewsFileSystem;
            wrappers[i++] = _stylesheetsFileSystem;
            wrappers[i++] = _scriptsFileSystem;
            wrappers[i++] = _xsltFileSystem;
            wrappers[i++] = _masterPagesFileSystem;
            wrappers[i] = _mvcViewsFileSystem;

            return new ShadowFileSystems(id, wrappers);
        }

        #endregion

        private class ConcurrentSet<T>
            where T : class
        {
            private readonly HashSet<T> _set = new HashSet<T>();

            public void Add(T item)
            {
                lock (_set)
                {
                    _set.Add(item);
                }
            }

            public void Clear()
            {
                lock (_set)
                {
                    _set.Clear();
                }
            }

            public T[] ToArray()
            {
                lock (_set)
                {
                    return _set.ToArray();
                }
            }
        }
    }
}
<|MERGE_RESOLUTION|>--- conflicted
+++ resolved
@@ -1,305 +1,301 @@
-﻿using System;
-using System.Collections.Concurrent;
-using System.Collections.Generic;
-using System.Configuration;
-using System.Linq;
-using System.Reflection;
-using Umbraco.Core.Configuration;
-using Umbraco.Core.Scoping;
-
-namespace Umbraco.Core.IO
-{
-    public class FileSystemProviderManager
-    {
-        private readonly FileSystemProvidersSection _config;
-        private readonly ConcurrentSet<ShadowWrapper> _wrappers = new ConcurrentSet<ShadowWrapper>();
-
-        private readonly ConcurrentDictionary<string, ProviderConstructionInfo> _providerLookup = new ConcurrentDictionary<string, ProviderConstructionInfo>();
-        private readonly ConcurrentDictionary<string, IFileSystem2> _filesystems = new ConcurrentDictionary<string, IFileSystem2>();
-
-        private ShadowWrapper _macroPartialFileSystem;
-        private ShadowWrapper _partialViewsFileSystem;
-        private ShadowWrapper _stylesheetsFileSystem;
-        private ShadowWrapper _scriptsFileSystem;
-        private ShadowWrapper _xsltFileSystem;
-        private ShadowWrapper _masterPagesFileSystem;
-        private ShadowWrapper _mvcViewsFileSystem;
-
-        #region Singleton & Constructor
-
-        private static readonly FileSystemProviderManager Instance = new FileSystemProviderManager();
-
-        public static FileSystemProviderManager Current
-        {
-            get { return Instance; }
-        }
-
-        // for tests only, totally unsafe
-        internal void Reset()
-        {
-            _wrappers.Clear();
-            _providerLookup.Clear();
-            _filesystems.Clear();
-            CreateWellKnownFileSystems();
-        }
-
-        private IScopeProviderInternal ScopeProvider
-        {
-<<<<<<< HEAD
-            // this is bad, but enough for now, and we'll refactor
-            // in v8 when we'll get rid of this class' singleton
-=======
-            // fixme - 'course this is bad, but enough for now
-            // beware: means that we capture the "current" scope provider - take care in tests!
->>>>>>> 6992b031
-            get { return ApplicationContext.Current == null ? null : ApplicationContext.Current.ScopeProvider as IScopeProviderInternal; }
-        }
-
-        internal FileSystemProviderManager()
-        {
-            _config = (FileSystemProvidersSection) ConfigurationManager.GetSection("umbracoConfiguration/FileSystemProviders");
-            CreateWellKnownFileSystems();
-        }
-
-        private void CreateWellKnownFileSystems()
-        {
-            var macroPartialFileSystem = new PhysicalFileSystem(SystemDirectories.MacroPartials);
-            var partialViewsFileSystem = new PhysicalFileSystem(SystemDirectories.PartialViews);
-            var stylesheetsFileSystem = new PhysicalFileSystem(SystemDirectories.Css);
-            var scriptsFileSystem = new PhysicalFileSystem(SystemDirectories.Scripts);
-            var xsltFileSystem = new PhysicalFileSystem(SystemDirectories.Xslt);
-            var masterPagesFileSystem = new PhysicalFileSystem(SystemDirectories.Masterpages);
-            var mvcViewsFileSystem = new PhysicalFileSystem(SystemDirectories.MvcViews);
-
-            _macroPartialFileSystem = new ShadowWrapper(macroPartialFileSystem, "Views/MacroPartials", ScopeProvider);
-            _partialViewsFileSystem = new ShadowWrapper(partialViewsFileSystem, "Views/Partials", ScopeProvider);
-            _stylesheetsFileSystem = new ShadowWrapper(stylesheetsFileSystem, "css", ScopeProvider);
-            _scriptsFileSystem = new ShadowWrapper(scriptsFileSystem, "scripts", ScopeProvider);
-            _xsltFileSystem = new ShadowWrapper(xsltFileSystem, "xslt", ScopeProvider);
-            _masterPagesFileSystem = new ShadowWrapper(masterPagesFileSystem, "masterpages", ScopeProvider);
-            _mvcViewsFileSystem = new ShadowWrapper(mvcViewsFileSystem, "Views", ScopeProvider);
-
-            // filesystems obtained from GetFileSystemProvider are already wrapped and do not need to be wrapped again
-            MediaFileSystem = GetFileSystemProvider<MediaFileSystem>();
-        }
-
-        #endregion
-
-        #region Well-Known FileSystems
-
-        public IFileSystem2 MacroPartialsFileSystem { get { return _macroPartialFileSystem; } }
-        public IFileSystem2 PartialViewsFileSystem { get { return _partialViewsFileSystem; } }
-        public IFileSystem2 StylesheetsFileSystem { get { return _stylesheetsFileSystem; } }
-        public IFileSystem2 ScriptsFileSystem { get { return _scriptsFileSystem; } }
-        public IFileSystem2 XsltFileSystem { get { return _xsltFileSystem; } }
-        public IFileSystem2 MasterPagesFileSystem { get { return _mvcViewsFileSystem; } }
-        public IFileSystem2 MvcViewsFileSystem { get { return _mvcViewsFileSystem; } }
-        public MediaFileSystem MediaFileSystem { get; private set; }
-
-        #endregion
-
-        #region Providers
-
-        /// <summary>
-        /// used to cache the lookup of how to construct this object so we don't have to reflect each time.
-        /// </summary>
-        private class ProviderConstructionInfo
-		{
-			public object[] Parameters { get; set; }
-			public ConstructorInfo Constructor { get; set; }
-			//public string ProviderAlias { get; set; }
-		}
-
-        /// <summary>
-        /// Gets an underlying (non-typed) filesystem supporting a strongly-typed filesystem.
-        /// </summary>
-        /// <param name="alias">The alias of the strongly-typed filesystem.</param>
-        /// <returns>The non-typed filesystem supporting the strongly-typed filesystem with the specified alias.</returns>
-        /// <remarks>This method should not be used directly, used <see cref="GetFileSystemProvider{TFileSystem}()"/> instead.</remarks>
-        public IFileSystem GetUnderlyingFileSystemProvider(string alias)
-        {
-            return GetUnderlyingFileSystemProvider(alias, null);
-        }
-
-        /// <summary>
-        /// Gets an underlying (non-typed) filesystem supporting a strongly-typed filesystem.
-        /// </summary>
-        /// <param name="alias">The alias of the strongly-typed filesystem.</param>
-        /// /// <param name="fallback">A fallback creator for the filesystem.</param>
-        /// <returns>The non-typed filesystem supporting the strongly-typed filesystem with the specified alias.</returns>
-        /// <remarks>This method should not be used directly, used <see cref="GetFileSystemProvider{TFileSystem}()"/> instead.</remarks>
-        private IFileSystem GetUnderlyingFileSystemProvider(string alias, Func<IFileSystem> fallback)
-        {
-			// either get the constructor info from cache or create it and add to cache
-            var ctorInfo = _providerLookup.GetOrAdd(alias, _ => GetUnderlyingFileSystemCtor(alias, fallback));
-            return ctorInfo == null ? fallback() : (IFileSystem) ctorInfo.Constructor.Invoke(ctorInfo.Parameters);
-        }
-
-        private IFileSystem GetUnderlyingFileSystemNoCache(string alias, Func<IFileSystem> fallback)
-        {
-            var ctorInfo = GetUnderlyingFileSystemCtor(alias, fallback);
-            return ctorInfo == null ? fallback() : (IFileSystem) ctorInfo.Constructor.Invoke(ctorInfo.Parameters);
-        }
-
-        private ProviderConstructionInfo GetUnderlyingFileSystemCtor(string alias, Func<IFileSystem> fallback)
-        {
-            // get config
-            var providerConfig = _config.Providers[alias];
-            if (providerConfig == null)
-            {
-                if (fallback != null) return null;
-                throw new ArgumentException(string.Format("No provider found with alias {0}.", alias));
-            }
-
-            // get the filesystem type
-            var providerType = Type.GetType(providerConfig.Type);
-            if (providerType == null)
-                throw new InvalidOperationException(string.Format("Could not find type {0}.", providerConfig.Type));
-
-            // ensure it implements IFileSystem
-            if (providerType.IsAssignableFrom(typeof(IFileSystem)))
-                throw new InvalidOperationException(string.Format("Type {0} does not implement IFileSystem.", providerType.FullName));
-
-            // find a ctor matching the config parameters
-            var paramCount = providerConfig.Parameters != null ? providerConfig.Parameters.Count : 0;
-            var constructor = providerType.GetConstructors().SingleOrDefault(x
-                => x.GetParameters().Length == paramCount && x.GetParameters().All(y => providerConfig.Parameters.AllKeys.Contains(y.Name)));
-            if (constructor == null)
-                throw new InvalidOperationException(string.Format("Type {0} has no ctor matching the {1} configuration parameter(s).", providerType.FullName, paramCount));
-
-            var parameters = new object[paramCount];
-            if (providerConfig.Parameters != null) // keeps ReSharper happy
-                for (var i = 0; i < paramCount; i++)
-                    parameters[i] = providerConfig.Parameters[providerConfig.Parameters.AllKeys[i]].Value;
-
-            return new ProviderConstructionInfo
-            {
-                Constructor = constructor,
-                Parameters = parameters,
-                //ProviderAlias = s
-            };
-        }
-
-        /// <summary>
-        /// Gets a strongly-typed filesystem.
-        /// </summary>
-        /// <typeparam name="TFileSystem">The type of the filesystem.</typeparam>
-        /// <returns>A strongly-typed filesystem of the specified type.</returns>
-        /// <remarks>
-        /// <para>Ideally, this should cache the instances, but that would break backward compatibility, so we
-        /// only do it for our own MediaFileSystem - for everything else, it's the responsibility of the caller
-        /// to ensure that they maintain singletons. This is important for singletons, as each filesystem maintains
-        /// its own shadow and having multiple instances would lead to inconsistencies.</para>
-        /// <para>Note that any filesystem created by this method *after* shadowing begins, will *not* be
-        /// shadowing (and an exception will be thrown by the ShadowWrapper).</para>
-        /// </remarks>
-        public TFileSystem GetFileSystemProvider<TFileSystem>()
-            where TFileSystem : FileSystemWrapper
-        {
-            return GetFileSystemProvider<TFileSystem>(null);
-        }
-
-        /// <summary>
-        /// Gets a strongly-typed filesystem.
-        /// </summary>
-        /// <typeparam name="TFileSystem">The type of the filesystem.</typeparam>
-        /// <param name="fallback">A fallback creator for the inner filesystem.</param>
-        /// <returns>A strongly-typed filesystem of the specified type.</returns>
-        /// <remarks>
-        /// <para>The fallback creator is used only if nothing is configured.</para>
-        /// <para>Ideally, this should cache the instances, but that would break backward compatibility, so we
-        /// only do it for our own MediaFileSystem - for everything else, it's the responsibility of the caller
-        /// to ensure that they maintain singletons. This is important for singletons, as each filesystem maintains
-        /// its own shadow and having multiple instances would lead to inconsistencies.</para>
-        /// <para>Note that any filesystem created by this method *after* shadowing begins, will *not* be
-        /// shadowing (and an exception will be thrown by the ShadowWrapper).</para>
-        /// </remarks>
-        public TFileSystem GetFileSystemProvider<TFileSystem>(Func<IFileSystem> fallback)
-            where TFileSystem : FileSystemWrapper
-        {
-            var alias = GetFileSystemAlias<TFileSystem>();
-            return (TFileSystem) _filesystems.GetOrAdd(alias, _ =>
-            {
-                // gets the inner fs, create the strongly-typed fs wrapping the inner fs, register & return
-                // so we are double-wrapping here
-                // could be optimized by having FileSystemWrapper inherit from ShadowWrapper, maybe
-                var innerFs = GetUnderlyingFileSystemNoCache(alias, fallback);
-                var shadowWrapper = new ShadowWrapper(innerFs, "typed/" + alias, ScopeProvider);
-                var fs = (IFileSystem2) Activator.CreateInstance(typeof (TFileSystem), shadowWrapper);
-                _wrappers.Add(shadowWrapper); // keeping a reference to the wrapper
-                return fs;
-            });
-        }
-
-        private string GetFileSystemAlias<TFileSystem>()
-        {
-            var fsType = typeof(TFileSystem);
-
-            // validate the ctor
-            var constructor = fsType.GetConstructors().SingleOrDefault(x
-                => x.GetParameters().Length == 1 && TypeHelper.IsTypeAssignableFrom<IFileSystem>(x.GetParameters().Single().ParameterType));
-            if (constructor == null)
-                throw new InvalidOperationException("Type " + fsType.FullName + " must inherit from FileSystemWrapper and have a constructor that accepts one parameter of type " + typeof(IFileSystem).FullName + ".");
-
-            // find the attribute and get the alias
-            var attr = (FileSystemProviderAttribute)fsType.GetCustomAttributes(typeof(FileSystemProviderAttribute), false).SingleOrDefault();
-            if (attr == null)
-                throw new InvalidOperationException("Type " + fsType.FullName + "is missing the required FileSystemProviderAttribute.");
-
-            return attr.Alias;
-        }
-
-        #endregion
-
-        #region Shadow
-
-        internal ICompletable Shadow(Guid id)
-        {
-            var typed = _wrappers.ToArray();
-            var wrappers = new ShadowWrapper[typed.Length + 7];
-            var i = 0;
-            while (i < typed.Length) wrappers[i] = typed[i++];
-            wrappers[i++] = _macroPartialFileSystem;
-            wrappers[i++] = _partialViewsFileSystem;
-            wrappers[i++] = _stylesheetsFileSystem;
-            wrappers[i++] = _scriptsFileSystem;
-            wrappers[i++] = _xsltFileSystem;
-            wrappers[i++] = _masterPagesFileSystem;
-            wrappers[i] = _mvcViewsFileSystem;
-
-            return new ShadowFileSystems(id, wrappers);
-        }
-
-        #endregion
-
-        private class ConcurrentSet<T>
-            where T : class
-        {
-            private readonly HashSet<T> _set = new HashSet<T>();
-
-            public void Add(T item)
-            {
-                lock (_set)
-                {
-                    _set.Add(item);
-                }
-            }
-
-            public void Clear()
-            {
-                lock (_set)
-                {
-                    _set.Clear();
-                }
-            }
-
-            public T[] ToArray()
-            {
-                lock (_set)
-                {
-                    return _set.ToArray();
-                }
-            }
-        }
-    }
-}
+﻿using System;
+using System.Collections.Concurrent;
+using System.Collections.Generic;
+using System.Configuration;
+using System.Linq;
+using System.Reflection;
+using Umbraco.Core.Configuration;
+using Umbraco.Core.Scoping;
+
+namespace Umbraco.Core.IO
+{
+    public class FileSystemProviderManager
+    {
+        private readonly FileSystemProvidersSection _config;
+        private readonly ConcurrentSet<ShadowWrapper> _wrappers = new ConcurrentSet<ShadowWrapper>();
+
+        private readonly ConcurrentDictionary<string, ProviderConstructionInfo> _providerLookup = new ConcurrentDictionary<string, ProviderConstructionInfo>();
+        private readonly ConcurrentDictionary<string, IFileSystem2> _filesystems = new ConcurrentDictionary<string, IFileSystem2>();
+
+        private ShadowWrapper _macroPartialFileSystem;
+        private ShadowWrapper _partialViewsFileSystem;
+        private ShadowWrapper _stylesheetsFileSystem;
+        private ShadowWrapper _scriptsFileSystem;
+        private ShadowWrapper _xsltFileSystem;
+        private ShadowWrapper _masterPagesFileSystem;
+        private ShadowWrapper _mvcViewsFileSystem;
+
+        #region Singleton & Constructor
+
+        private static readonly FileSystemProviderManager Instance = new FileSystemProviderManager();
+
+        public static FileSystemProviderManager Current
+        {
+            get { return Instance; }
+        }
+
+        // for tests only, totally unsafe
+        internal void Reset()
+        {
+            _wrappers.Clear();
+            _providerLookup.Clear();
+            _filesystems.Clear();
+            CreateWellKnownFileSystems();
+        }
+
+        private IScopeProviderInternal ScopeProvider
+        {
+            // this is bad, but enough for now, and we'll refactor
+            // in v8 when we'll get rid of this class' singleton
+            // beware: means that we capture the "current" scope provider - take care in tests!
+            get { return ApplicationContext.Current == null ? null : ApplicationContext.Current.ScopeProvider as IScopeProviderInternal; }
+        }
+
+        internal FileSystemProviderManager()
+        {
+            _config = (FileSystemProvidersSection) ConfigurationManager.GetSection("umbracoConfiguration/FileSystemProviders");
+            CreateWellKnownFileSystems();
+        }
+
+        private void CreateWellKnownFileSystems()
+        {
+            var macroPartialFileSystem = new PhysicalFileSystem(SystemDirectories.MacroPartials);
+            var partialViewsFileSystem = new PhysicalFileSystem(SystemDirectories.PartialViews);
+            var stylesheetsFileSystem = new PhysicalFileSystem(SystemDirectories.Css);
+            var scriptsFileSystem = new PhysicalFileSystem(SystemDirectories.Scripts);
+            var xsltFileSystem = new PhysicalFileSystem(SystemDirectories.Xslt);
+            var masterPagesFileSystem = new PhysicalFileSystem(SystemDirectories.Masterpages);
+            var mvcViewsFileSystem = new PhysicalFileSystem(SystemDirectories.MvcViews);
+
+            _macroPartialFileSystem = new ShadowWrapper(macroPartialFileSystem, "Views/MacroPartials", ScopeProvider);
+            _partialViewsFileSystem = new ShadowWrapper(partialViewsFileSystem, "Views/Partials", ScopeProvider);
+            _stylesheetsFileSystem = new ShadowWrapper(stylesheetsFileSystem, "css", ScopeProvider);
+            _scriptsFileSystem = new ShadowWrapper(scriptsFileSystem, "scripts", ScopeProvider);
+            _xsltFileSystem = new ShadowWrapper(xsltFileSystem, "xslt", ScopeProvider);
+            _masterPagesFileSystem = new ShadowWrapper(masterPagesFileSystem, "masterpages", ScopeProvider);
+            _mvcViewsFileSystem = new ShadowWrapper(mvcViewsFileSystem, "Views", ScopeProvider);
+
+            // filesystems obtained from GetFileSystemProvider are already wrapped and do not need to be wrapped again
+            MediaFileSystem = GetFileSystemProvider<MediaFileSystem>();
+        }
+
+        #endregion
+
+        #region Well-Known FileSystems
+
+        public IFileSystem2 MacroPartialsFileSystem { get { return _macroPartialFileSystem; } }
+        public IFileSystem2 PartialViewsFileSystem { get { return _partialViewsFileSystem; } }
+        public IFileSystem2 StylesheetsFileSystem { get { return _stylesheetsFileSystem; } }
+        public IFileSystem2 ScriptsFileSystem { get { return _scriptsFileSystem; } }
+        public IFileSystem2 XsltFileSystem { get { return _xsltFileSystem; } }
+        public IFileSystem2 MasterPagesFileSystem { get { return _mvcViewsFileSystem; } }
+        public IFileSystem2 MvcViewsFileSystem { get { return _mvcViewsFileSystem; } }
+        public MediaFileSystem MediaFileSystem { get; private set; }
+
+        #endregion
+
+        #region Providers
+
+        /// <summary>
+        /// used to cache the lookup of how to construct this object so we don't have to reflect each time.
+        /// </summary>
+        private class ProviderConstructionInfo
+		{
+			public object[] Parameters { get; set; }
+			public ConstructorInfo Constructor { get; set; }
+			//public string ProviderAlias { get; set; }
+		}
+
+        /// <summary>
+        /// Gets an underlying (non-typed) filesystem supporting a strongly-typed filesystem.
+        /// </summary>
+        /// <param name="alias">The alias of the strongly-typed filesystem.</param>
+        /// <returns>The non-typed filesystem supporting the strongly-typed filesystem with the specified alias.</returns>
+        /// <remarks>This method should not be used directly, used <see cref="GetFileSystemProvider{TFileSystem}()"/> instead.</remarks>
+        public IFileSystem GetUnderlyingFileSystemProvider(string alias)
+        {
+            return GetUnderlyingFileSystemProvider(alias, null);
+        }
+
+        /// <summary>
+        /// Gets an underlying (non-typed) filesystem supporting a strongly-typed filesystem.
+        /// </summary>
+        /// <param name="alias">The alias of the strongly-typed filesystem.</param>
+        /// /// <param name="fallback">A fallback creator for the filesystem.</param>
+        /// <returns>The non-typed filesystem supporting the strongly-typed filesystem with the specified alias.</returns>
+        /// <remarks>This method should not be used directly, used <see cref="GetFileSystemProvider{TFileSystem}()"/> instead.</remarks>
+        private IFileSystem GetUnderlyingFileSystemProvider(string alias, Func<IFileSystem> fallback)
+        {
+			// either get the constructor info from cache or create it and add to cache
+            var ctorInfo = _providerLookup.GetOrAdd(alias, _ => GetUnderlyingFileSystemCtor(alias, fallback));
+            return ctorInfo == null ? fallback() : (IFileSystem) ctorInfo.Constructor.Invoke(ctorInfo.Parameters);
+        }
+
+        private IFileSystem GetUnderlyingFileSystemNoCache(string alias, Func<IFileSystem> fallback)
+        {
+            var ctorInfo = GetUnderlyingFileSystemCtor(alias, fallback);
+            return ctorInfo == null ? fallback() : (IFileSystem) ctorInfo.Constructor.Invoke(ctorInfo.Parameters);
+        }
+
+        private ProviderConstructionInfo GetUnderlyingFileSystemCtor(string alias, Func<IFileSystem> fallback)
+        {
+            // get config
+            var providerConfig = _config.Providers[alias];
+            if (providerConfig == null)
+            {
+                if (fallback != null) return null;
+                throw new ArgumentException(string.Format("No provider found with alias {0}.", alias));
+            }
+
+            // get the filesystem type
+            var providerType = Type.GetType(providerConfig.Type);
+            if (providerType == null)
+                throw new InvalidOperationException(string.Format("Could not find type {0}.", providerConfig.Type));
+
+            // ensure it implements IFileSystem
+            if (providerType.IsAssignableFrom(typeof(IFileSystem)))
+                throw new InvalidOperationException(string.Format("Type {0} does not implement IFileSystem.", providerType.FullName));
+
+            // find a ctor matching the config parameters
+            var paramCount = providerConfig.Parameters != null ? providerConfig.Parameters.Count : 0;
+            var constructor = providerType.GetConstructors().SingleOrDefault(x
+                => x.GetParameters().Length == paramCount && x.GetParameters().All(y => providerConfig.Parameters.AllKeys.Contains(y.Name)));
+            if (constructor == null)
+                throw new InvalidOperationException(string.Format("Type {0} has no ctor matching the {1} configuration parameter(s).", providerType.FullName, paramCount));
+
+            var parameters = new object[paramCount];
+            if (providerConfig.Parameters != null) // keeps ReSharper happy
+                for (var i = 0; i < paramCount; i++)
+                    parameters[i] = providerConfig.Parameters[providerConfig.Parameters.AllKeys[i]].Value;
+
+            return new ProviderConstructionInfo
+            {
+                Constructor = constructor,
+                Parameters = parameters,
+                //ProviderAlias = s
+            };
+        }
+
+        /// <summary>
+        /// Gets a strongly-typed filesystem.
+        /// </summary>
+        /// <typeparam name="TFileSystem">The type of the filesystem.</typeparam>
+        /// <returns>A strongly-typed filesystem of the specified type.</returns>
+        /// <remarks>
+        /// <para>Ideally, this should cache the instances, but that would break backward compatibility, so we
+        /// only do it for our own MediaFileSystem - for everything else, it's the responsibility of the caller
+        /// to ensure that they maintain singletons. This is important for singletons, as each filesystem maintains
+        /// its own shadow and having multiple instances would lead to inconsistencies.</para>
+        /// <para>Note that any filesystem created by this method *after* shadowing begins, will *not* be
+        /// shadowing (and an exception will be thrown by the ShadowWrapper).</para>
+        /// </remarks>
+        public TFileSystem GetFileSystemProvider<TFileSystem>()
+            where TFileSystem : FileSystemWrapper
+        {
+            return GetFileSystemProvider<TFileSystem>(null);
+        }
+
+        /// <summary>
+        /// Gets a strongly-typed filesystem.
+        /// </summary>
+        /// <typeparam name="TFileSystem">The type of the filesystem.</typeparam>
+        /// <param name="fallback">A fallback creator for the inner filesystem.</param>
+        /// <returns>A strongly-typed filesystem of the specified type.</returns>
+        /// <remarks>
+        /// <para>The fallback creator is used only if nothing is configured.</para>
+        /// <para>Ideally, this should cache the instances, but that would break backward compatibility, so we
+        /// only do it for our own MediaFileSystem - for everything else, it's the responsibility of the caller
+        /// to ensure that they maintain singletons. This is important for singletons, as each filesystem maintains
+        /// its own shadow and having multiple instances would lead to inconsistencies.</para>
+        /// <para>Note that any filesystem created by this method *after* shadowing begins, will *not* be
+        /// shadowing (and an exception will be thrown by the ShadowWrapper).</para>
+        /// </remarks>
+        public TFileSystem GetFileSystemProvider<TFileSystem>(Func<IFileSystem> fallback)
+            where TFileSystem : FileSystemWrapper
+        {
+            var alias = GetFileSystemAlias<TFileSystem>();
+            return (TFileSystem) _filesystems.GetOrAdd(alias, _ =>
+            {
+                // gets the inner fs, create the strongly-typed fs wrapping the inner fs, register & return
+                // so we are double-wrapping here
+                // could be optimized by having FileSystemWrapper inherit from ShadowWrapper, maybe
+                var innerFs = GetUnderlyingFileSystemNoCache(alias, fallback);
+                var shadowWrapper = new ShadowWrapper(innerFs, "typed/" + alias, ScopeProvider);
+                var fs = (IFileSystem2) Activator.CreateInstance(typeof (TFileSystem), shadowWrapper);
+                _wrappers.Add(shadowWrapper); // keeping a reference to the wrapper
+                return fs;
+            });
+        }
+
+        private string GetFileSystemAlias<TFileSystem>()
+        {
+            var fsType = typeof(TFileSystem);
+
+            // validate the ctor
+            var constructor = fsType.GetConstructors().SingleOrDefault(x
+                => x.GetParameters().Length == 1 && TypeHelper.IsTypeAssignableFrom<IFileSystem>(x.GetParameters().Single().ParameterType));
+            if (constructor == null)
+                throw new InvalidOperationException("Type " + fsType.FullName + " must inherit from FileSystemWrapper and have a constructor that accepts one parameter of type " + typeof(IFileSystem).FullName + ".");
+
+            // find the attribute and get the alias
+            var attr = (FileSystemProviderAttribute)fsType.GetCustomAttributes(typeof(FileSystemProviderAttribute), false).SingleOrDefault();
+            if (attr == null)
+                throw new InvalidOperationException("Type " + fsType.FullName + "is missing the required FileSystemProviderAttribute.");
+
+            return attr.Alias;
+        }
+
+        #endregion
+
+        #region Shadow
+
+        internal ICompletable Shadow(Guid id)
+        {
+            var typed = _wrappers.ToArray();
+            var wrappers = new ShadowWrapper[typed.Length + 7];
+            var i = 0;
+            while (i < typed.Length) wrappers[i] = typed[i++];
+            wrappers[i++] = _macroPartialFileSystem;
+            wrappers[i++] = _partialViewsFileSystem;
+            wrappers[i++] = _stylesheetsFileSystem;
+            wrappers[i++] = _scriptsFileSystem;
+            wrappers[i++] = _xsltFileSystem;
+            wrappers[i++] = _masterPagesFileSystem;
+            wrappers[i] = _mvcViewsFileSystem;
+
+            return new ShadowFileSystems(id, wrappers);
+        }
+
+        #endregion
+
+        private class ConcurrentSet<T>
+            where T : class
+        {
+            private readonly HashSet<T> _set = new HashSet<T>();
+
+            public void Add(T item)
+            {
+                lock (_set)
+                {
+                    _set.Add(item);
+                }
+            }
+
+            public void Clear()
+            {
+                lock (_set)
+                {
+                    _set.Clear();
+                }
+            }
+
+            public T[] ToArray()
+            {
+                lock (_set)
+                {
+                    return _set.ToArray();
+                }
+            }
+        }
+    }
+}