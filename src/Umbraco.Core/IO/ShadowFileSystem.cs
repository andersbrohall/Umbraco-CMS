﻿using System;
using System.Collections.Generic;
using System.IO;
using System.Linq;
using System.Text.RegularExpressions;

namespace Umbraco.Core.IO
{
    internal class ShadowFileSystem : IFileSystem2
    {
        private readonly IFileSystem _fs;
        private readonly IFileSystem2 _sfs;

        public ShadowFileSystem(IFileSystem fs, IFileSystem2 sfs)
        {
            _fs = fs;
            _sfs = sfs;
        }

        public IFileSystem Inner
        {
            get { return _fs; }
        }

        public void Complete()
        {
            if (_nodes == null) return;
            var exceptions = new List<Exception>();
            foreach (var kvp in _nodes)
            {
                if (kvp.Value.IsExist)
                {
                    if (kvp.Value.IsFile)
                    {
                        try
                        {
                            var fs2 = _fs as IFileSystem2;
                            if (fs2 != null && fs2.CanAddPhysical)
                            {
                                fs2.AddFile(kvp.Key, _sfs.GetFullPath(kvp.Key)); // overwrite, move
                            }
                            else
                            {
                                using (var stream = _sfs.OpenFile(kvp.Key))
                                    _fs.AddFile(kvp.Key, stream, true);
                            }
                        }
                        catch (Exception e)
                        {
                            exceptions.Add(new Exception("Could not save file \"" + kvp.Key + "\".", e));
                        }
                    }
                }
                else
                {
                    try
                    {
                        if (kvp.Value.IsDir)
                            _fs.DeleteDirectory(kvp.Key, true);
                        else
                            _fs.DeleteFile(kvp.Key);
                    }
                    catch (Exception e)
                    {
                        exceptions.Add(new Exception("Could not delete " + (kvp.Value.IsDir ? "directory": "file") + " \"" + kvp.Key + "\".", e));
                    }
                }
            }
            _nodes.Clear();

            if (exceptions.Count == 0) return;
            throw new AggregateException("Failed to apply all changes (see exceptions).", exceptions);
        }

        private Dictionary<string, ShadowNode> _nodes;

        private Dictionary<string, ShadowNode> Nodes {  get { return _nodes ?? (_nodes = new Dictionary<string, ShadowNode>()); } }

        private class ShadowNode
        {
            public ShadowNode(bool isDelete, bool isdir)
            {
                IsDelete = isDelete;
                IsDir = isdir;
            }

            public bool IsDelete { get; private set; }
            public bool IsDir { get; private set; }

            public bool IsExist { get { return IsDelete == false; } }
            public bool IsFile { get { return IsDir == false; } }
        }

        private static string NormPath(string path)
        {
            return path.ToLowerInvariant().Replace("\\", "/");
        }

        // values can be "" (root), "foo", "foo/bar"...
        private static bool IsChild(string path, string input)
        {
            if (input.StartsWith(path) == false || input.Length < path.Length + 2)
                return false;
            if (path.Length > 0 && input[path.Length] != '/') return false;
            var pos = input.IndexOf("/", path.Length + 1, StringComparison.OrdinalIgnoreCase);
            return pos < 0;
        }

        private static bool IsDescendant(string path, string input)
        {
            if (input.StartsWith(path) == false || input.Length < path.Length + 2)
                return false;
            return path.Length == 0 || input[path.Length] == '/';
        }

        public IEnumerable<string> GetDirectories(string path)
        {
            var normPath = NormPath(path);
            var shadows = Nodes.Where(kvp => IsChild(normPath, kvp.Key)).ToArray();
            var directories = _fs.GetDirectories(path);
            return directories
                .Except(shadows.Where(kvp => (kvp.Value.IsDir && kvp.Value.IsDelete) || (kvp.Value.IsFile && kvp.Value.IsExist))
                    .Select(kvp => kvp.Key))
                .Union(shadows.Where(kvp => kvp.Value.IsDir && kvp.Value.IsExist).Select(kvp => kvp.Key))
                .Distinct();
        }

        public void DeleteDirectory(string path)
        {
            DeleteDirectory(path, false);
        }

        public void DeleteDirectory(string path, bool recursive)
        {
            if (DirectoryExists(path) == false) return;
            var normPath = NormPath(path);
            if (recursive)
            {
                Nodes[normPath] = new ShadowNode(true, true);
                var remove = Nodes.Where(x => IsDescendant(normPath, x.Key)).ToList();
                foreach (var kvp in remove) Nodes.Remove(kvp.Key);
                Delete(path, true);
            }
            else
            {
                if (Nodes.Any(x => IsChild(normPath, x.Key) && x.Value.IsExist) // shadow content
                    || _fs.GetDirectories(path).Any() || _fs.GetFiles(path).Any()) // actual content
                    throw new InvalidOperationException("Directory is not empty.");
                Nodes[path] = new ShadowNode(true, true);
                var remove = Nodes.Where(x => IsChild(normPath, x.Key)).ToList();
                foreach (var kvp in remove) Nodes.Remove(kvp.Key);
                Delete(path, false);
            }
        }

        private void Delete(string path, bool recurse)
        {
            foreach (var file in _fs.GetFiles(path))
            {
                Nodes[NormPath(file)] = new ShadowNode(true, false);
            }
            foreach (var dir in _fs.GetDirectories(path))
            {
                Nodes[NormPath(dir)] = new ShadowNode(true, true);
                if (recurse) Delete(dir, true);
            }
        }

        public bool DirectoryExists(string path)
        {
            ShadowNode sf;
            if (Nodes.TryGetValue(NormPath(path), out sf))
                return sf.IsDir && sf.IsExist;
            return _fs.DirectoryExists(path);
        }

        public void AddFile(string path, Stream stream)
        {
            AddFile(path, stream, true);
        }

        public void AddFile(string path, Stream stream, bool overrideIfExists)
        {
            ShadowNode sf;
            var normPath = NormPath(path);
            if (Nodes.TryGetValue(normPath, out sf) && sf.IsExist && (sf.IsDir || overrideIfExists == false))
                throw new InvalidOperationException(string.Format("A file at path '{0}' already exists", path));

            var parts = normPath.Split('/');
            for (var i = 0; i < parts.Length - 1; i++)
            {
                var dirPath = string.Join("/", parts.Take(i + 1));
                ShadowNode sd;
                if (Nodes.TryGetValue(dirPath, out sd))
                {
                    if (sd.IsFile) throw new InvalidOperationException("Invalid path.");
                    if (sd.IsDelete) Nodes[dirPath] = new ShadowNode(false, true);
                }
                else
                {
                    if (_fs.DirectoryExists(dirPath)) continue;
                    if (_fs.FileExists(dirPath)) throw new InvalidOperationException("Invalid path.");
                    Nodes[dirPath] = new ShadowNode(false, true);
                }
            }

            _sfs.AddFile(path, stream, overrideIfExists);
            Nodes[normPath] = new ShadowNode(false, false);
        }

        public IEnumerable<string> GetFiles(string path)
        {
            return GetFiles(path, null);
        }

        public IEnumerable<string> GetFiles(string path, string filter)
        {
            var normPath = NormPath(path);
            var shadows = Nodes.Where(kvp => IsChild(normPath, kvp.Key)).ToArray();
            var files = filter != null ? _fs.GetFiles(path, filter) : _fs.GetFiles(path);
            var regexFilter = FilterToRegex(filter);
            return files
                .Except(shadows.Where(kvp => (kvp.Value.IsFile && kvp.Value.IsDelete) || kvp.Value.IsDir)
                    .Select(kvp => kvp.Key))
                .Union(shadows.Where(kvp => kvp.Value.IsFile && kvp.Value.IsExist && FilterByRegex(kvp.Key, regexFilter)).Select(kvp => kvp.Key))
                .Distinct();
        }

        public Stream OpenFile(string path)
        {
            ShadowNode sf;
            if (Nodes.TryGetValue(NormPath(path), out sf))
                return sf.IsDir || sf.IsDelete ? null : _sfs.OpenFile(path);
            return _fs.OpenFile(path);
        }

        public void DeleteFile(string path)
        {
            if (FileExists(path) == false) return;
            Nodes[NormPath(path)] = new ShadowNode(true, false);
        }

        public bool FileExists(string path)
        {
            ShadowNode sf;
            if (Nodes.TryGetValue(NormPath(path), out sf))
                return sf.IsFile && sf.IsExist;
            return _fs.FileExists(path);
        }

        public string GetRelativePath(string fullPathOrUrl)
        {
            return _fs.GetRelativePath(fullPathOrUrl);
        }

        public string GetFullPath(string path)
        {
            ShadowNode sf;
            if (Nodes.TryGetValue(NormPath(path), out sf))
                return sf.IsDir || sf.IsDelete ? null : _sfs.GetFullPath(path);
            return _fs.GetFullPath(path);
        }

        public string GetUrl(string path)
        {
            return _fs.GetUrl(path);
        }

        public DateTimeOffset GetLastModified(string path)
        {
            ShadowNode sf;
            if (Nodes.TryGetValue(NormPath(path), out sf) == false) return _fs.GetLastModified(path);
            if (sf.IsDelete) throw new InvalidOperationException("Invalid path.");
            return _sfs.GetLastModified(path);
        }

        public DateTimeOffset GetCreated(string path)
        {
            ShadowNode sf;
            if (Nodes.TryGetValue(NormPath(path), out sf) == false) return _fs.GetCreated(path);
            if (sf.IsDelete) throw new InvalidOperationException("Invalid path.");
            return _sfs.GetCreated(path);
        }

        public long GetSize(string path)
        {
            ShadowNode sf;
            if (Nodes.TryGetValue(NormPath(path), out sf) == false)
            {
                // the inner filesystem (_fs) can be IFileSystem2... or just IFileSystem
                // figure it out and use the most effective GetSize method
                var fs2 = _fs as IFileSystem2;
                return fs2 == null ? _fs.GetSize(path) : fs2.GetSize(path);
            }
            if (sf.IsDelete || sf.IsDir) throw new InvalidOperationException("Invalid path.");
            return _sfs.GetSize(path);
        }

<<<<<<< HEAD
        /// <summary>
        /// Helper function for filtering keys by Regex if a filter is specified.
        /// </summary>
        /// <param name="input"></param>
        /// <param name="regexFilter"></param>
        /// <returns></returns>
        internal static bool FilterByRegex(string input, string regexFilter)
        {
            if (regexFilter == null) return true;
            return regexFilter != string.Empty && Regex.IsMatch(input, regexFilter);
        }

        /// <summary>
        /// Transforms a filter pattern into a Regex pattern
        /// </summary>
        /// <param name="pattern"></param>
        /// <returns></returns>
        /// <remarks>
        /// Appending '$' only if not containing wildcard is stupid and broken.
        /// It is however what seems to be what they're doing in .NET so we need to match the functionality.
        /// </remarks>
        internal static string FilterToRegex(string pattern)
        {
            if (pattern == null) return null;
            return "^" + Regex.Escape(pattern).Replace("\\*", ".*").Replace("\\?", ".") + (pattern.Contains("*") ? string.Empty : "$");
=======
        public bool CanAddPhysical { get { return true; } }

        public void AddFile(string path, string physicalPath, bool overrideIfExists = true, bool copy = false)
        {
            ShadowNode sf;
            var normPath = NormPath(path);
            if (Nodes.TryGetValue(normPath, out sf) && sf.IsExist && (sf.IsDir || overrideIfExists == false))
                throw new InvalidOperationException(string.Format("A file at path '{0}' already exists", path));

            var parts = normPath.Split('/');
            for (var i = 0; i < parts.Length - 1; i++)
            {
                var dirPath = string.Join("/", parts.Take(i + 1));
                ShadowNode sd;
                if (Nodes.TryGetValue(dirPath, out sd))
                {
                    if (sd.IsFile) throw new InvalidOperationException("Invalid path.");
                    if (sd.IsDelete) Nodes[dirPath] = new ShadowNode(false, true);
                }
                else
                {
                    if (_fs.DirectoryExists(dirPath)) continue;
                    if (_fs.FileExists(dirPath)) throw new InvalidOperationException("Invalid path.");
                    Nodes[dirPath] = new ShadowNode(false, true);
                }
            }

            _sfs.AddFile(path, physicalPath, overrideIfExists, copy);
            Nodes[normPath] = new ShadowNode(false, false);
>>>>>>> 33d35fd9
        }
    }
}<|MERGE_RESOLUTION|>--- conflicted
+++ resolved
@@ -296,7 +296,37 @@
             return _sfs.GetSize(path);
         }
 
-<<<<<<< HEAD
+        public bool CanAddPhysical { get { return true; } }
+
+        public void AddFile(string path, string physicalPath, bool overrideIfExists = true, bool copy = false)
+        {
+            ShadowNode sf;
+            var normPath = NormPath(path);
+            if (Nodes.TryGetValue(normPath, out sf) && sf.IsExist && (sf.IsDir || overrideIfExists == false))
+                throw new InvalidOperationException(string.Format("A file at path '{0}' already exists", path));
+
+            var parts = normPath.Split('/');
+            for (var i = 0; i < parts.Length - 1; i++)
+            {
+                var dirPath = string.Join("/", parts.Take(i + 1));
+                ShadowNode sd;
+                if (Nodes.TryGetValue(dirPath, out sd))
+                {
+                    if (sd.IsFile) throw new InvalidOperationException("Invalid path.");
+                    if (sd.IsDelete) Nodes[dirPath] = new ShadowNode(false, true);
+                }
+                else
+                {
+                    if (_fs.DirectoryExists(dirPath)) continue;
+                    if (_fs.FileExists(dirPath)) throw new InvalidOperationException("Invalid path.");
+                    Nodes[dirPath] = new ShadowNode(false, true);
+                }
+            }
+
+            _sfs.AddFile(path, physicalPath, overrideIfExists, copy);
+            Nodes[normPath] = new ShadowNode(false, false);
+        }
+        
         /// <summary>
         /// Helper function for filtering keys by Regex if a filter is specified.
         /// </summary>
@@ -322,37 +352,6 @@
         {
             if (pattern == null) return null;
             return "^" + Regex.Escape(pattern).Replace("\\*", ".*").Replace("\\?", ".") + (pattern.Contains("*") ? string.Empty : "$");
-=======
-        public bool CanAddPhysical { get { return true; } }
-
-        public void AddFile(string path, string physicalPath, bool overrideIfExists = true, bool copy = false)
-        {
-            ShadowNode sf;
-            var normPath = NormPath(path);
-            if (Nodes.TryGetValue(normPath, out sf) && sf.IsExist && (sf.IsDir || overrideIfExists == false))
-                throw new InvalidOperationException(string.Format("A file at path '{0}' already exists", path));
-
-            var parts = normPath.Split('/');
-            for (var i = 0; i < parts.Length - 1; i++)
-            {
-                var dirPath = string.Join("/", parts.Take(i + 1));
-                ShadowNode sd;
-                if (Nodes.TryGetValue(dirPath, out sd))
-                {
-                    if (sd.IsFile) throw new InvalidOperationException("Invalid path.");
-                    if (sd.IsDelete) Nodes[dirPath] = new ShadowNode(false, true);
-                }
-                else
-                {
-                    if (_fs.DirectoryExists(dirPath)) continue;
-                    if (_fs.FileExists(dirPath)) throw new InvalidOperationException("Invalid path.");
-                    Nodes[dirPath] = new ShadowNode(false, true);
-                }
-            }
-
-            _sfs.AddFile(path, physicalPath, overrideIfExists, copy);
-            Nodes[normPath] = new ShadowNode(false, false);
->>>>>>> 33d35fd9
         }
     }
 }