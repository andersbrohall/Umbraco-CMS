--- conflicted
+++ resolved
@@ -24,26 +24,6 @@
         /// <returns></returns>
         public static IEnumerable<Tuple<IContentTypeComposition, bool>> GetAvailableCompositeContentTypes(this IContentTypeService ctService,
             IContentTypeComposition source,
-<<<<<<< HEAD
-            IContentTypeComposition[] allContentTypes)
-        {
-            //below is all ported from the old doc type editor and comes with the same weaknesses /insanity / magic
-
-            // note: there are many sanity checks missing here and there ;-((
-            // make sure once and for all
-            //if (allContentTypes.Any(x => x.ParentId > 0 && x.ContentTypeComposition.Any(y => y.Id == x.ParentId) == false))
-            //    throw new Exception("A parent does not belong to a composition.");
-
-            // find out if any content type uses this content type
-            if (source != null)
-            {
-                var isUsing = allContentTypes.Where(x => x.ContentTypeComposition.Any(y => y.Id == source.Id)).ToArray();
-                if (isUsing.Length > 0)
-                {
-                    //if already in use a composition, do not allow any composited types
-                    return new List<IContentTypeComposition>();
-                }
-=======
             IContentTypeComposition[] allContentTypes,
             string[] filterContentTypes = null,
             string[] filterPropertyTypes = null)
@@ -74,7 +54,6 @@
             {
                 //if already in use a composition, do not allow any composited types
                 return new List<Tuple<IContentTypeComposition, bool>>();
->>>>>>> 94a1f7e0
             }
 
             // if it is not used then composition is possible
@@ -94,21 +73,6 @@
             foreach (var x in indirectContentTypes)
                 list.Add(x);
 
-<<<<<<< HEAD
-            //// directContentTypes are those we use directly
-            //// they are already in indirectContentTypes, no need to add to the list
-            //var directContentTypes = source.ContentTypeComposition.ToArray();
-
-            //var enabled = usableContentTypes.Select(x => x.Id) // those we can use
-            //    .Except(indirectContentTypes.Select(x => x.Id)) // except those that are indirectly used
-            //    .Union(directContentTypes.Select(x => x.Id)) // but those that are directly used
-            //    .Where(x => x != source.ParentId) // but not the parent
-            //    .Distinct()
-            //    .ToArray();
-            
-            return list
-                .Where(x => x.Id != (source != null ? source.Id : 0))
-=======
             //At this point we have a list of content types that 'could' be compositions
             
             //now we'll filter this list based on the filters requested
@@ -126,7 +90,6 @@
                         x.PropertyTypes.Select(p => p.Alias), 
                         StringComparer.InvariantCultureIgnoreCase).Any() == false;
                 })
->>>>>>> 94a1f7e0
                 .OrderBy(x => x.Name)                
                 .ToList();
             
