--- conflicted
+++ resolved
@@ -1,1190 +1,1040 @@
-using System;
-using System.Collections.Generic;
-using System.Data.Common;
-using System.Linq;
-using Umbraco.Core.Configuration;
-using Umbraco.Core.Events;
-using Umbraco.Core.Logging;
-using Umbraco.Core.Models.Membership;
-using Umbraco.Core.Persistence;
-using Umbraco.Core.Persistence.Querying;
-using Umbraco.Core.Persistence.Repositories;
-using Umbraco.Core.Persistence.UnitOfWork;
-using Umbraco.Core.Security;
-
-namespace Umbraco.Core.Services
-{
-    /// <summary>
-    /// Represents the UserService, which is an easy access to operations involving <see cref="IProfile"/>, <see cref="IMembershipUser"/> and eventually Backoffice Users.
-    /// </summary>
-    public class UserService : ScopeRepositoryService, IUserService
-    {
-
-        //TODO: We need to change the isUpgrading flag to use an app state enum as described here: http://issues.umbraco.org/issue/U4-6816
-        // in the meantime, we will use a boolean which we are currently using during upgrades to ensure that a user object is not persisted during this phase, otherwise
-        // exceptions can occur if the db is not in it's correct state.
-        internal bool IsUpgrading { get; set; }
-
-        public UserService(IDatabaseUnitOfWorkProvider provider, RepositoryFactory repositoryFactory, ILogger logger, IEventMessagesFactory eventMessagesFactory)
-            : base(provider, repositoryFactory, logger, eventMessagesFactory)
-        {
-            IsUpgrading = false;
-        }
-
-        #region Implementation of IMembershipUserService
-
-        /// <summary>
-<<<<<<< HEAD
-        /// Gets the default MemberType alias
-        /// </summary>
-        /// <remarks>By default we'll return the 'writer', but we need to check it exists. If it doesn't we'll
-        /// return the first type that is not an admin, otherwise if there's only one we will return that one.</remarks>
-        /// <returns>Alias of the default MemberType</returns>
-        public string GetDefaultMemberType()
-        {
-            using (var uow = UowProvider.GetUnitOfWork(readOnly: true))
-            {
-                var repository = RepositoryFactory.CreateUserTypeRepository(uow);
-
-                var types = repository.GetAll().Select(x => x.Alias).ToArray();
-
-                if (types.Any() == false)
-                {
-                    throw new EntityNotFoundException("No member types could be resolved");
-                }
-
-                if (types.InvariantContains("writer"))
-                {
-                    return types.First(x => x.InvariantEquals("writer"));
-                }
-
-                //first that is not admin
-                if (types.Length == 1)
-                {
-                    return types.First();
-                }
-                //first that is not admin
-                return types.First(x => x.InvariantEquals("admin") == false);
-            }
-        }
-
-        /// <summary>
-=======
->>>>>>> 11b97c52
-        /// Checks if a User with the username exists
-        /// </summary>
-        /// <param name="username">Username to check</param>
-        /// <returns><c>True</c> if the User exists otherwise <c>False</c></returns>
-        public bool Exists(string username)
-        {
-            using (var uow = UowProvider.GetUnitOfWork(readOnly: true))
-            {
-                var repository = RepositoryFactory.CreateUserRepository(uow);
-                return repository.Exists(username);
-            }
-        }
-
-        /// <summary>
-        /// Creates a new User
-        /// </summary>
-        /// <remarks>The user will be saved in the database and returned with an Id</remarks>
-        /// <param name="username">Username of the user to create</param>
-        /// <param name="email">Email of the user to create</param>
-        /// <returns><see cref="IUser"/></returns>
-        public IUser CreateUserWithIdentity(string username, string email)
-        {
-            return CreateUserWithIdentity(username, email, string.Empty);
-        }
-
-        /// <summary>
-        /// Creates and persists a new <see cref="IUser"/>
-        /// </summary>
-        /// <param name="username">Username of the <see cref="IUser"/> to create</param>
-        /// <param name="email">Email of the <see cref="IUser"/> to create</param>
-        /// <param name="passwordValue">This value should be the encoded/encrypted/hashed value for the password that will be stored in the database</param>
-        /// <param name="memberTypeAlias">Not used for users</param>
-        /// <returns><see cref="IUser"/></returns>
-        IUser IMembershipMemberService<IUser>.CreateWithIdentity(string username, string email, string passwordValue, string memberTypeAlias)
-        {
-            return CreateUserWithIdentity(username, email, passwordValue);
-        }
-
-        /// <summary>
-        /// Creates and persists a Member
-        /// </summary>
-        /// <remarks>Using this method will persist the Member object before its returned
-        /// meaning that it will have an Id available (unlike the CreateMember method)</remarks>
-        /// <param name="username">Username of the Member to create</param>
-        /// <param name="email">Email of the Member to create</param>
-        /// <param name="passwordValue">This value should be the encoded/encrypted/hashed value for the password that will be stored in the database</param>
-        /// <returns><see cref="IUser"/></returns>
-        private IUser CreateUserWithIdentity(string username, string email, string passwordValue)
-        {
-<<<<<<< HEAD
-            if (userType == null) throw new ArgumentNullException("userType");
-
-            if (string.IsNullOrWhiteSpace(username))
-            {
-                throw new ArgumentException("Cannot create user with empty username.");
-            }
-
-=======
->>>>>>> 11b97c52
-            //TODO: PUT lock here!!
-
-            using (var uow = UowProvider.GetUnitOfWork())
-            {
-                var repository = RepositoryFactory.CreateUserRepository(uow);
-                var loginExists = uow.Database.ExecuteScalar<int>("SELECT COUNT(id) FROM umbracoUser WHERE userLogin = @Login", new { Login = username }) != 0;
-                if (loginExists)
-                    throw new ArgumentException("Login already exists");
-
-                var user = new User
-                {
-                    DefaultToLiveEditing = false,
-                    Email = email,
-                    Language = GlobalSettings.DefaultUILanguage,
-                    Name = username,
-                    RawPasswordValue = passwordValue,
-                    Username = username,
-                    StartContentId = -1,
-                    StartMediaId = -1,
-                    IsLockedOut = false,
-                    IsApproved = true
-                };
-
-                if (uow.Events.DispatchCancelable(SavingUser, this, new SaveEventArgs<IUser>(user)))
-                {
-                    uow.Commit();
-                    return user;
-                }
-
-                repository.AddOrUpdate(user);
-                uow.Commit();
-
-                uow.Events.Dispatch(SavedUser, this, new SaveEventArgs<IUser>(user, false));
-
-                return user;
-            }
-        }
-
-        /// <summary>
-        /// Gets a User by its integer id
-        /// </summary>
-        /// <param name="id"><see cref="System.int"/> Id</param>
-        /// <returns><see cref="IUser"/></returns>
-        public IUser GetById(int id)
-        {
-            using (var uow = UowProvider.GetUnitOfWork(readOnly: true))
-            {
-                var repository = RepositoryFactory.CreateUserRepository(uow);
-                return repository.Get(id);
-            }
-        }
-
-        /// <summary>
-        /// Gets an <see cref="IUser"/> by its provider key
-        /// </summary>
-        /// <param name="id">Id to use for retrieval</param>
-        /// <returns><see cref="IUser"/></returns>
-        public IUser GetByProviderKey(object id)
-        {
-            var asInt = id.TryConvertTo<int>();
-            if (asInt.Success)
-            {
-                return GetById((int)id);
-            }
-
-            return null;
-        }
-
-        /// <summary>
-        /// Get an <see cref="IUser"/> by email
-        /// </summary>
-        /// <param name="email">Email to use for retrieval</param>
-        /// <returns><see cref="IUser"/></returns>
-        public IUser GetByEmail(string email)
-        {
-            using (var uow = UowProvider.GetUnitOfWork(readOnly: true))
-            {
-                var repository = RepositoryFactory.CreateUserRepository(uow);
-                var query = Query<IUser>.Builder.Where(x => x.Email.Equals(email));
-                return repository.GetByQuery(query).FirstOrDefault();
-            }
-        }
-
-        /// <summary>
-        /// Get an <see cref="IUser"/> by username
-        /// </summary>
-        /// <param name="username">Username to use for retrieval</param>
-        /// <returns><see cref="IUser"/></returns>
-        public IUser GetByUsername(string username)
-        {
-            using (var uow = UowProvider.GetUnitOfWork(readOnly: true))
-            {
-                var repository = RepositoryFactory.CreateUserRepository(uow);
-                var query = Query<IUser>.Builder.Where(x => x.Username.Equals(username));
-                return repository.GetByQuery(query).FirstOrDefault();
-            }
-        }
-
-        /// <summary>
-        /// Deletes an <see cref="IUser"/>
-        /// </summary>
-        /// <param name="membershipUser"><see cref="IUser"/> to Delete</param>
-        public void Delete(IUser membershipUser)
-        {
-            //disable
-            membershipUser.IsApproved = false;
-            //can't rename if it's going to take up too many chars
-            if (membershipUser.Username.Length + 9 <= 125)
-            {
-                membershipUser.Username = DateTime.Now.ToString("yyyyMMdd") + "_" + membershipUser.Username;
-            }
-            Save(membershipUser);
-        }
-
-        /// <summary>
-        /// This is simply a helper method which essentially just wraps the MembershipProvider's ChangePassword method
-        /// </summary>
-        /// <remarks>
-        /// This method exists so that Umbraco developers can use one entry point to create/update users if they choose to.
-        /// </remarks>
-        /// <param name="user">The user to save the password for</param>
-        /// <param name="password">The password to save</param>
-        public void SavePassword(IUser user, string password)
-        {
-            if (user == null) throw new ArgumentNullException("user");
-
-            var provider = MembershipProviderExtensions.GetUsersMembershipProvider();
-
-            if (provider.IsUmbracoMembershipProvider() == false)
-                throw new NotSupportedException("When using a non-Umbraco membership provider you must change the user password by using the MembershipProvider.ChangePassword method");
-
-            provider.ChangePassword(user.Username, "", password);
-
-            //go re-fetch the member and update the properties that may have changed
-            var result = GetByUsername(user.Username);
-            if (result != null)
-            {
-                //should never be null but it could have been deleted by another thread.
-                user.RawPasswordValue = result.RawPasswordValue;
-                user.LastPasswordChangeDate = result.LastPasswordChangeDate;
-                user.UpdateDate = result.UpdateDate;
-            }
-        }
-
-        /// <summary>
-        /// Deletes or disables a User
-        /// </summary>
-        /// <param name="user"><see cref="IUser"/> to delete</param>
-        /// <param name="deletePermanently"><c>True</c> to permanently delete the user, <c>False</c> to disable the user</param>
-        public void Delete(IUser user, bool deletePermanently)
-        {
-            if (deletePermanently == false)
-            {
-                Delete(user);
-            }
-            else
-            {
-                using (var uow = UowProvider.GetUnitOfWork())
-                {
-                    if (uow.Events.DispatchCancelable(DeletingUser, this, new DeleteEventArgs<IUser>(user)))
-                    {
-                        uow.Commit();
-                        return;
-                    }
-                    var repository = RepositoryFactory.CreateUserRepository(uow);
-                    repository.Delete(user);
-                    uow.Commit();
-                    uow.Events.Dispatch(DeletedUser, this, new DeleteEventArgs<IUser>(user, false));
-                }
-            }
-        }
-
-        /// <summary>
-        /// Saves an <see cref="IUser"/>
-        /// </summary>
-        /// <param name="entity"><see cref="IUser"/> to Save</param>
-        /// <param name="raiseEvents">Optional parameter to raise events.
-        /// Default is <c>True</c> otherwise set to <c>False</c> to not raise events</param>
-        public void Save(IUser entity, bool raiseEvents = true)
-        {
-            using (var uow = UowProvider.GetUnitOfWork())
-            {
-                if (raiseEvents && uow.Events.DispatchCancelable(SavingUser, this, new SaveEventArgs<IUser>(entity)))
-                {
-                    uow.Commit();
-                    return;
-                }
-
-                if (string.IsNullOrWhiteSpace(entity.Username))
-                {
-                    throw new ArgumentException("Cannot save user with empty username.");
-                }
-
-                if (string.IsNullOrWhiteSpace(entity.Name))
-                {
-                    throw new ArgumentException("Cannot save user with empty name.");
-                }
-
-                var repository = RepositoryFactory.CreateUserRepository(uow);
-                repository.AddOrUpdate(entity);
-                try
-                {
-                    // try to flush the unit of work
-                    // ie executes the SQL but does not commit the trx yet
-                    // so we are *not* catching commit exceptions
-                    uow.Commit();
-
-                    if (raiseEvents)
-                        uow.Events.Dispatch(SavedUser, this, new SaveEventArgs<IUser>(entity, false));
-                }
-                catch (DbException ex)
-                {
-                    // if we are upgrading and an exception occurs, log and swallow it
-                    if (IsUpgrading == false) throw;
-                    Logger.WarnWithException<UserService>("An error occurred attempting to save a user instance during upgrade, normally this warning can be ignored", ex);
-
-                    // we don't want the uow to rollback its scope! and yet
-                    // we cannot try and uow.Commit() again as it would fail again,
-                    // we have to bypass the uow entirely and complete its inner scope.
-                    // (when the uow disposes, it won't complete the scope again, just dispose it)
-                    uow.Scope.Complete();
-                }
-            }
-        }
-
-        /// <summary>
-        /// Saves a list of <see cref="IUser"/> objects
-        /// </summary>
-        /// <param name="entities"><see cref="IEnumerable{IUser}"/> to save</param>
-        /// <param name="raiseEvents">Optional parameter to raise events.
-        /// Default is <c>True</c> otherwise set to <c>False</c> to not raise events</param>
-        public void Save(IEnumerable<IUser> entities, bool raiseEvents = true)
-        {
-            var asArray = entities.ToArray();
-            using (var uow = UowProvider.GetUnitOfWork())
-            {
-                if (raiseEvents)
-                {
-                    if (uow.Events.DispatchCancelable(SavingUser, this, new SaveEventArgs<IUser>(asArray)))
-                    {
-                        uow.Commit();
-                        return;
-                    }
-                }
-                var repository = RepositoryFactory.CreateUserRepository(uow);
-                foreach (var member in asArray)
-                {
-                    if (string.IsNullOrWhiteSpace(member.Username))
-                    {
-                        throw new ArgumentException("Cannot save user with empty username.");
-                    }
-                    if (string.IsNullOrWhiteSpace(member.Name))
-                    {
-                        throw new ArgumentException("Cannot save user with empty name.");
-                    }
-                    repository.AddOrUpdate(member);
-                }
-                //commit the whole lot in one go
-                uow.Commit();
-
-                if (raiseEvents)
-                    uow.Events.Dispatch(SavedUser, this, new SaveEventArgs<IUser>(asArray, false));
-            }
-
-
-        }
-
-        public string GetDefaultMemberType()
-        {
-            // User types now being removed, there is no default user type to return
-            return "None";
-        }
-
-        /// <summary>
-        /// Finds a list of <see cref="IUser"/> objects by a partial email string
-        /// </summary>
-        /// <param name="emailStringToMatch">Partial email string to match</param>
-        /// <param name="pageIndex">Current page index</param>
-        /// <param name="pageSize">Size of the page</param>
-        /// <param name="totalRecords">Total number of records found (out)</param>
-        /// <param name="matchType">The type of match to make as <see cref="StringPropertyMatchType"/>. Default is <see cref="StringPropertyMatchType.StartsWith"/></param>
-        /// <returns><see cref="IEnumerable{IUser}"/></returns>
-        public IEnumerable<IUser> FindByEmail(string emailStringToMatch, int pageIndex, int pageSize, out int totalRecords, StringPropertyMatchType matchType = StringPropertyMatchType.StartsWith)
-        {
-            using (var uow = UowProvider.GetUnitOfWork(readOnly: true))
-            {
-                var repository = RepositoryFactory.CreateUserRepository(uow);
-                var query = new Query<IUser>();
-
-                switch (matchType)
-                {
-                    case StringPropertyMatchType.Exact:
-                        query.Where(member => member.Email.Equals(emailStringToMatch));
-                        break;
-                    case StringPropertyMatchType.Contains:
-                        query.Where(member => member.Email.Contains(emailStringToMatch));
-                        break;
-                    case StringPropertyMatchType.StartsWith:
-                        query.Where(member => member.Email.StartsWith(emailStringToMatch));
-                        break;
-                    case StringPropertyMatchType.EndsWith:
-                        query.Where(member => member.Email.EndsWith(emailStringToMatch));
-                        break;
-                    case StringPropertyMatchType.Wildcard:
-                        query.Where(member => member.Email.SqlWildcard(emailStringToMatch, TextColumnType.NVarchar));
-                        break;
-                    default:
-                        throw new ArgumentOutOfRangeException("matchType");
-                }
-
-                return repository.GetPagedResultsByQuery(query, pageIndex, pageSize, out totalRecords, dto => dto.Email);
-            }
-        }
-
-        /// <summary>
-        /// Finds a list of <see cref="IUser"/> objects by a partial username
-        /// </summary>
-        /// <param name="login">Partial username to match</param>
-        /// <param name="pageIndex">Current page index</param>
-        /// <param name="pageSize">Size of the page</param>
-        /// <param name="totalRecords">Total number of records found (out)</param>
-        /// <param name="matchType">The type of match to make as <see cref="StringPropertyMatchType"/>. Default is <see cref="StringPropertyMatchType.StartsWith"/></param>
-        /// <returns><see cref="IEnumerable{IUser}"/></returns>
-        public IEnumerable<IUser> FindByUsername(string login, int pageIndex, int pageSize, out int totalRecords, StringPropertyMatchType matchType = StringPropertyMatchType.StartsWith)
-        {
-            using (var uow = UowProvider.GetUnitOfWork(readOnly: true))
-            {
-                var repository = RepositoryFactory.CreateUserRepository(uow);
-                var query = new Query<IUser>();
-
-                switch (matchType)
-                {
-                    case StringPropertyMatchType.Exact:
-                        query.Where(member => member.Username.Equals(login));
-                        break;
-                    case StringPropertyMatchType.Contains:
-                        query.Where(member => member.Username.Contains(login));
-                        break;
-                    case StringPropertyMatchType.StartsWith:
-                        query.Where(member => member.Username.StartsWith(login));
-                        break;
-                    case StringPropertyMatchType.EndsWith:
-                        query.Where(member => member.Username.EndsWith(login));
-                        break;
-                    case StringPropertyMatchType.Wildcard:
-                        query.Where(member => member.Email.SqlWildcard(login, TextColumnType.NVarchar));
-                        break;
-                    default:
-                        throw new ArgumentOutOfRangeException("matchType");
-                }
-
-                return repository.GetPagedResultsByQuery(query, pageIndex, pageSize, out totalRecords, dto => dto.Username);
-            }
-        }
-
-        /// <summary>
-        /// Gets the total number of Users based on the count type
-        /// </summary>
-        /// <remarks>
-        /// The way the Online count is done is the same way that it is done in the MS SqlMembershipProvider - We query for any members
-        /// that have their last active date within the Membership.UserIsOnlineTimeWindow (which is in minutes). It isn't exact science
-        /// but that is how MS have made theirs so we'll follow that principal.
-        /// </remarks>
-        /// <param name="countType"><see cref="MemberCountType"/> to count by</param>
-        /// <returns><see cref="System.int"/> with number of Users for passed in type</returns>
-        public int GetCount(MemberCountType countType)
-        {
-            using (var uow = UowProvider.GetUnitOfWork(readOnly: true))
-            {
-                var repository = RepositoryFactory.CreateUserRepository(uow);
-
-                IQuery<IUser> query;
-                int ret;
-                switch (countType)
-                {
-                    case MemberCountType.All:
-                        query = new Query<IUser>();
-                        ret = repository.Count(query);
-                        break;
-                    case MemberCountType.Online:
-                        throw new NotImplementedException();
-                    //var fromDate = DateTime.Now.AddMinutes(-Membership.UserIsOnlineTimeWindow);
-                    //query =
-                    //    Query<IMember>.Builder.Where(
-                    //        x =>
-                    //        ((Member)x).PropertyTypeAlias == Constants.Conventions.Member.LastLoginDate &&
-                    //        ((Member)x).DateTimePropertyValue > fromDate);
-                    //return repository.GetCountByQuery(query);
-                    case MemberCountType.LockedOut:
-                        query = Query<IUser>.Builder.Where(x => x.IsLockedOut);
-                        ret = repository.GetCountByQuery(query);
-                        break;
-                    case MemberCountType.Approved:
-                        query = Query<IUser>.Builder.Where(x => x.IsApproved);
-                        ret = repository.GetCountByQuery(query);
-                        break;
-                    default:
-                        throw new ArgumentOutOfRangeException("countType");
-                }
-
-                return ret;
-            }
-        }
-
-        /// <summary>
-        /// Gets a list of paged <see cref="IUser"/> objects
-        /// </summary>
-        /// <param name="pageIndex">Current page index</param>
-        /// <param name="pageSize">Size of the page</param>
-        /// <param name="totalRecords">Total number of records found (out)</param>
-        /// <returns><see cref="IEnumerable{IMember}"/></returns>
-        public IEnumerable<IUser> GetAll(int pageIndex, int pageSize, out int totalRecords)
-        {
-            using (var uow = UowProvider.GetUnitOfWork(readOnly: true))
-            {
-                var repository = RepositoryFactory.CreateUserRepository(uow);
-                return repository.GetPagedResultsByQuery(null, pageIndex, pageSize, out totalRecords, member => member.Username);
-            }
-        }
-
-        internal IEnumerable<IUser> GetNextUsers(int id, int count)
-        {
-            using (var uow = UowProvider.GetUnitOfWork(readOnly: true))
-            {
-                var repository = (UserRepository)RepositoryFactory.CreateUserRepository(uow);
-                return repository.GetNextUsers(id, count);
-            }
-        }
-
-        /// <summary>
-        /// Gets a list of <see cref="IUser"/> objects associated with a given group
-        /// </summary>
-        /// <param name="groupId">Id of group</param>
-        /// <returns><see cref="IEnumerable{IUser}"/></returns>
-        public IEnumerable<IUser> GetAllInGroup(int groupId)
-        {
-            var uow = UowProvider.GetUnitOfWork();
-            using (var repository = RepositoryFactory.CreateUserRepository(uow))
-            {
-                return repository.GetAllInGroup(groupId);
-            }
-        }
-
-        /// <summary>
-        /// Gets a list of <see cref="IUser"/> objects not associated with a given group
-        /// </summary>
-        /// <param name="groupId">Id of group</param>
-        /// <returns><see cref="IEnumerable{IUser}"/></returns>
-        public IEnumerable<IUser> GetAllNotInGroup(int groupId)
-        {
-            var uow = UowProvider.GetUnitOfWork();
-            using (var repository = RepositoryFactory.CreateUserRepository(uow))
-            {
-                return repository.GetAllNotInGroup(groupId);
-            }
-        }
-
-        #endregion
-
-        #region Implementation of IUserService
-
-        /// <summary>
-        /// Gets an IProfile by User Id.
-        /// </summary>
-        /// <param name="id">Id of the User to retrieve</param>
-        /// <returns><see cref="IProfile"/></returns>
-        public IProfile GetProfileById(int id)
-        {
-            var user = GetUserById(id);
-            return user.ProfileData;
-        }
-
-        /// <summary>
-        /// Gets a profile by username
-        /// </summary>
-        /// <param name="username">Username</param>
-        /// <returns><see cref="IProfile"/></returns>
-        public IProfile GetProfileByUserName(string username)
-        {
-            var user = GetByUsername(username);
-            return user.ProfileData;
-        }
-
-        /// <summary>
-        /// Gets a user by Id
-        /// </summary>
-        /// <param name="id">Id of the user to retrieve</param>
-        /// <returns><see cref="IUser"/></returns>
-        public IUser GetUserById(int id)
-        {
-            using (var uow = UowProvider.GetUnitOfWork(readOnly: true))
-            {
-                var repository = RepositoryFactory.CreateUserRepository(uow);
-                return repository.Get(id);
-            }
-        }
-
-        /// <summary>
-        /// Replaces the same permission set for a single group to any number of entities
-        /// </summary>
-        /// <remarks>If no 'entityIds' are specified all permissions will be removed for the specified group.</remarks>
-        /// <param name="groupId">Id of the group</param>
-        /// <param name="permissions">Permissions as enumerable list of <see cref="char"/></param>
-        /// <param name="entityIds">Specify the nodes to replace permissions for. If nothing is specified all permissions are removed.</param>
-        public void ReplaceUserGroupPermissions(int groupId, IEnumerable<char> permissions, params int[] entityIds)
-        {
-<<<<<<< HEAD
-            using (var uow = UowProvider.GetUnitOfWork())
-            {
-                var repository = RepositoryFactory.CreateUserRepository(uow);
-                repository.ReplaceUserPermissions(userId, permissions, entityIds);
-                uow.Commit();
-=======
-            var uow = UowProvider.GetUnitOfWork();
-            using (var repository = RepositoryFactory.CreateUserGroupRepository(uow))
-            {
-                repository.ReplaceGroupPermissions(groupId, permissions, entityIds);
->>>>>>> 11b97c52
-            }
-        }
-
-        /// <summary>
-        /// Assigns the same permission set for a single user group to any number of entities
-        /// </summary>
-        /// <param name="groupId">Id of the user group</param>
-        /// <param name="permission"></param>
-        /// <param name="entityIds">Specify the nodes to replace permissions for</param>
-        public void AssignUserGroupPermission(int groupId, char permission, params int[] entityIds)
-        {
-<<<<<<< HEAD
-            using (var uow = UowProvider.GetUnitOfWork())
-            {
-                var repository = RepositoryFactory.CreateUserRepository(uow);
-                repository.AssignUserPermission(userId, permission, entityIds);
-                uow.Commit();
-=======
-            var uow = UowProvider.GetUnitOfWork();
-            using (var repository = RepositoryFactory.CreateUserGroupRepository(uow))
-            {
-                repository.AssignGroupPermission(groupId, permission, entityIds);
-            }
-        }
-        
-        /// <summary>
-        /// Gets all UserGroups or those specified as parameters
-        /// </summary>
-        /// <param name="ids">Optional Ids of UserGroups to retrieve</param>
-        /// <returns>An enumerable list of <see cref="IUserGroup"/></returns>
-        public IEnumerable<IUserGroup> GetAllUserGroups(params int[] ids)
-        {
-            var uow = UowProvider.GetUnitOfWork();
-            using (var repository = RepositoryFactory.CreateUserGroupRepository(uow))
-            {
-                return repository.GetAll(ids).OrderBy(x => x.Name);
->>>>>>> 11b97c52
-            }
-        }
-
-        /// <summary>
-        /// Gets all UserGroups for a given user
-        /// </summary>
-        /// <param name="userId">Id of user</param>
-        /// <returns>An enumerable list of <see cref="IUserGroup"/></returns>
-        public IEnumerable<IUserGroup> GetGroupsForUser(int userId)
-        {
-<<<<<<< HEAD
-            using (var uow = UowProvider.GetUnitOfWork(readOnly: true))
-            {
-                var repository = RepositoryFactory.CreateUserTypeRepository(uow);
-                return repository.GetAll(ids);
-=======
-            var uow = UowProvider.GetUnitOfWork();
-            using (var repository = RepositoryFactory.CreateUserRepository(uow))
-            {
-                return repository.GetGroupsForUser(userId);
->>>>>>> 11b97c52
-            }
-        }
-
-        /// <summary>
-        /// Gets a UserGroup by its Alias
-        /// </summary>
-        /// <param name="alias">Alias of the UserGroup to retrieve</param>
-        /// <returns><see cref="IUserGroup"/></returns>
-        public IUserGroup GetUserGroupByAlias(string alias)
-        {
-<<<<<<< HEAD
-            using (var uow = UowProvider.GetUnitOfWork(readOnly: true))
-            {
-                var repository = RepositoryFactory.CreateUserTypeRepository(uow);
-                var query = Query<IUserType>.Builder.Where(x => x.Alias == alias);
-                return repository.GetByQuery(query).SingleOrDefault();
-=======
-            using (var repository = RepositoryFactory.CreateUserGroupRepository(UowProvider.GetUnitOfWork()))
-            {
-                var query = Query<IUserGroup>.Builder.Where(x => x.Alias == alias);
-                var contents = repository.GetByQuery(query);
-                return contents.SingleOrDefault();
->>>>>>> 11b97c52
-            }
-        }
-
-        /// <summary>
-        /// Gets a UserGroup by its Id
-        /// </summary>
-        /// <param name="id">Id of the UserGroup to retrieve</param>
-        /// <returns><see cref="IUserGroup"/></returns>
-        public IUserGroup GetUserGroupById(int id)
-        {
-<<<<<<< HEAD
-            using (var uow = UowProvider.GetUnitOfWork(readOnly: true))
-            {
-                var repository = RepositoryFactory.CreateUserTypeRepository(uow);
-=======
-            using (var repository = RepositoryFactory.CreateUserGroupRepository(UowProvider.GetUnitOfWork()))
-            {
->>>>>>> 11b97c52
-                return repository.Get(id);
-            }
-        }
-
-        /// <summary>
-        /// Gets a UserGroup by its Name
-        /// </summary>
-        /// <param name="name">Name of the UserGroup to retrieve</param>
-        /// <returns><see cref="IUserGroup"/></returns>
-        public IUserGroup GetUserGroupByName(string name)
-        {
-<<<<<<< HEAD
-            using (var uow = UowProvider.GetUnitOfWork(readOnly: true))
-            {
-                var repository = RepositoryFactory.CreateUserTypeRepository(uow);
-                var query = Query<IUserType>.Builder.Where(x => x.Name == name);
-                return repository.GetByQuery(query).SingleOrDefault();
-=======
-            using (var repository = RepositoryFactory.CreateUserGroupRepository(UowProvider.GetUnitOfWork()))
-            {
-                var query = Query<IUserGroup>.Builder.Where(x => x.Name == name);
-                var contents = repository.GetByQuery(query);
-                return contents.SingleOrDefault();
->>>>>>> 11b97c52
-            }
-        }
-
-        /// <summary>
-        /// Saves a UserGroup
-        /// </summary>
-<<<<<<< HEAD
-        /// <param name="userType">UserType to save</param>
-        /// <param name="raiseEvents">Optional parameter to raise events.
-=======
-        /// <param name="userGroup">UserGroup to save</param>
-        /// <param name="updateUsers">Flag for whether to update the list of users in the group</param>
-        /// <param name="userIds">List of user Ids</param>
-        /// <param name="raiseEvents">Optional parameter to raise events. 
->>>>>>> 11b97c52
-        /// Default is <c>True</c> otherwise set to <c>False</c> to not raise events</param>
-        public void SaveUserGroup(IUserGroup userGroup, bool updateUsers = false, int[] userIds = null, bool raiseEvents = true)
-        {
-            using (var uow = UowProvider.GetUnitOfWork())
-            {
-<<<<<<< HEAD
-                if (raiseEvents && uow.Events.DispatchCancelable(SavingUserType, this, new SaveEventArgs<IUserType>(userType)))
-                {
-                    uow.Commit();
-=======
-                if (SavingUserGroup.IsRaisedEventCancelled(new SaveEventArgs<IUserGroup>(userGroup), this))
->>>>>>> 11b97c52
-                    return;
-                }
-
-<<<<<<< HEAD
-                var repository = RepositoryFactory.CreateUserTypeRepository(uow);
-                repository.AddOrUpdate(userType);
-                uow.Commit();
-                if (raiseEvents)
-                    uow.Events.Dispatch(SavedUserType, this, new SaveEventArgs<IUserType>(userType, false));
-            }
-=======
-            var uow = UowProvider.GetUnitOfWork();
-            using (var repository = RepositoryFactory.CreateUserGroupRepository(uow))
-            {
-                repository.AddOrUpdate(userGroup);
-                uow.Commit();
-
-                if (updateUsers)
-                {
-                    repository.RemoveAllUsersFromGroup(userGroup.Id);
-                    repository.AddUsersToGroup(userGroup.Id, userIds);
-                }
-            }
-
-            if (raiseEvents)
-                SavedUserGroup.RaiseEvent(new SaveEventArgs<IUserGroup>(userGroup, false), this);
->>>>>>> 11b97c52
-        }
-
-        /// <summary>
-        /// Deletes a UserGroup
-        /// </summary>
-        /// <param name="userGroup">UserGroup to delete</param>
-        public void DeleteUserGroup(IUserGroup userGroup)
-        {
-<<<<<<< HEAD
-            using (var uow = UowProvider.GetUnitOfWork())
-            {
-                if (uow.Events.DispatchCancelable(DeletingUserType, this, new DeleteEventArgs<IUserType>(userType)))
-                {
-                    uow.Commit();
-                    return;
-                }
-                var repository = RepositoryFactory.CreateUserTypeRepository(uow);
-                repository.Delete(userType);
-=======
-            if (DeletingUserGroup.IsRaisedEventCancelled(new DeleteEventArgs<IUserGroup>(userGroup), this))
-                return;
-
-            var uow = UowProvider.GetUnitOfWork();
-            using (var repository = RepositoryFactory.CreateUserGroupRepository(uow))
-            {
-                repository.Delete(userGroup);
->>>>>>> 11b97c52
-                uow.Commit();
-                uow.Events.Dispatch(DeletedUserType, this, new DeleteEventArgs<IUserType>(userType, false));
-            }
-<<<<<<< HEAD
-=======
-
-            DeletedUserGroup.RaiseEvent(new DeleteEventArgs<IUserGroup>(userGroup, false), this);
->>>>>>> 11b97c52
-        }
-
-        /// <summary>
-        /// Removes a specific section from all users
-        /// </summary>
-        /// <remarks>This is useful when an entire section is removed from config</remarks>
-        /// <param name="sectionAlias">Alias of the section to remove</param>
-        public void DeleteSectionFromAllUserGroups(string sectionAlias)
-        {
-<<<<<<< HEAD
-            using (var uow = UowProvider.GetUnitOfWork())
-            {
-                var repository = RepositoryFactory.CreateUserRepository(uow);
-                var assignedUsers = repository.GetUsersAssignedToSection(sectionAlias);
-                foreach (var user in assignedUsers)
-=======
-            var uow = UowProvider.GetUnitOfWork();
-            using (var repository = RepositoryFactory.CreateUserGroupRepository(uow))
-            {
-                var assignedGroups = repository.GetGroupsAssignedToSection(sectionAlias);
-                foreach (var group in assignedGroups)
->>>>>>> 11b97c52
-                {
-                    //now remove the section for each user and commit
-                    group.RemoveAllowedSection(sectionAlias);
-                    repository.AddOrUpdate(group);
-                }
-
-                uow.Commit();
-                //TODO: Events?
-            }
-        }
-
-        /// <summary>
-        /// Add a specific section to all user groups or those specified as parameters
-        /// </summary>
-        /// <remarks>This is useful when a new section is created to allow specific user groups to  access it</remarks>
-        /// <param name="sectionAlias">Alias of the section to add</param>
-        /// <param name="groupIds">Specifiying nothing will add the section to all user</param>
-        public void AddSectionToAllUserGroups(string sectionAlias, params int[] groupIds)
-        {
-<<<<<<< HEAD
-            using (var uow = UowProvider.GetUnitOfWork())
-            {
-                var repository = RepositoryFactory.CreateUserRepository(uow);
-                IEnumerable<IUser> users;
-                if (userIds.Any())
-=======
-            var uow = UowProvider.GetUnitOfWork();
-            using (var repository = RepositoryFactory.CreateUserGroupRepository(uow))
-            {
-                IEnumerable<IUserGroup> groups;
-                if (groupIds.Any())
->>>>>>> 11b97c52
-                {
-                    groups = repository.GetAll(groupIds);
-                }
-                else
-                {
-                    groups = repository.GetAll();
-                }
-<<<<<<< HEAD
-                foreach (var user in users.Where(u => u.AllowedSections.InvariantContains(sectionAlias) == false))
-=======
-                foreach (var group in groups.Where(g => g.AllowedSections.InvariantContains(sectionAlias) == false))
->>>>>>> 11b97c52
-                {
-                    //now add the section for each group and commit
-                    group.AddAllowedSection(sectionAlias);
-                    repository.AddOrUpdate(group);
-                }
-
-                uow.Commit();
-                //TODO: Events?
-            }
-        }
-
-        /// <summary>
-        /// Get permissions set for a user and node Id
-        /// </summary>
-        /// <param name="user">User to retrieve permissions for</param>
-        /// <param name="nodeIds">Specifiying nothing will return all permissions for all nodes</param>
-        /// <returns>An enumerable list of <see cref="EntityPermission"/></returns>
-        public IEnumerable<EntityPermission> GetPermissions(IUser user, params int[] nodeIds)
-        {
-<<<<<<< HEAD
-            using (var uow = UowProvider.GetUnitOfWork(readOnly: true))
-            {
-                var repository = RepositoryFactory.CreateUserRepository(uow);
-                var explicitPermissions = repository.GetUserPermissionsForEntities(user.Id, nodeIds);
-=======
-            if (user.GroupsLoaded == false)
-            {
-                throw new InvalidOperationException("Cannot determine permissions for user as their associated groups are not loaded");
-            }
->>>>>>> 11b97c52
-
-            var result = new List<EntityPermission>();
-            foreach (var group in user.Groups)
-            {
-                foreach (var permission in GetPermissions(group, false, nodeIds))
-                {
-                    AddOrAmendPermissionList(result, permission);
-                }
-            }
-
-            return result;
-        }
-
-        /// <summary>
-        /// Get permissions set for a group and node Id
-        /// </summary>
-        /// <param name="group">Group to retrieve permissions for</param>
-        /// <param name="directlyAssignedOnly">
-        /// Flag indicating if we want to get just the permissions directly assigned for the group and path, 
-        /// or fall back to the group's default permissions when nothing is directly assigned
-        /// </param>
-        /// <param name="nodeIds">Specifiying nothing will return all permissions for all nodes</param>
-        /// <returns>An enumerable list of <see cref="EntityPermission"/></returns>
-        public IEnumerable<EntityPermission> GetPermissions(IUserGroup group, bool directlyAssignedOnly, params int[] nodeIds)
-        {
-            var uow = UowProvider.GetUnitOfWork();
-            using (var repository = RepositoryFactory.CreateUserGroupRepository(uow))
-            {
-                var explicitPermissions = repository.GetPermissionsForEntities(group.Id, nodeIds);
-                var result = new List<EntityPermission>(explicitPermissions);
-
-                // If requested, and no permissions are assigned to a particular node, then we will fill in those permissions with the group's defaults
-                if (directlyAssignedOnly == false)
-                {
-<<<<<<< HEAD
-                    result.Add(new EntityPermission(user.Id, id, user.DefaultPermissions.ToArray()));
-=======
-                    var missingIds = nodeIds.Except(result.Select(x => x.EntityId)).ToList();
-                    if (missingIds.Any())
-                    {
-                        result.AddRange(missingIds
-                            .Select(i => new EntityPermission(i, group.Permissions.ToArray())));
-                    }
->>>>>>> 11b97c52
-                }
-
-                return result;
-            }
-        }
-
-        /// <summary>
-        /// For an existing list of <see cref="EntityPermission"/>, takes a new <see cref="EntityPermission"/> and aggregates it.
-        /// If a permission for the entity associated with the new permission already exists, it's updated with those permissions to create a distinct, most permissive set.
-        /// If it doesn't, it's added to the list.
-        /// </summary>
-        /// <param name="permissions">List of already found permissions</param>
-        /// <param name="groupPermission">New permission to aggregate</param>
-        private void AddOrAmendPermissionList(IList<EntityPermission> permissions, EntityPermission groupPermission)
-        {
-            var existingPermission = permissions
-                .SingleOrDefault(x => x.EntityId == groupPermission.EntityId);
-            if (existingPermission != null)
-            {
-                existingPermission.AddAdditionalPermissions(groupPermission.AssignedPermissions);
-            }
-            else
-            {
-                permissions.Add(groupPermission);
-            }
-        }
-
-        /// <summary>
-        /// Gets the permissions for the provided user and path
-        /// </summary>
-        /// <param name="user">User to check permissions for</param>
-        /// <param name="path">Path to check permissions for</param>
-        /// <returns>String indicating permissions for provided user and path</returns>
-        public string GetPermissionsForPath(IUser user, string path)
-        {
-            if (user.GroupsLoaded == false)
-            {
-                throw new InvalidOperationException("Cannot determine permissions for user as their associated groups are not loaded");
-            }
-            
-            var assignedPermissions = GetPermissionsForGroupsAndPath(user.Groups, path);
-            return GetAggregatePermissions(assignedPermissions);
-        }
-
-        /// <summary>
-        /// Retrieves the permissions assigned to each group for a given path
-        /// </summary>
-        /// <param name="groups">List of groups associated with the user</param>
-        /// <param name="path">Path to check permissions for</param>
-        /// <returns>List of strings indicating permissions for each groups</returns>
-        private IEnumerable<string> GetPermissionsForGroupsAndPath(IEnumerable<IUserGroup> groups, string path)
-        {
-            return groups
-                .Select(g => GetPermissionsForPath(g, path, directlyAssignedOnly: false))
-                .ToList();
-        }
-
-        /// <summary>
-        /// Aggregates a set of permissions strings to return a unique permissions string containing the most permissive set
-        /// </summary>
-        /// <param name="assignedPermissions">List of permission strings</param>
-        /// <returns>Single permission string</returns>
-        private static string GetAggregatePermissions(IEnumerable<string> assignedPermissions)
-        {
-            return string.Join(string.Empty, assignedPermissions
-                .SelectMany(s => s.ToCharArray())
-                .Distinct());
-        }
-
-        /// <summary>
-        /// Gets the permissions for the provided group and path
-        /// </summary>
-        /// <param name="group">User to check permissions for</param>
-        /// <param name="path">Path to check permissions for</param>
-        /// <param name="directlyAssignedOnly">
-        /// Flag indicating if we want to get just the permissions directly assigned for the group and path, 
-        /// or fall back to the group's default permissions when nothing is directly assigned
-        /// </param>
-        /// <returns>String indicating permissions for provided user and path</returns>
-        public string GetPermissionsForPath(IUserGroup group, string path, bool directlyAssignedOnly = true)
-        {
-            var nodeId = GetNodeIdFromPath(path);
-            var permission = GetPermissions(group, directlyAssignedOnly, nodeId)
-                .SingleOrDefault();
-            return permission != null 
-                ? string.Join(string.Empty, permission.AssignedPermissions)
-                : string.Empty;
-        }
-
-        /// <summary>
-        /// Parses a path to find the lowermost node id
-        /// </summary>
-        /// <param name="path">Path as string</param>
-        /// <returns>Node id</returns>
-        private static int GetNodeIdFromPath(string path)
-        {
-            return path.Contains(",")
-                ? int.Parse(path.Substring(path.LastIndexOf(",", StringComparison.Ordinal) + 1))
-                : int.Parse(path);
-        }
-
-        private static bool IsNotNullActionPermission(EntityPermission x)
-        {
-            const string NullActionChar = "-";
-            return string.Join(string.Empty, x.AssignedPermissions) != NullActionChar;
-        }
-
-        /// <summary>
-        /// Checks in a set of permissions associated with a user for those related to a given nodeId
-        /// </summary>
-        /// <param name="permissions">The set of permissions</param>
-        /// <param name="nodeId">The node Id</param>
-        /// <param name="assignedPermissions">The permissions to return</param>
-        /// <returns>True if permissions for the given path are found</returns>
-        public static bool TryGetAssignedPermissionsForNode(IList<EntityPermission> permissions,
-            int nodeId,
-            out string assignedPermissions)
-        {
-            if (permissions.Any(x => x.EntityId == nodeId))
-            {
-                var found = permissions.First(x => x.EntityId == nodeId);
-                var assignedPermissionsArray = found.AssignedPermissions.ToList();
-
-                // Working with permissions assigned directly to a user AND to their groups, so maybe several per node
-                // and we need to get the most permissive set
-                foreach (var permission in permissions.Where(x => x.EntityId == nodeId).Skip(1))
-                {
-                    AddAdditionalPermissions(assignedPermissionsArray, permission.AssignedPermissions);
-                }
-
-                assignedPermissions = string.Join("", assignedPermissionsArray);
-                return true;
-            }
-
-            assignedPermissions = string.Empty;
-            return false;
-        }
-
-        private static void AddAdditionalPermissions(List<string> assignedPermissions, string[] additionalPermissions)
-        {
-            var permissionsToAdd = additionalPermissions
-                .Where(x => assignedPermissions.Contains(x) == false);
-            assignedPermissions.AddRange(permissionsToAdd);
-        }
-
-        #endregion
-
-        /// <summary>
-        /// Occurs before Save
-        /// </summary>
-        public static event TypedEventHandler<IUserService, SaveEventArgs<IUser>> SavingUser;
-
-        /// <summary>
-        /// Occurs after Save
-        /// </summary>
-        public static event TypedEventHandler<IUserService, SaveEventArgs<IUser>> SavedUser;
-
-        /// <summary>
-        /// Occurs before Delete
-        /// </summary>
-        public static event TypedEventHandler<IUserService, DeleteEventArgs<IUser>> DeletingUser;
-
-        /// <summary>
-        /// Occurs after Delete
-        /// </summary>
-        public static event TypedEventHandler<IUserService, DeleteEventArgs<IUser>> DeletedUser;
-
-        /// <summary>
-        /// Occurs before Save
-        /// </summary>
-        public static event TypedEventHandler<IUserService, SaveEventArgs<IUserGroup>> SavingUserGroup;
-
-        /// <summary>
-        /// Occurs after Save
-        /// </summary>
-        public static event TypedEventHandler<IUserService, SaveEventArgs<IUserGroup>> SavedUserGroup;
-
-        /// <summary>
-        /// Occurs before Delete
-        /// </summary>
-        public static event TypedEventHandler<IUserService, DeleteEventArgs<IUserGroup>> DeletingUserGroup;
-
-        /// <summary>
-        /// Occurs after Delete
-        /// </summary>
-        public static event TypedEventHandler<IUserService, DeleteEventArgs<IUserGroup>> DeletedUserGroup;
-    }
-}
+using System;
+using System.Collections.Generic;
+using System.Data.Common;
+using System.Linq;
+using Umbraco.Core.Configuration;
+using Umbraco.Core.Events;
+using Umbraco.Core.Logging;
+using Umbraco.Core.Models.Membership;
+using Umbraco.Core.Persistence;
+using Umbraco.Core.Persistence.Querying;
+using Umbraco.Core.Persistence.Repositories;
+using Umbraco.Core.Persistence.UnitOfWork;
+using Umbraco.Core.Security;
+
+namespace Umbraco.Core.Services
+{
+    /// <summary>
+    /// Represents the UserService, which is an easy access to operations involving <see cref="IProfile"/>, <see cref="IMembershipUser"/> and eventually Backoffice Users.
+    /// </summary>
+    public class UserService : ScopeRepositoryService, IUserService
+    {
+
+        //TODO: We need to change the isUpgrading flag to use an app state enum as described here: http://issues.umbraco.org/issue/U4-6816
+        // in the meantime, we will use a boolean which we are currently using during upgrades to ensure that a user object is not persisted during this phase, otherwise
+        // exceptions can occur if the db is not in it's correct state.
+        internal bool IsUpgrading { get; set; }
+
+        public UserService(IDatabaseUnitOfWorkProvider provider, RepositoryFactory repositoryFactory, ILogger logger, IEventMessagesFactory eventMessagesFactory)
+            : base(provider, repositoryFactory, logger, eventMessagesFactory)
+        {
+            IsUpgrading = false;
+        }
+
+        #region Implementation of IMembershipUserService
+
+        /// <summary>
+        /// Checks if a User with the username exists
+        /// </summary>
+        /// <param name="username">Username to check</param>
+        /// <returns><c>True</c> if the User exists otherwise <c>False</c></returns>
+        public bool Exists(string username)
+        {
+            using (var uow = UowProvider.GetUnitOfWork(readOnly: true))
+            {
+                var repository = RepositoryFactory.CreateUserRepository(uow);
+                return repository.Exists(username);
+            }
+        }
+
+        /// <summary>
+        /// Creates a new User
+        /// </summary>
+        /// <remarks>The user will be saved in the database and returned with an Id</remarks>
+        /// <param name="username">Username of the user to create</param>
+        /// <param name="email">Email of the user to create</param>
+        /// <returns><see cref="IUser"/></returns>
+        public IUser CreateUserWithIdentity(string username, string email)
+        {
+            return CreateUserWithIdentity(username, email, string.Empty);
+        }
+
+        /// <summary>
+        /// Creates and persists a new <see cref="IUser"/>
+        /// </summary>
+        /// <param name="username">Username of the <see cref="IUser"/> to create</param>
+        /// <param name="email">Email of the <see cref="IUser"/> to create</param>
+        /// <param name="passwordValue">This value should be the encoded/encrypted/hashed value for the password that will be stored in the database</param>
+        /// <param name="memberTypeAlias">Not used for users</param>
+        /// <returns><see cref="IUser"/></returns>
+        IUser IMembershipMemberService<IUser>.CreateWithIdentity(string username, string email, string passwordValue, string memberTypeAlias)
+        {
+            return CreateUserWithIdentity(username, email, passwordValue);
+        }
+
+        /// <summary>
+        /// Creates and persists a Member
+        /// </summary>
+        /// <remarks>Using this method will persist the Member object before its returned
+        /// meaning that it will have an Id available (unlike the CreateMember method)</remarks>
+        /// <param name="username">Username of the Member to create</param>
+        /// <param name="email">Email of the Member to create</param>
+        /// <param name="passwordValue">This value should be the encoded/encrypted/hashed value for the password that will be stored in the database</param>
+        /// <returns><see cref="IUser"/></returns>
+        private IUser CreateUserWithIdentity(string username, string email, string passwordValue)
+        {
+            if (string.IsNullOrWhiteSpace(username))
+            {
+                throw new ArgumentException("Cannot create user with empty username.");
+            }
+
+            //TODO: PUT lock here!!
+
+            using (var uow = UowProvider.GetUnitOfWork())
+            {
+                var repository = RepositoryFactory.CreateUserRepository(uow);
+                var loginExists = uow.Database.ExecuteScalar<int>("SELECT COUNT(id) FROM umbracoUser WHERE userLogin = @Login", new { Login = username }) != 0;
+                if (loginExists)
+                    throw new ArgumentException("Login already exists");
+
+                var user = new User
+                {
+                    DefaultToLiveEditing = false,
+                    Email = email,
+                    Language = GlobalSettings.DefaultUILanguage,
+                    Name = username,
+                    RawPasswordValue = passwordValue,
+                    Username = username,
+                    StartContentId = -1,
+                    StartMediaId = -1,
+                    IsLockedOut = false,
+                    IsApproved = true
+                };
+
+                if (uow.Events.DispatchCancelable(SavingUser, this, new SaveEventArgs<IUser>(user)))
+                {
+                    uow.Commit();
+                    return user;
+                }
+
+                repository.AddOrUpdate(user);
+                uow.Commit();
+
+                uow.Events.Dispatch(SavedUser, this, new SaveEventArgs<IUser>(user, false));
+
+                return user;
+            }
+        }
+
+        /// <summary>
+        /// Gets a User by its integer id
+        /// </summary>
+        /// <param name="id"><see cref="System.int"/> Id</param>
+        /// <returns><see cref="IUser"/></returns>
+        public IUser GetById(int id)
+        {
+            using (var uow = UowProvider.GetUnitOfWork(readOnly: true))
+            {
+                var repository = RepositoryFactory.CreateUserRepository(uow);
+                return repository.Get(id);
+            }
+        }
+
+        /// <summary>
+        /// Gets an <see cref="IUser"/> by its provider key
+        /// </summary>
+        /// <param name="id">Id to use for retrieval</param>
+        /// <returns><see cref="IUser"/></returns>
+        public IUser GetByProviderKey(object id)
+        {
+            var asInt = id.TryConvertTo<int>();
+            if (asInt.Success)
+            {
+                return GetById((int)id);
+            }
+
+            return null;
+        }
+
+        /// <summary>
+        /// Get an <see cref="IUser"/> by email
+        /// </summary>
+        /// <param name="email">Email to use for retrieval</param>
+        /// <returns><see cref="IUser"/></returns>
+        public IUser GetByEmail(string email)
+        {
+            using (var uow = UowProvider.GetUnitOfWork(readOnly: true))
+            {
+                var repository = RepositoryFactory.CreateUserRepository(uow);
+                var query = Query<IUser>.Builder.Where(x => x.Email.Equals(email));
+                return repository.GetByQuery(query).FirstOrDefault();
+            }
+        }
+
+        /// <summary>
+        /// Get an <see cref="IUser"/> by username
+        /// </summary>
+        /// <param name="username">Username to use for retrieval</param>
+        /// <returns><see cref="IUser"/></returns>
+        public IUser GetByUsername(string username)
+        {
+            using (var uow = UowProvider.GetUnitOfWork(readOnly: true))
+            {
+                var repository = RepositoryFactory.CreateUserRepository(uow);
+                var query = Query<IUser>.Builder.Where(x => x.Username.Equals(username));
+                return repository.GetByQuery(query).FirstOrDefault();
+            }
+        }
+
+        /// <summary>
+        /// Deletes an <see cref="IUser"/>
+        /// </summary>
+        /// <param name="membershipUser"><see cref="IUser"/> to Delete</param>
+        public void Delete(IUser membershipUser)
+        {
+            //disable
+            membershipUser.IsApproved = false;
+            //can't rename if it's going to take up too many chars
+            if (membershipUser.Username.Length + 9 <= 125)
+            {
+                membershipUser.Username = DateTime.Now.ToString("yyyyMMdd") + "_" + membershipUser.Username;
+            }
+            Save(membershipUser);
+        }
+
+        /// <summary>
+        /// This is simply a helper method which essentially just wraps the MembershipProvider's ChangePassword method
+        /// </summary>
+        /// <remarks>
+        /// This method exists so that Umbraco developers can use one entry point to create/update users if they choose to.
+        /// </remarks>
+        /// <param name="user">The user to save the password for</param>
+        /// <param name="password">The password to save</param>
+        public void SavePassword(IUser user, string password)
+        {
+            if (user == null) throw new ArgumentNullException("user");
+
+            var provider = MembershipProviderExtensions.GetUsersMembershipProvider();
+
+            if (provider.IsUmbracoMembershipProvider() == false)
+                throw new NotSupportedException("When using a non-Umbraco membership provider you must change the user password by using the MembershipProvider.ChangePassword method");
+
+            provider.ChangePassword(user.Username, "", password);
+
+            //go re-fetch the member and update the properties that may have changed
+            var result = GetByUsername(user.Username);
+            if (result != null)
+            {
+                //should never be null but it could have been deleted by another thread.
+                user.RawPasswordValue = result.RawPasswordValue;
+                user.LastPasswordChangeDate = result.LastPasswordChangeDate;
+                user.UpdateDate = result.UpdateDate;
+            }
+        }
+
+        /// <summary>
+        /// Deletes or disables a User
+        /// </summary>
+        /// <param name="user"><see cref="IUser"/> to delete</param>
+        /// <param name="deletePermanently"><c>True</c> to permanently delete the user, <c>False</c> to disable the user</param>
+        public void Delete(IUser user, bool deletePermanently)
+        {
+            if (deletePermanently == false)
+            {
+                Delete(user);
+            }
+            else
+            {
+                using (var uow = UowProvider.GetUnitOfWork())
+                {
+                    if (uow.Events.DispatchCancelable(DeletingUser, this, new DeleteEventArgs<IUser>(user)))
+                    {
+                        uow.Commit();
+                        return;
+                    }
+                    var repository = RepositoryFactory.CreateUserRepository(uow);
+                    repository.Delete(user);
+                    uow.Commit();
+                    uow.Events.Dispatch(DeletedUser, this, new DeleteEventArgs<IUser>(user, false));
+                }
+            }
+        }
+
+        /// <summary>
+        /// Saves an <see cref="IUser"/>
+        /// </summary>
+        /// <param name="entity"><see cref="IUser"/> to Save</param>
+        /// <param name="raiseEvents">Optional parameter to raise events.
+        /// Default is <c>True</c> otherwise set to <c>False</c> to not raise events</param>
+        public void Save(IUser entity, bool raiseEvents = true)
+        {
+            using (var uow = UowProvider.GetUnitOfWork())
+            {
+                if (raiseEvents && uow.Events.DispatchCancelable(SavingUser, this, new SaveEventArgs<IUser>(entity)))
+                {
+                    uow.Commit();
+                    return;
+                }
+
+                if (string.IsNullOrWhiteSpace(entity.Username))
+                {
+                    throw new ArgumentException("Cannot save user with empty username.");
+                }
+
+                if (string.IsNullOrWhiteSpace(entity.Name))
+                {
+                    throw new ArgumentException("Cannot save user with empty name.");
+                }
+
+                var repository = RepositoryFactory.CreateUserRepository(uow);
+                repository.AddOrUpdate(entity);
+                try
+                {
+                    // try to flush the unit of work
+                    // ie executes the SQL but does not commit the trx yet
+                    // so we are *not* catching commit exceptions
+                    uow.Commit();
+
+                    if (raiseEvents)
+                        uow.Events.Dispatch(SavedUser, this, new SaveEventArgs<IUser>(entity, false));
+                }
+                catch (DbException ex)
+                {
+                    // if we are upgrading and an exception occurs, log and swallow it
+                    if (IsUpgrading == false) throw;
+                    Logger.WarnWithException<UserService>("An error occurred attempting to save a user instance during upgrade, normally this warning can be ignored", ex);
+
+                    // we don't want the uow to rollback its scope! and yet
+                    // we cannot try and uow.Commit() again as it would fail again,
+                    // we have to bypass the uow entirely and complete its inner scope.
+                    // (when the uow disposes, it won't complete the scope again, just dispose it)
+                    uow.Scope.Complete();
+                }
+            }
+        }
+
+        /// <summary>
+        /// Saves a list of <see cref="IUser"/> objects
+        /// </summary>
+        /// <param name="entities"><see cref="IEnumerable{IUser}"/> to save</param>
+        /// <param name="raiseEvents">Optional parameter to raise events.
+        /// Default is <c>True</c> otherwise set to <c>False</c> to not raise events</param>
+        public void Save(IEnumerable<IUser> entities, bool raiseEvents = true)
+        {
+            var asArray = entities.ToArray();
+            using (var uow = UowProvider.GetUnitOfWork())
+            {
+                if (raiseEvents)
+                {
+                    if (uow.Events.DispatchCancelable(SavingUser, this, new SaveEventArgs<IUser>(asArray)))
+                    {
+                        uow.Commit();
+                        return;
+                    }
+                }
+                var repository = RepositoryFactory.CreateUserRepository(uow);
+                foreach (var member in asArray)
+                {
+                    if (string.IsNullOrWhiteSpace(member.Username))
+                    {
+                        throw new ArgumentException("Cannot save user with empty username.");
+                    }
+                    if (string.IsNullOrWhiteSpace(member.Name))
+                    {
+                        throw new ArgumentException("Cannot save user with empty name.");
+                    }
+                    repository.AddOrUpdate(member);
+                }
+                //commit the whole lot in one go
+                uow.Commit();
+
+                if (raiseEvents)
+                    uow.Events.Dispatch(SavedUser, this, new SaveEventArgs<IUser>(asArray, false));
+            }
+
+
+        }
+
+        public string GetDefaultMemberType()
+        {
+            // User types now being removed, there is no default user type to return
+            return "None";
+        }
+
+        /// <summary>
+        /// Finds a list of <see cref="IUser"/> objects by a partial email string
+        /// </summary>
+        /// <param name="emailStringToMatch">Partial email string to match</param>
+        /// <param name="pageIndex">Current page index</param>
+        /// <param name="pageSize">Size of the page</param>
+        /// <param name="totalRecords">Total number of records found (out)</param>
+        /// <param name="matchType">The type of match to make as <see cref="StringPropertyMatchType"/>. Default is <see cref="StringPropertyMatchType.StartsWith"/></param>
+        /// <returns><see cref="IEnumerable{IUser}"/></returns>
+        public IEnumerable<IUser> FindByEmail(string emailStringToMatch, int pageIndex, int pageSize, out int totalRecords, StringPropertyMatchType matchType = StringPropertyMatchType.StartsWith)
+        {
+            using (var uow = UowProvider.GetUnitOfWork(readOnly: true))
+            {
+                var repository = RepositoryFactory.CreateUserRepository(uow);
+                var query = new Query<IUser>();
+
+                switch (matchType)
+                {
+                    case StringPropertyMatchType.Exact:
+                        query.Where(member => member.Email.Equals(emailStringToMatch));
+                        break;
+                    case StringPropertyMatchType.Contains:
+                        query.Where(member => member.Email.Contains(emailStringToMatch));
+                        break;
+                    case StringPropertyMatchType.StartsWith:
+                        query.Where(member => member.Email.StartsWith(emailStringToMatch));
+                        break;
+                    case StringPropertyMatchType.EndsWith:
+                        query.Where(member => member.Email.EndsWith(emailStringToMatch));
+                        break;
+                    case StringPropertyMatchType.Wildcard:
+                        query.Where(member => member.Email.SqlWildcard(emailStringToMatch, TextColumnType.NVarchar));
+                        break;
+                    default:
+                        throw new ArgumentOutOfRangeException("matchType");
+                }
+
+                return repository.GetPagedResultsByQuery(query, pageIndex, pageSize, out totalRecords, dto => dto.Email);
+            }
+        }
+
+        /// <summary>
+        /// Finds a list of <see cref="IUser"/> objects by a partial username
+        /// </summary>
+        /// <param name="login">Partial username to match</param>
+        /// <param name="pageIndex">Current page index</param>
+        /// <param name="pageSize">Size of the page</param>
+        /// <param name="totalRecords">Total number of records found (out)</param>
+        /// <param name="matchType">The type of match to make as <see cref="StringPropertyMatchType"/>. Default is <see cref="StringPropertyMatchType.StartsWith"/></param>
+        /// <returns><see cref="IEnumerable{IUser}"/></returns>
+        public IEnumerable<IUser> FindByUsername(string login, int pageIndex, int pageSize, out int totalRecords, StringPropertyMatchType matchType = StringPropertyMatchType.StartsWith)
+        {
+            using (var uow = UowProvider.GetUnitOfWork(readOnly: true))
+            {
+                var repository = RepositoryFactory.CreateUserRepository(uow);
+                var query = new Query<IUser>();
+
+                switch (matchType)
+                {
+                    case StringPropertyMatchType.Exact:
+                        query.Where(member => member.Username.Equals(login));
+                        break;
+                    case StringPropertyMatchType.Contains:
+                        query.Where(member => member.Username.Contains(login));
+                        break;
+                    case StringPropertyMatchType.StartsWith:
+                        query.Where(member => member.Username.StartsWith(login));
+                        break;
+                    case StringPropertyMatchType.EndsWith:
+                        query.Where(member => member.Username.EndsWith(login));
+                        break;
+                    case StringPropertyMatchType.Wildcard:
+                        query.Where(member => member.Email.SqlWildcard(login, TextColumnType.NVarchar));
+                        break;
+                    default:
+                        throw new ArgumentOutOfRangeException("matchType");
+                }
+
+                return repository.GetPagedResultsByQuery(query, pageIndex, pageSize, out totalRecords, dto => dto.Username);
+            }
+        }
+
+        /// <summary>
+        /// Gets the total number of Users based on the count type
+        /// </summary>
+        /// <remarks>
+        /// The way the Online count is done is the same way that it is done in the MS SqlMembershipProvider - We query for any members
+        /// that have their last active date within the Membership.UserIsOnlineTimeWindow (which is in minutes). It isn't exact science
+        /// but that is how MS have made theirs so we'll follow that principal.
+        /// </remarks>
+        /// <param name="countType"><see cref="MemberCountType"/> to count by</param>
+        /// <returns><see cref="System.int"/> with number of Users for passed in type</returns>
+        public int GetCount(MemberCountType countType)
+        {
+            using (var uow = UowProvider.GetUnitOfWork(readOnly: true))
+            {
+                var repository = RepositoryFactory.CreateUserRepository(uow);
+
+                IQuery<IUser> query;
+                int ret;
+                switch (countType)
+                {
+                    case MemberCountType.All:
+                        query = new Query<IUser>();
+                        ret = repository.Count(query);
+                        break;
+                    case MemberCountType.Online:
+                        throw new NotImplementedException();
+                    //var fromDate = DateTime.Now.AddMinutes(-Membership.UserIsOnlineTimeWindow);
+                    //query =
+                    //    Query<IMember>.Builder.Where(
+                    //        x =>
+                    //        ((Member)x).PropertyTypeAlias == Constants.Conventions.Member.LastLoginDate &&
+                    //        ((Member)x).DateTimePropertyValue > fromDate);
+                    //return repository.GetCountByQuery(query);
+                    case MemberCountType.LockedOut:
+                        query = Query<IUser>.Builder.Where(x => x.IsLockedOut);
+                        ret = repository.GetCountByQuery(query);
+                        break;
+                    case MemberCountType.Approved:
+                        query = Query<IUser>.Builder.Where(x => x.IsApproved);
+                        ret = repository.GetCountByQuery(query);
+                        break;
+                    default:
+                        throw new ArgumentOutOfRangeException("countType");
+                }
+
+                return ret;
+            }
+        }
+
+        /// <summary>
+        /// Gets a list of paged <see cref="IUser"/> objects
+        /// </summary>
+        /// <param name="pageIndex">Current page index</param>
+        /// <param name="pageSize">Size of the page</param>
+        /// <param name="totalRecords">Total number of records found (out)</param>
+        /// <returns><see cref="IEnumerable{IMember}"/></returns>
+        public IEnumerable<IUser> GetAll(int pageIndex, int pageSize, out int totalRecords)
+        {
+            using (var uow = UowProvider.GetUnitOfWork(readOnly: true))
+            {
+                var repository = RepositoryFactory.CreateUserRepository(uow);
+                return repository.GetPagedResultsByQuery(null, pageIndex, pageSize, out totalRecords, member => member.Username);
+            }
+        }
+
+        internal IEnumerable<IUser> GetNextUsers(int id, int count)
+        {
+            using (var uow = UowProvider.GetUnitOfWork(readOnly: true))
+            {
+                var repository = (UserRepository)RepositoryFactory.CreateUserRepository(uow);
+                return repository.GetNextUsers(id, count);
+            }
+        }
+
+        /// <summary>
+        /// Gets a list of <see cref="IUser"/> objects associated with a given group
+        /// </summary>
+        /// <param name="groupId">Id of group</param>
+        /// <returns><see cref="IEnumerable{IUser}"/></returns>
+        public IEnumerable<IUser> GetAllInGroup(int groupId)
+        {
+            var uow = UowProvider.GetUnitOfWork();
+            using (var repository = RepositoryFactory.CreateUserRepository(uow))
+            {
+                return repository.GetAllInGroup(groupId);
+            }
+        }
+
+        /// <summary>
+        /// Gets a list of <see cref="IUser"/> objects not associated with a given group
+        /// </summary>
+        /// <param name="groupId">Id of group</param>
+        /// <returns><see cref="IEnumerable{IUser}"/></returns>
+        public IEnumerable<IUser> GetAllNotInGroup(int groupId)
+        {
+            var uow = UowProvider.GetUnitOfWork();
+            using (var repository = RepositoryFactory.CreateUserRepository(uow))
+            {
+                return repository.GetAllNotInGroup(groupId);
+            }
+        }
+
+        #endregion
+
+        #region Implementation of IUserService
+
+        /// <summary>
+        /// Gets an IProfile by User Id.
+        /// </summary>
+        /// <param name="id">Id of the User to retrieve</param>
+        /// <returns><see cref="IProfile"/></returns>
+        public IProfile GetProfileById(int id)
+        {
+            var user = GetUserById(id);
+            return user.ProfileData;
+        }
+
+        /// <summary>
+        /// Gets a profile by username
+        /// </summary>
+        /// <param name="username">Username</param>
+        /// <returns><see cref="IProfile"/></returns>
+        public IProfile GetProfileByUserName(string username)
+        {
+            var user = GetByUsername(username);
+            return user.ProfileData;
+        }
+
+        /// <summary>
+        /// Gets a user by Id
+        /// </summary>
+        /// <param name="id">Id of the user to retrieve</param>
+        /// <returns><see cref="IUser"/></returns>
+        public IUser GetUserById(int id)
+        {
+            using (var uow = UowProvider.GetUnitOfWork(readOnly: true))
+            {
+                var repository = RepositoryFactory.CreateUserRepository(uow);
+                return repository.Get(id);
+            }
+        }
+
+        /// <summary>
+        /// Replaces the same permission set for a single group to any number of entities
+        /// </summary>
+        /// <remarks>If no 'entityIds' are specified all permissions will be removed for the specified group.</remarks>
+        /// <param name="groupId">Id of the group</param>
+        /// <param name="permissions">Permissions as enumerable list of <see cref="char"/></param>
+        /// <param name="entityIds">Specify the nodes to replace permissions for. If nothing is specified all permissions are removed.</param>
+        public void ReplaceUserGroupPermissions(int groupId, IEnumerable<char> permissions, params int[] entityIds)
+        {
+            using (var uow = UowProvider.GetUnitOfWork())
+            {
+                var repository = RepositoryFactory.CreateUserGroupRepository(uow);
+                repository.ReplaceGroupPermissions(groupId, permissions, entityIds);
+                uow.Commit();
+            }
+        }
+
+        /// <summary>
+        /// Assigns the same permission set for a single user group to any number of entities
+        /// </summary>
+        /// <param name="groupId">Id of the user group</param>
+        /// <param name="permission"></param>
+        /// <param name="entityIds">Specify the nodes to replace permissions for</param>
+        public void AssignUserGroupPermission(int groupId, char permission, params int[] entityIds)
+        {
+            using (var uow = UowProvider.GetUnitOfWork())
+            {
+                var repository = RepositoryFactory.CreateUserGroupRepository(uow)
+                repository.AssignGroupPermission(groupId, permission, entityIds);
+                uow.Commit();
+            }
+        }
+        
+        /// <summary>
+        /// Gets all UserGroups or those specified as parameters
+        /// </summary>
+        /// <param name="ids">Optional Ids of UserGroups to retrieve</param>
+        /// <returns>An enumerable list of <see cref="IUserGroup"/></returns>
+        public IEnumerable<IUserGroup> GetAllUserGroups(params int[] ids)
+        {
+            using (var uow = UowProvider.GetUnitOfWork(readOnly: true))
+            {
+                var repository = RepositoryFactory.CreateUserGroupRepository(uow);
+                return repository.GetAll(ids).OrderBy(x => x.Name);
+            }
+        }
+
+        /// <summary>
+        /// Gets all UserGroups for a given user
+        /// </summary>
+        /// <param name="userId">Id of user</param>
+        /// <returns>An enumerable list of <see cref="IUserGroup"/></returns>
+        public IEnumerable<IUserGroup> GetGroupsForUser(int userId)
+        {
+            using (var uow = UowProvider.GetUnitOfWork(readOnly: true))
+            {
+                var repository = RepositoryFactory.CreateUserGroupRepository(uow);
+                return repository.GetGroupsForUser(userId);
+            }
+        }
+
+        /// <summary>
+        /// Gets a UserGroup by its Alias
+        /// </summary>
+        /// <param name="alias">Alias of the UserGroup to retrieve</param>
+        /// <returns><see cref="IUserGroup"/></returns>
+        public IUserGroup GetUserGroupByAlias(string alias)
+        {
+            using (var repository = RepositoryFactory.CreateUserGroupRepository(UowProvider.GetUnitOfWork()))
+            {
+                var query = Query<IUserGroup>.Builder.Where(x => x.Alias == alias);
+            }
+        }
+
+        /// <summary>
+        /// Gets a UserGroup by its Id
+        /// </summary>
+        /// <param name="id">Id of the UserGroup to retrieve</param>
+        /// <returns><see cref="IUserGroup"/></returns>
+        public IUserGroup GetUserGroupById(int id)
+        {
+            using (var uow = UowProvider.GetUnitOfWork(readOnly: true))
+            {
+                var repository = RepositoryFactory.CreateUserGroupRepository(uow);
+                return repository.Get(id);
+            }
+        }
+
+        /// <summary>
+        /// Gets a UserGroup by its Name
+        /// </summary>
+        /// <param name="name">Name of the UserGroup to retrieve</param>
+        /// <returns><see cref="IUserGroup"/></returns>
+        public IUserGroup GetUserGroupByName(string name)
+        {
+            using (var uow = UowProvider.GetUnitOfWork(readOnly: true))
+            {
+                var repository = RepositoryFactory.CreateUserGroupRepository(uow)
+                var query = Query<IUserGroup>.Builder.Where(x => x.Name == name);
+                return repository.GetByQuery(query).SingleOrDefault();
+            }
+        }
+
+        /// <summary>
+        /// Saves a UserGroup
+        /// </summary>
+        /// <param name="userGroup">UserGroup to save</param>
+        /// <param name="updateUsers">Flag for whether to update the list of users in the group</param>
+        /// <param name="userIds">List of user Ids</param>
+        /// <param name="raiseEvents">Optional parameter to raise events.
+        /// Default is <c>True</c> otherwise set to <c>False</c> to not raise events</param>
+        public void SaveUserGroup(IUserGroup userGroup, bool updateUsers = false, int[] userIds = null, bool raiseEvents = true)
+        {
+            using (var uow = UowProvider.GetUnitOfWork())
+            {
+                if (raiseEvents && uow.Events.DispatchCancelable(SavingUserGroup, this, new SaveEventArgs<IUserGroup>(userGroup)))
+                {
+                    uow.Commit();
+                    return;
+                }
+
+                var repository = RepositoryFactory.CreateUserGroupRepository(uow);
+                repository.AddOrUpdate(userGroup);
+                
+
+                if (updateUsers)
+                {
+                    repository.RemoveAllUsersFromGroup(userGroup.Id);
+                    repository.AddUsersToGroup(userGroup.Id, userIds);
+                }
+                uow.Commit();
+
+                if (raiseEvents)
+                    uow.Events.Dispatch(SavedUserGroup, this, new SaveEventArgs<IUserGroup>(userGroup, false));
+            }
+        }
+
+        /// <summary>
+        /// Deletes a UserGroup
+        /// </summary>
+        /// <param name="userGroup">UserGroup to delete</param>
+        public void DeleteUserGroup(IUserGroup userGroup)
+        {
+            using (var uow = UowProvider.GetUnitOfWork())
+            {
+                if (uow.Events.DispatchCancelable(DeletingUserGroup, this, new DeleteEventArgs<IUserGroup>(userGroup)))
+                {
+                    uow.Commit();
+                    return;
+                }
+                var repository = RepositoryFactory.CreateUserGroupRepository(uow);
+                repository.Delete(userGroup);
+                uow.Commit();
+                uow.Events.Dispatch(DeletedUserGroup, this, new DeleteEventArgs<IUserGroup>(userGroup, false));
+            }
+        }
+
+        /// <summary>
+        /// Removes a specific section from all users
+        /// </summary>
+        /// <remarks>This is useful when an entire section is removed from config</remarks>
+        /// <param name="sectionAlias">Alias of the section to remove</param>
+        public void DeleteSectionFromAllUserGroups(string sectionAlias)
+        {
+            using (var uow = UowProvider.GetUnitOfWork())
+            {
+                var repository = RepositoryFactory.CreateUserGroupRepository(uow);
+                var assignedGroups = repository.GetGroupsAssignedToSection(sectionAlias);
+                foreach (var group in assignedGroups)
+                {
+                    //now remove the section for each user and commit
+                    group.RemoveAllowedSection(sectionAlias);
+                    repository.AddOrUpdate(group);
+                }
+
+                uow.Commit();
+                //TODO: Events?
+            }
+        }
+
+        /// <summary>
+        /// Add a specific section to all user groups or those specified as parameters
+        /// </summary>
+        /// <remarks>This is useful when a new section is created to allow specific user groups to  access it</remarks>
+        /// <param name="sectionAlias">Alias of the section to add</param>
+        /// <param name="groupIds">Specifiying nothing will add the section to all user</param>
+        public void AddSectionToAllUserGroups(string sectionAlias, params int[] groupIds)
+        {
+            using (var uow = UowProvider.GetUnitOfWork())
+            {
+                var repository = RepositoryFactory.CreateUserGroupRepository(uow);
+                IEnumerable<IUserGroup> groups;
+                if (groupIds.Any())
+                {
+                    groups = repository.GetAll(groupIds);
+                }
+                else
+                {
+                    groups = repository.GetAll();
+                }
+                foreach (var group in groups.Where(g => g.AllowedSections.InvariantContains(sectionAlias) == false))
+                {
+                    //now add the section for each group and commit
+                    group.AddAllowedSection(sectionAlias);
+                    repository.AddOrUpdate(group);
+                }
+
+                uow.Commit();
+                //TODO: Events?
+            }
+        }
+
+        /// <summary>
+        /// Get permissions set for a user and node Id
+        /// </summary>
+        /// <param name="user">User to retrieve permissions for</param>
+        /// <param name="nodeIds">Specifiying nothing will return all permissions for all nodes</param>
+        /// <returns>An enumerable list of <see cref="EntityPermission"/></returns>
+        public IEnumerable<EntityPermission> GetPermissions(IUser user, params int[] nodeIds)
+        {
+            if (user.GroupsLoaded == false)
+            {
+                throw new InvalidOperationException("Cannot determine permissions for user as their associated groups are not loaded");
+            }
+
+            var result = new List<EntityPermission>();
+            foreach (var group in user.Groups)
+            {
+                foreach (var permission in GetPermissions(group, false, nodeIds))
+                {
+                    AddOrAmendPermissionList(result, permission);
+                }
+            }
+
+            return result;
+        }
+
+        /// <summary>
+        /// Get permissions set for a group and node Id
+        /// </summary>
+        /// <param name="group">Group to retrieve permissions for</param>
+        /// <param name="directlyAssignedOnly">
+        /// Flag indicating if we want to get just the permissions directly assigned for the group and path, 
+        /// or fall back to the group's default permissions when nothing is directly assigned
+        /// </param>
+        /// <param name="nodeIds">Specifiying nothing will return all permissions for all nodes</param>
+        /// <returns>An enumerable list of <see cref="EntityPermission"/></returns>
+        public IEnumerable<EntityPermission> GetPermissions(IUserGroup group, bool directlyAssignedOnly, params int[] nodeIds)
+        {
+            
+            using (var uow = UowProvider.GetUnitOfWork();)
+            {
+                var repository = RepositoryFactory.CreateUserGroupRepository(uow);
+                var explicitPermissions = repository.GetPermissionsForEntities(group.Id, nodeIds);
+                var result = new List<EntityPermission>(explicitPermissions);
+
+                // If requested, and no permissions are assigned to a particular node, then we will fill in those permissions with the group's defaults
+                if (directlyAssignedOnly == false)
+                {
+                    var missingIds = nodeIds.Except(result.Select(x => x.EntityId)).ToList();
+                    if (missingIds.Any())
+                    {
+                        result.AddRange(missingIds
+                            .Select(i => new EntityPermission(i, group.Permissions.ToArray())));
+                    }
+                }
+
+                return result;
+            }
+        }
+
+        /// <summary>
+        /// For an existing list of <see cref="EntityPermission"/>, takes a new <see cref="EntityPermission"/> and aggregates it.
+        /// If a permission for the entity associated with the new permission already exists, it's updated with those permissions to create a distinct, most permissive set.
+        /// If it doesn't, it's added to the list.
+        /// </summary>
+        /// <param name="permissions">List of already found permissions</param>
+        /// <param name="groupPermission">New permission to aggregate</param>
+        private void AddOrAmendPermissionList(IList<EntityPermission> permissions, EntityPermission groupPermission)
+        {
+            var existingPermission = permissions
+                .SingleOrDefault(x => x.EntityId == groupPermission.EntityId);
+            if (existingPermission != null)
+            {
+                existingPermission.AddAdditionalPermissions(groupPermission.AssignedPermissions);
+            }
+            else
+            {
+                permissions.Add(groupPermission);
+            }
+        }
+
+        /// <summary>
+        /// Gets the permissions for the provided user and path
+        /// </summary>
+        /// <param name="user">User to check permissions for</param>
+        /// <param name="path">Path to check permissions for</param>
+        /// <returns>String indicating permissions for provided user and path</returns>
+        public string GetPermissionsForPath(IUser user, string path)
+        {
+            if (user.GroupsLoaded == false)
+            {
+                throw new InvalidOperationException("Cannot determine permissions for user as their associated groups are not loaded");
+            }
+            
+            var assignedPermissions = GetPermissionsForGroupsAndPath(user.Groups, path);
+            return GetAggregatePermissions(assignedPermissions);
+        }
+
+        /// <summary>
+        /// Retrieves the permissions assigned to each group for a given path
+        /// </summary>
+        /// <param name="groups">List of groups associated with the user</param>
+        /// <param name="path">Path to check permissions for</param>
+        /// <returns>List of strings indicating permissions for each groups</returns>
+        private IEnumerable<string> GetPermissionsForGroupsAndPath(IEnumerable<IUserGroup> groups, string path)
+        {
+            return groups
+                .Select(g => GetPermissionsForPath(g, path, directlyAssignedOnly: false))
+                .ToList();
+        }
+
+        /// <summary>
+        /// Aggregates a set of permissions strings to return a unique permissions string containing the most permissive set
+        /// </summary>
+        /// <param name="assignedPermissions">List of permission strings</param>
+        /// <returns>Single permission string</returns>
+        private static string GetAggregatePermissions(IEnumerable<string> assignedPermissions)
+        {
+            return string.Join(string.Empty, assignedPermissions
+                .SelectMany(s => s.ToCharArray())
+                .Distinct());
+        }
+
+        /// <summary>
+        /// Gets the permissions for the provided group and path
+        /// </summary>
+        /// <param name="group">User to check permissions for</param>
+        /// <param name="path">Path to check permissions for</param>
+        /// <param name="directlyAssignedOnly">
+        /// Flag indicating if we want to get just the permissions directly assigned for the group and path, 
+        /// or fall back to the group's default permissions when nothing is directly assigned
+        /// </param>
+        /// <returns>String indicating permissions for provided user and path</returns>
+        public string GetPermissionsForPath(IUserGroup group, string path, bool directlyAssignedOnly = true)
+        {
+            var nodeId = GetNodeIdFromPath(path);
+            var permission = GetPermissions(group, directlyAssignedOnly, nodeId)
+                .SingleOrDefault();
+            return permission != null 
+                ? string.Join(string.Empty, permission.AssignedPermissions)
+                : string.Empty;
+        }
+
+        /// <summary>
+        /// Parses a path to find the lowermost node id
+        /// </summary>
+        /// <param name="path">Path as string</param>
+        /// <returns>Node id</returns>
+        private static int GetNodeIdFromPath(string path)
+        {
+            return path.Contains(",")
+                ? int.Parse(path.Substring(path.LastIndexOf(",", StringComparison.Ordinal) + 1))
+                : int.Parse(path);
+        }
+
+        private static bool IsNotNullActionPermission(EntityPermission x)
+        {
+            const string NullActionChar = "-";
+            return string.Join(string.Empty, x.AssignedPermissions) != NullActionChar;
+        }
+
+        /// <summary>
+        /// Checks in a set of permissions associated with a user for those related to a given nodeId
+        /// </summary>
+        /// <param name="permissions">The set of permissions</param>
+        /// <param name="nodeId">The node Id</param>
+        /// <param name="assignedPermissions">The permissions to return</param>
+        /// <returns>True if permissions for the given path are found</returns>
+        public static bool TryGetAssignedPermissionsForNode(IList<EntityPermission> permissions,
+            int nodeId,
+            out string assignedPermissions)
+        {
+            if (permissions.Any(x => x.EntityId == nodeId))
+            {
+                var found = permissions.First(x => x.EntityId == nodeId);
+                var assignedPermissionsArray = found.AssignedPermissions.ToList();
+
+                // Working with permissions assigned directly to a user AND to their groups, so maybe several per node
+                // and we need to get the most permissive set
+                foreach (var permission in permissions.Where(x => x.EntityId == nodeId).Skip(1))
+                {
+                    AddAdditionalPermissions(assignedPermissionsArray, permission.AssignedPermissions);
+                }
+
+                assignedPermissions = string.Join("", assignedPermissionsArray);
+                return true;
+            }
+
+            assignedPermissions = string.Empty;
+            return false;
+        }
+
+        private static void AddAdditionalPermissions(List<string> assignedPermissions, string[] additionalPermissions)
+        {
+            var permissionsToAdd = additionalPermissions
+                .Where(x => assignedPermissions.Contains(x) == false);
+            assignedPermissions.AddRange(permissionsToAdd);
+        }
+
+        #endregion
+
+        /// <summary>
+        /// Occurs before Save
+        /// </summary>
+        public static event TypedEventHandler<IUserService, SaveEventArgs<IUser>> SavingUser;
+
+        /// <summary>
+        /// Occurs after Save
+        /// </summary>
+        public static event TypedEventHandler<IUserService, SaveEventArgs<IUser>> SavedUser;
+
+        /// <summary>
+        /// Occurs before Delete
+        /// </summary>
+        public static event TypedEventHandler<IUserService, DeleteEventArgs<IUser>> DeletingUser;
+
+        /// <summary>
+        /// Occurs after Delete
+        /// </summary>
+        public static event TypedEventHandler<IUserService, DeleteEventArgs<IUser>> DeletedUser;
+
+        /// <summary>
+        /// Occurs before Save
+        /// </summary>
+        public static event TypedEventHandler<IUserService, SaveEventArgs<IUserGroup>> SavingUserGroup;
+
+        /// <summary>
+        /// Occurs after Save
+        /// </summary>
+        public static event TypedEventHandler<IUserService, SaveEventArgs<IUserGroup>> SavedUserGroup;
+
+        /// <summary>
+        /// Occurs before Delete
+        /// </summary>
+        public static event TypedEventHandler<IUserService, DeleteEventArgs<IUserGroup>> DeletingUserGroup;
+
+        /// <summary>
+        /// Occurs after Delete
+        /// </summary>
+        public static event TypedEventHandler<IUserService, DeleteEventArgs<IUserGroup>> DeletedUserGroup;
+    }
+}