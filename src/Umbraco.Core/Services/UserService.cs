--- conflicted
+++ resolved
@@ -1,587 +1,529 @@
-using System;
-using System.Collections.Generic;
-using System.Globalization;
-using System.Linq;
-using System.Web.Security;
-using Umbraco.Core.Events;
-using Umbraco.Core.Models;
-using Umbraco.Core.Models.Membership;
-using Umbraco.Core.Models.Rdbms;
-using Umbraco.Core.Persistence;
-using Umbraco.Core.Persistence.Querying;
-using Umbraco.Core.Persistence.UnitOfWork;
-
-namespace Umbraco.Core.Services
-{
-
-
-    /// <summary>
-    /// Represents the UserService, which is an easy access to operations involving <see cref="IProfile"/>, <see cref="IMembershipUser"/> and eventually Backoffice Users.
-    /// </summary>
-    internal class UserService : IUserService
-    {
-        private readonly RepositoryFactory _repositoryFactory;
-        private readonly IDatabaseUnitOfWorkProvider _uowProvider;
-
-        public UserService(RepositoryFactory repositoryFactory)
-            : this(new PetaPocoUnitOfWorkProvider(), repositoryFactory)
-        { }
-
-        public UserService(IDatabaseUnitOfWorkProvider provider)
-            : this(provider, new RepositoryFactory())
-        { }
-
-        public UserService(IDatabaseUnitOfWorkProvider provider, RepositoryFactory repositoryFactory)
-        {
-            _repositoryFactory = repositoryFactory;
-            _uowProvider = provider;
-        }
-
-        #region Implementation of IMembershipUserService
-
-        /// <summary>
-        /// By default we'll return the 'writer', but we need to check it exists. If it doesn't we'll return the first type that is not an admin, otherwise if there's only one
-        /// we will return that one.
-        /// </summary>
-        /// <returns></returns>
-        public string GetDefaultMemberType()
-        {
-            using (var repository = _repositoryFactory.CreateUserTypeRepository(_uowProvider.GetUnitOfWork()))
-            {
-                var types = repository.GetAll().Select(x => x.Alias).ToArray();
-
-                if (types.Any() == false)
-                {
-                    throw new InvalidOperationException("No member types could be resolved");
-                }
-
-                if (types.InvariantContains("writer"))
-                {
-                    return types.First(x => x.InvariantEquals("writer"));
-                }
-                
-                if (types.Length == 1)
-                {
-                    return types.First();
-                }
-
-                //first that is not admin
-                return types.First(x => x.InvariantEquals("admin") == false);
-            }
-        }
-
-        public bool Exists(string username)
-        {
-            using (var repository = _repositoryFactory.CreateUserRepository(_uowProvider.GetUnitOfWork()))
-            {
-                return repository.Exists(username);
-            }
-        }
-
-        public IUser CreateMember(string username, string email, string password, IUserType userType)
-        {
-            if (userType == null) throw new ArgumentNullException("userType");
-
-            var uow = _uowProvider.GetUnitOfWork();
-            using (var repository = _repositoryFactory.CreateUserRepository(uow))
-            {
-                var loginExists = uow.Database.ExecuteScalar<int>("SELECT COUNT(id) FROM umbracoUser WHERE userLogin = @Login", new { Login = username }) != 0;
-                if (loginExists)
-                    throw new ArgumentException("Login already exists");
-
-                var user = new User(userType)
-                {
-                    DefaultToLiveEditing = false,
-                    Email = email,
-                    Language = Configuration.GlobalSettings.DefaultUILanguage,
-                    Name = username,
-                    Password = password,
-                    DefaultPermissions = userType.Permissions,
-                    Username = username,
-                    StartContentId = -1,
-                    StartMediaId = -1,
-                    IsLockedOut = false,
-                    IsApproved = true
-                };
-
-                repository.AddOrUpdate(user);
-                uow.Commit();
-
-                return user;
-            }
-        }
-
-        public IUser CreateMember(string username, string email, string password, string memberTypeAlias)
-        {
-            var userType = GetUserTypeByAlias(memberTypeAlias);
-            if (userType == null)
-            {
-                throw new ArgumentException("The user type " + memberTypeAlias + " could not be resolved");
-            }
-
-            return CreateMember(username, email, password, userType);
-        }
-
-        public IUser GetById(object id)
-        {
-            if (id is int)
-            {
-                using (var repository = _repositoryFactory.CreateUserRepository(_uowProvider.GetUnitOfWork()))
-                {
-                    var user = repository.Get((int) id);
-
-                    return user;
-                }
-            }
-
-            return null;
-        }
-
-        public IUser GetByEmail(string email)
-        {
-            using (var repository = _repositoryFactory.CreateUserRepository(_uowProvider.GetUnitOfWork()))
-            {
-                var query = Query<IUser>.Builder.Where(x => x.Email.Equals(email));
-                var user = repository.GetByQuery(query).FirstOrDefault();
-
-                return user;
-            }
-        }
-
-        public IUser GetByUsername(string login)
-        {
-            var uow = _uowProvider.GetUnitOfWork();
-            using (var repository = _repositoryFactory.CreateUserRepository(uow))
-            {
-<<<<<<< HEAD
-                var escapedUser = PetaPocoExtensions.EscapeAtSymbols(username);
-                var query = Query<IUser>.Builder.Where(x => x.Username == escapedUser);
-=======
-                var query = Query<IUser>.Builder.Where(x => x.Username == login);
->>>>>>> 0f9f11bb
-                return repository.GetByQuery(query).FirstOrDefault();
-            }
-        }
-
-<<<<<<< HEAD
-        /// <summary>
-        /// Returns all users
-        /// </summary>
-        /// <returns></returns>
-        public IEnumerable<IUser> GetAllUsers()
-        {
-            using (var repository = _repositoryFactory.CreateUserRepository(_uowProvider.GetUnitOfWork()))
-            {
-                return repository.GetAll();
-            }
-        }
-
-=======
-        public void Delete(IUser membershipUser)
-        {
-            if (UserDeleting.IsRaisedEventCancelled(new DeleteEventArgs<IUser>(membershipUser), this))
-                return;
-
-            var uow = _uowProvider.GetUnitOfWork();
-            using (var repository = _repositoryFactory.CreateUserRepository(uow))
-            {
-                repository.Delete(membershipUser);
-                uow.Commit();
-            }
-
-            UserDeleted.RaiseEvent(new DeleteEventArgs<IUser>(membershipUser, false), this);
-        }
-
-        public void Save(IUser membershipUser, bool raiseEvents = true)
-        {
-            if (raiseEvents)
-            {
-                if (UserSaving.IsRaisedEventCancelled(new SaveEventArgs<IUser>(membershipUser), this))
-                    return;
-            }
-
-            var uow = _uowProvider.GetUnitOfWork();
-            using (var repository = _repositoryFactory.CreateUserRepository(uow))
-            {
-                repository.AddOrUpdate(membershipUser);
-                uow.Commit();
-            }
-
-            if (raiseEvents)
-                UserSaved.RaiseEvent(new SaveEventArgs<IUser>(membershipUser, false), this);
-        }
-
-        public void Save(IEnumerable<IUser> members, bool raiseEvents = true)
-        {
-            if (raiseEvents)
-            {
-                if (UserSaving.IsRaisedEventCancelled(new SaveEventArgs<IUser>(members), this))
-                    return;
-            }
-
-            var uow = _uowProvider.GetUnitOfWork();
-            using (var repository = _repositoryFactory.CreateUserRepository(uow))
-            {
-                foreach (var member in members)
-                {
-                    repository.AddOrUpdate(member);                 
-                }
-                //commit the whole lot in one go
-                uow.Commit();
-            }
-
-            if (raiseEvents)
-                UserSaved.RaiseEvent(new SaveEventArgs<IUser>(members, false), this);
-        }
-
-        public IEnumerable<IUser> FindMembersByEmail(string emailStringToMatch, int pageIndex, int pageSize, out int totalRecords, StringPropertyMatchType matchType = StringPropertyMatchType.StartsWith)
-        {
-            var uow = _uowProvider.GetUnitOfWork();
-            using (var repository = _repositoryFactory.CreateUserRepository(uow))
-            {
-                var query = new Query<IUser>();
-
-                switch (matchType)
-                {
-                    case StringPropertyMatchType.Exact:
-                        query.Where(member => member.Email.Equals(emailStringToMatch));
-                        break;
-                    case StringPropertyMatchType.Contains:
-                        query.Where(member => member.Email.Contains(emailStringToMatch));
-                        break;
-                    case StringPropertyMatchType.StartsWith:
-                        query.Where(member => member.Email.StartsWith(emailStringToMatch));
-                        break;
-                    case StringPropertyMatchType.EndsWith:
-                        query.Where(member => member.Email.EndsWith(emailStringToMatch));
-                        break;
-                    case StringPropertyMatchType.Wildcard:
-                        query.Where(member => member.Email.SqlWildcard(emailStringToMatch, TextColumnType.NVarchar));
-                        break;
-                    default:
-                        throw new ArgumentOutOfRangeException("matchType");
-                }
-
-                return repository.GetPagedResultsByQuery(query, pageIndex, pageSize, out totalRecords, dto => dto.Email);
-            }
-        }
-
-        public IEnumerable<IUser> FindMembersByUsername(string login, int pageIndex, int pageSize, out int totalRecords, StringPropertyMatchType matchType = StringPropertyMatchType.StartsWith)
-        {
-            var uow = _uowProvider.GetUnitOfWork();
-            using (var repository = _repositoryFactory.CreateUserRepository(uow))
-            {
-                var query = new Query<IUser>();
-
-                switch (matchType)
-                {
-                    case StringPropertyMatchType.Exact:
-                        query.Where(member => member.Username.Equals(login));
-                        break;
-                    case StringPropertyMatchType.Contains:
-                        query.Where(member => member.Username.Contains(login));
-                        break;
-                    case StringPropertyMatchType.StartsWith:
-                        query.Where(member => member.Username.StartsWith(login));
-                        break;
-                    case StringPropertyMatchType.EndsWith:
-                        query.Where(member => member.Username.EndsWith(login));
-                        break;
-                    case StringPropertyMatchType.Wildcard:
-                        query.Where(member => member.Email.SqlWildcard(login, TextColumnType.NVarchar));
-                        break;
-                    default:
-                        throw new ArgumentOutOfRangeException("matchType");
-                }
-
-                return repository.GetPagedResultsByQuery(query, pageIndex, pageSize, out totalRecords, dto => dto.Username);
-            }
-        }
-
-        public int GetMemberCount(MemberCountType countType)
-        {
-            using (var repository = _repositoryFactory.CreateUserRepository(_uowProvider.GetUnitOfWork()))
-            {
-                IQuery<IUser> query;
-
-                switch (countType)
-                {
-                    case MemberCountType.All:
-                        query = new Query<IUser>();
-                        return repository.Count(query);
-                    case MemberCountType.Online:
-                        throw new NotImplementedException();
-                        //var fromDate = DateTime.Now.AddMinutes(-Membership.UserIsOnlineTimeWindow);
-                        //query =
-                        //    Query<IMember>.Builder.Where(
-                        //        x =>
-                        //        ((Member)x).PropertyTypeAlias == Constants.Conventions.Member.LastLoginDate &&
-                        //        ((Member)x).DateTimePropertyValue > fromDate);
-                        //return repository.GetCountByQuery(query);
-                    case MemberCountType.LockedOut:
-                        query =
-                            Query<IUser>.Builder.Where(
-                                x => x.IsLockedOut);
-                        return repository.GetCountByQuery(query);
-                    case MemberCountType.Approved:
-                        query =
-                            Query<IUser>.Builder.Where(
-                                x => x.IsApproved);
-                        return repository.GetCountByQuery(query);
-                    default:
-                        throw new ArgumentOutOfRangeException("countType");
-                }
-            }
-        }
-
-        public IEnumerable<IUser> GetAllMembers(int pageIndex, int pageSize, out int totalRecords)
-        {
-            var uow = _uowProvider.GetUnitOfWork();
-            using (var repository = _repositoryFactory.CreateUserRepository(uow))
-            {
-                return repository.GetPagedResultsByQuery(null, pageIndex, pageSize, out totalRecords, member => member.Username);
-            }
-        }
-
-        #endregion
-
-        #region Implementation of IUserService
-
-        /// <summary>
-        /// Gets an IProfile by User Id.
-        /// </summary>
-        /// <param name="id">Id of the User to retrieve</param>
-        /// <returns><see cref="IProfile"/></returns>
-        public IProfile GetProfileById(int id)
-        {
-            var user = GetUserById(id);
-            return user;
-        }
-
-        public IProfile GetProfileByUserName(string login)
-        {
-            var user = GetByUsername(login);
-            return user;
-        }
-
->>>>>>> 0f9f11bb
-        public IUser GetUserById(int id)
-        {
-            using (var repository = _repositoryFactory.CreateUserRepository(_uowProvider.GetUnitOfWork()))
-            {
-                return repository.Get(id);
-            }
-        }
-<<<<<<< HEAD
-        
-=======
-
->>>>>>> 0f9f11bb
-        /// <summary>
-        /// Gets an IUserType by its Alias
-        /// </summary>
-        /// <param name="alias">Alias of the UserType to retrieve</param>
-        /// <returns><see cref="IUserType"/></returns>
-        public IUserType GetUserTypeByAlias(string alias)
-        {
-            using (var repository = _repositoryFactory.CreateUserTypeRepository(_uowProvider.GetUnitOfWork()))
-            {
-                var query = Query<IUserType>.Builder.Where(x => x.Alias == alias);
-                var contents = repository.GetByQuery(query);
-                return contents.SingleOrDefault();
-            }
-        }
-
-        /// <summary>
-        /// Gets an IUserType by its Name
-        /// </summary>
-        /// <param name="name">Name of the UserType to retrieve</param>
-        /// <returns><see cref="IUserType"/></returns>
-        public IUserType GetUserTypeByName(string name)
-        {
-            using (var repository = _repositoryFactory.CreateUserTypeRepository(_uowProvider.GetUnitOfWork()))
-            {
-                var query = Query<IUserType>.Builder.Where(x => x.Name == name);
-                var contents = repository.GetByQuery(query);
-                return contents.SingleOrDefault();
-            }
-        }
-
-        public void SaveUserType(IUserType userType, bool raiseEvents = true)
-        {
-            if (raiseEvents)
-            {
-                if (UserTypeSaving.IsRaisedEventCancelled(new SaveEventArgs<IUserType>(userType), this))
-                    return;
-            }
-
-            var uow = _uowProvider.GetUnitOfWork();
-            using (var repository = _repositoryFactory.CreateUserTypeRepository(uow))
-            {
-                repository.AddOrUpdate(userType);
-                uow.Commit();
-            }
-
-            if (raiseEvents)
-                UserTypeSaved.RaiseEvent(new SaveEventArgs<IUserType>(userType, false), this);
-        }
-
-        public void DeleteUserType(IUserType userType)
-        {
-            if (UserTypeDeleting.IsRaisedEventCancelled(new DeleteEventArgs<IUserType>(userType), this))
-                return;
-
-            var uow = _uowProvider.GetUnitOfWork();
-            using (var repository = _repositoryFactory.CreateUserTypeRepository(uow))
-            {
-                repository.Delete(userType);
-                uow.Commit();
-            }
-
-            UserTypeDeleted.RaiseEvent(new DeleteEventArgs<IUserType>(userType, false), this);
-        }
-
-        /// <summary>
-        /// This is useful for when a section is removed from config
-        /// </summary>
-        /// <param name="sectionAlias"></param>
-        public void DeleteSectionFromAllUsers(string sectionAlias)
-        {
-            var uow = _uowProvider.GetUnitOfWork();
-            using (var repository = _repositoryFactory.CreateUserRepository(uow))
-            {
-                var assignedUsers = repository.GetUsersAssignedToSection(sectionAlias);
-                foreach (var user in assignedUsers)
-                {
-                    //now remove the section for each user and commit
-                    user.RemoveAllowedSection(sectionAlias);
-                    repository.AddOrUpdate(user);
-                }
-                uow.Commit();
-            }
-        }
-
-        #endregion
-
-        /// <summary>
-<<<<<<< HEAD
-        /// Returns the user's applications that they are allowed to access
-        /// </summary>
-        /// <param name="user"></param>
-        /// <returns></returns>
-        public IEnumerable<string> GetUserSections(IUser user)
-        {
-            //TODO: We need to cache this result
-
-            var uow = _uowProvider.GetUnitOfWork();
-            var sql = new Sql();
-            sql.Select("app").From<User2AppDto>()
-                .Where<User2AppDto>(dto => dto.UserId == (int)user.Id);
-            return uow.Database.Fetch<string>(sql);
-        }
-
-        /// <summary>
-        /// Returns permissions for a given user for any number of nodes
-        /// </summary>
-        /// <param name="user"></param>
-        /// <param name="nodeIds"></param>
-        /// <returns></returns>
-        /// <remarks>
-        /// If no permissions are found for a particular entity then the user's default permissions will be applied
-        /// </remarks>
-        public IEnumerable<EntityPermission> GetPermissions(IUser user, params int[] nodeIds)
-        {
-            var uow = _uowProvider.GetUnitOfWork();
-            using (var repository = _repositoryFactory.CreateUserRepository(uow))
-            {
-                var explicitPermissions = repository.GetUserPermissionsForEntities(user.Id, nodeIds);
-
-                //if no permissions are assigned to a particular node then we will fill in those permissions with the user's defaults
-                var result = new List<EntityPermission>(explicitPermissions);
-                var missingIds = nodeIds.Except(result.Select(x => x.EntityId));
-                foreach(var id in missingIds)
-                {
-                    result.Add(
-                        new EntityPermission(
-                            user.Id,
-                            id,
-                            user.DefaultPermissions.ToCharArray().Select(c => c.ToString(CultureInfo.InvariantCulture)).ToArray()));
-                }
-
-                return result;
-            }
-        }
-
-        /// <summary>
-        /// Creates a new user for logging into the umbraco backoffice
-        /// </summary>
-        /// <param name="name"></param>
-        /// <param name="login"></param>
-        /// <param name="password"></param>
-        /// <param name="userType"></param>
-        /// <param name="email"></param>
-        /// <returns></returns>
-        public IMembershipUser CreateMembershipUser(string name, string login, string password, IUserType userType, string email = "")
-        {
-            var uow = _uowProvider.GetUnitOfWork();
-            using (var repository = _repositoryFactory.CreateUserRepository(uow))
-            {
-                var loginExists = uow.Database.ExecuteScalar<int>("SELECT COUNT(id) FROM umbracoUser WHERE userLogin = @Login", new { Login = login }) != 0;
-                if (loginExists)
-                    throw new ArgumentException("Login already exists");
-
-                var user = new User(userType)
-                {
-                    Email = email,
-                    Language = Umbraco.Core.Configuration.GlobalSettings.DefaultUILanguage,
-                    Name = name,
-                    Password = password,
-                    DefaultPermissions = userType.Permissions,
-                    Username = login,
-                    StartContentId = -1,
-                    StartMediaId = -1,
-                    NoConsole = false,
-                    IsApproved = true
-                };
-=======
-        /// Occurs before Save
-        /// </summary>
-        public static event TypedEventHandler<IUserService, SaveEventArgs<IUser>> UserSaving;
->>>>>>> 0f9f11bb
-
-        /// <summary>
-        /// Occurs after Save
-        /// </summary>
-        public static event TypedEventHandler<IUserService, SaveEventArgs<IUser>> UserSaved;
-
-        /// <summary>
-        /// Occurs before Delete
-        /// </summary>
-        public static event TypedEventHandler<IUserService, DeleteEventArgs<IUser>> UserDeleting;
-
-        /// <summary>
-        /// Occurs after Delete
-        /// </summary>
-        public static event TypedEventHandler<IUserService, DeleteEventArgs<IUser>> UserDeleted;
-
-        /// <summary>
-        /// Occurs before Save
-        /// </summary>
-        public static event TypedEventHandler<IUserService, SaveEventArgs<IUserType>> UserTypeSaving;
-
-        /// <summary>
-        /// Occurs after Save
-        /// </summary>
-        public static event TypedEventHandler<IUserService, SaveEventArgs<IUserType>> UserTypeSaved;
-
-        /// <summary>
-        /// Occurs before Delete
-        /// </summary>
-        public static event TypedEventHandler<IUserService, DeleteEventArgs<IUserType>> UserTypeDeleting;
-
-        /// <summary>
-        /// Occurs after Delete
-        /// </summary>
-        public static event TypedEventHandler<IUserService, DeleteEventArgs<IUserType>> UserTypeDeleted;
-    }
+using System;
+using System.Collections.Generic;
+using System.Globalization;
+using System.Linq;
+using System.Web.Security;
+using Umbraco.Core.Events;
+using Umbraco.Core.Models;
+using Umbraco.Core.Models.Membership;
+using Umbraco.Core.Models.Rdbms;
+using Umbraco.Core.Persistence;
+using Umbraco.Core.Persistence.Querying;
+using Umbraco.Core.Persistence.UnitOfWork;
+
+namespace Umbraco.Core.Services
+{
+
+
+    /// <summary>
+    /// Represents the UserService, which is an easy access to operations involving <see cref="IProfile"/>, <see cref="IMembershipUser"/> and eventually Backoffice Users.
+    /// </summary>
+    internal class UserService : IUserService
+    {
+        private readonly RepositoryFactory _repositoryFactory;
+        private readonly IDatabaseUnitOfWorkProvider _uowProvider;
+
+        public UserService(RepositoryFactory repositoryFactory)
+            : this(new PetaPocoUnitOfWorkProvider(), repositoryFactory)
+        { }
+
+        public UserService(IDatabaseUnitOfWorkProvider provider)
+            : this(provider, new RepositoryFactory())
+        { }
+
+        public UserService(IDatabaseUnitOfWorkProvider provider, RepositoryFactory repositoryFactory)
+        {
+            _repositoryFactory = repositoryFactory;
+            _uowProvider = provider;
+        }
+
+        #region Implementation of IMembershipUserService
+
+        /// <summary>
+        /// By default we'll return the 'writer', but we need to check it exists. If it doesn't we'll return the first type that is not an admin, otherwise if there's only one
+        /// we will return that one.
+        /// </summary>
+        /// <returns></returns>
+        public string GetDefaultMemberType()
+        {
+            using (var repository = _repositoryFactory.CreateUserTypeRepository(_uowProvider.GetUnitOfWork()))
+            {
+                var types = repository.GetAll().Select(x => x.Alias).ToArray();
+
+                if (types.Any() == false)
+                {
+                    throw new InvalidOperationException("No member types could be resolved");
+                }
+
+                if (types.InvariantContains("writer"))
+                {
+                    return types.First(x => x.InvariantEquals("writer"));
+                }
+                
+                if (types.Length == 1)
+                {
+                    return types.First();
+                }
+
+                //first that is not admin
+                return types.First(x => x.InvariantEquals("admin") == false);
+            }
+        }
+
+        public bool Exists(string username)
+        {
+            using (var repository = _repositoryFactory.CreateUserRepository(_uowProvider.GetUnitOfWork()))
+            {
+                return repository.Exists(username);
+            }
+        }
+
+        public IUser CreateMember(string username, string email, string password, IUserType userType)
+        {
+            if (userType == null) throw new ArgumentNullException("userType");
+
+            var uow = _uowProvider.GetUnitOfWork();
+            using (var repository = _repositoryFactory.CreateUserRepository(uow))
+            {
+                var loginExists = uow.Database.ExecuteScalar<int>("SELECT COUNT(id) FROM umbracoUser WHERE userLogin = @Login", new { Login = username }) != 0;
+                if (loginExists)
+                    throw new ArgumentException("Login already exists");
+
+                var user = new User(userType)
+                {
+                    DefaultToLiveEditing = false,
+                    Email = email,
+                    Language = Configuration.GlobalSettings.DefaultUILanguage,
+                    Name = username,
+                    Password = password,
+                    DefaultPermissions = userType.Permissions,
+                    Username = username,
+                    StartContentId = -1,
+                    StartMediaId = -1,
+                    IsLockedOut = false,
+                    IsApproved = true
+                };
+
+                repository.AddOrUpdate(user);
+                uow.Commit();
+
+                return user;
+            }
+        }
+
+        public IUser CreateMember(string username, string email, string password, string memberTypeAlias)
+        {
+            var userType = GetUserTypeByAlias(memberTypeAlias);
+            if (userType == null)
+            {
+                throw new ArgumentException("The user type " + memberTypeAlias + " could not be resolved");
+            }
+
+            return CreateMember(username, email, password, userType);
+        }
+
+        public IUser GetById(object id)
+        {
+            if (id is int)
+            {
+                using (var repository = _repositoryFactory.CreateUserRepository(_uowProvider.GetUnitOfWork()))
+                {
+                    var user = repository.Get((int) id);
+
+                    return user;
+                }
+            }
+
+            return null;
+        }
+
+        public IUser GetByEmail(string email)
+        {
+            using (var repository = _repositoryFactory.CreateUserRepository(_uowProvider.GetUnitOfWork()))
+            {
+                var query = Query<IUser>.Builder.Where(x => x.Email.Equals(email));
+                var user = repository.GetByQuery(query).FirstOrDefault();
+
+                return user;
+            }
+        }
+
+        public IUser GetByUsername(string login)
+        {
+            using (var repository = _repositoryFactory.CreateUserRepository(_uowProvider.GetUnitOfWork()))
+            {
+                var query = Query<IUser>.Builder.Where(x => x.Username == login);
+                return repository.GetByQuery(query).FirstOrDefault();
+            }
+        }
+
+        public void Delete(IUser membershipUser)
+        {
+            if (UserDeleting.IsRaisedEventCancelled(new DeleteEventArgs<IUser>(membershipUser), this))
+                return;
+
+            var uow = _uowProvider.GetUnitOfWork();
+            using (var repository = _repositoryFactory.CreateUserRepository(uow))
+            {
+                repository.Delete(membershipUser);
+                uow.Commit();
+            }
+
+            UserDeleted.RaiseEvent(new DeleteEventArgs<IUser>(membershipUser, false), this);
+        }
+
+        public void Save(IUser membershipUser, bool raiseEvents = true)
+        {
+            if (raiseEvents)
+            {
+                if (UserSaving.IsRaisedEventCancelled(new SaveEventArgs<IUser>(membershipUser), this))
+                    return;
+            }
+
+            var uow = _uowProvider.GetUnitOfWork();
+            using (var repository = _repositoryFactory.CreateUserRepository(uow))
+            {
+                repository.AddOrUpdate(membershipUser);
+                uow.Commit();
+            }
+
+            if (raiseEvents)
+                UserSaved.RaiseEvent(new SaveEventArgs<IUser>(membershipUser, false), this);
+        }
+
+        public void Save(IEnumerable<IUser> members, bool raiseEvents = true)
+        {
+            if (raiseEvents)
+            {
+                if (UserSaving.IsRaisedEventCancelled(new SaveEventArgs<IUser>(members), this))
+                    return;
+            }
+
+            var uow = _uowProvider.GetUnitOfWork();
+            using (var repository = _repositoryFactory.CreateUserRepository(uow))
+            {
+                foreach (var member in members)
+                {
+                    repository.AddOrUpdate(member);                 
+                }
+                //commit the whole lot in one go
+                uow.Commit();
+            }
+
+            if (raiseEvents)
+                UserSaved.RaiseEvent(new SaveEventArgs<IUser>(members, false), this);
+        }
+
+        public IEnumerable<IUser> FindMembersByEmail(string emailStringToMatch, int pageIndex, int pageSize, out int totalRecords, StringPropertyMatchType matchType = StringPropertyMatchType.StartsWith)
+        {
+            var uow = _uowProvider.GetUnitOfWork();
+            using (var repository = _repositoryFactory.CreateUserRepository(uow))
+            {
+                var query = new Query<IUser>();
+
+                switch (matchType)
+                {
+                    case StringPropertyMatchType.Exact:
+                        query.Where(member => member.Email.Equals(emailStringToMatch));
+                        break;
+                    case StringPropertyMatchType.Contains:
+                        query.Where(member => member.Email.Contains(emailStringToMatch));
+                        break;
+                    case StringPropertyMatchType.StartsWith:
+                        query.Where(member => member.Email.StartsWith(emailStringToMatch));
+                        break;
+                    case StringPropertyMatchType.EndsWith:
+                        query.Where(member => member.Email.EndsWith(emailStringToMatch));
+                        break;
+                    case StringPropertyMatchType.Wildcard:
+                        query.Where(member => member.Email.SqlWildcard(emailStringToMatch, TextColumnType.NVarchar));
+                        break;
+                    default:
+                        throw new ArgumentOutOfRangeException("matchType");
+                }
+
+                return repository.GetPagedResultsByQuery(query, pageIndex, pageSize, out totalRecords, dto => dto.Email);
+            }
+        }
+
+        public IEnumerable<IUser> FindMembersByUsername(string login, int pageIndex, int pageSize, out int totalRecords, StringPropertyMatchType matchType = StringPropertyMatchType.StartsWith)
+        {
+            var uow = _uowProvider.GetUnitOfWork();
+            using (var repository = _repositoryFactory.CreateUserRepository(uow))
+            {
+                var query = new Query<IUser>();
+
+                switch (matchType)
+                {
+                    case StringPropertyMatchType.Exact:
+                        query.Where(member => member.Username.Equals(login));
+                        break;
+                    case StringPropertyMatchType.Contains:
+                        query.Where(member => member.Username.Contains(login));
+                        break;
+                    case StringPropertyMatchType.StartsWith:
+                        query.Where(member => member.Username.StartsWith(login));
+                        break;
+                    case StringPropertyMatchType.EndsWith:
+                        query.Where(member => member.Username.EndsWith(login));
+                        break;
+                    case StringPropertyMatchType.Wildcard:
+                        query.Where(member => member.Email.SqlWildcard(login, TextColumnType.NVarchar));
+                        break;
+                    default:
+                        throw new ArgumentOutOfRangeException("matchType");
+                }
+
+                return repository.GetPagedResultsByQuery(query, pageIndex, pageSize, out totalRecords, dto => dto.Username);
+            }
+        }
+
+        public int GetMemberCount(MemberCountType countType)
+        {
+            using (var repository = _repositoryFactory.CreateUserRepository(_uowProvider.GetUnitOfWork()))
+            {
+                IQuery<IUser> query;
+
+                switch (countType)
+                {
+                    case MemberCountType.All:
+                        query = new Query<IUser>();
+                        return repository.Count(query);
+                    case MemberCountType.Online:
+                        throw new NotImplementedException();
+                        //var fromDate = DateTime.Now.AddMinutes(-Membership.UserIsOnlineTimeWindow);
+                        //query =
+                        //    Query<IMember>.Builder.Where(
+                        //        x =>
+                        //        ((Member)x).PropertyTypeAlias == Constants.Conventions.Member.LastLoginDate &&
+                        //        ((Member)x).DateTimePropertyValue > fromDate);
+                        //return repository.GetCountByQuery(query);
+                    case MemberCountType.LockedOut:
+                        query =
+                            Query<IUser>.Builder.Where(
+                                x => x.IsLockedOut);
+                        return repository.GetCountByQuery(query);
+                    case MemberCountType.Approved:
+                        query =
+                            Query<IUser>.Builder.Where(
+                                x => x.IsApproved);
+                        return repository.GetCountByQuery(query);
+                    default:
+                        throw new ArgumentOutOfRangeException("countType");
+                }
+            }
+        }
+
+        public IEnumerable<IUser> GetAllMembers(int pageIndex, int pageSize, out int totalRecords)
+        {
+            var uow = _uowProvider.GetUnitOfWork();
+            using (var repository = _repositoryFactory.CreateUserRepository(uow))
+            {
+                return repository.GetPagedResultsByQuery(null, pageIndex, pageSize, out totalRecords, member => member.Username);
+            }
+        }
+
+        #endregion
+
+        #region Implementation of IUserService
+
+        /// <summary>
+        /// Gets an IProfile by User Id.
+        /// </summary>
+        /// <param name="id">Id of the User to retrieve</param>
+        /// <returns><see cref="IProfile"/></returns>
+        public IProfile GetProfileById(int id)
+        {
+            var user = GetUserById(id);
+            return user;
+        }
+
+        public IProfile GetProfileByUserName(string login)
+        {
+            var user = GetByUsername(login);
+            return user;
+        }
+
+        public IUser GetUserById(int id)
+        {
+            using (var repository = _repositoryFactory.CreateUserRepository(_uowProvider.GetUnitOfWork()))
+            {
+                return repository.Get(id);
+            }
+        }
+        
+        /// <summary>
+        /// Gets an IUserType by its Alias
+        /// </summary>
+        /// <param name="alias">Alias of the UserType to retrieve</param>
+        /// <returns><see cref="IUserType"/></returns>
+        public IUserType GetUserTypeByAlias(string alias)
+        {
+            using (var repository = _repositoryFactory.CreateUserTypeRepository(_uowProvider.GetUnitOfWork()))
+            {
+                var query = Query<IUserType>.Builder.Where(x => x.Alias == alias);
+                var contents = repository.GetByQuery(query);
+                return contents.SingleOrDefault();
+            }
+        }
+
+        /// <summary>
+        /// Gets an IUserType by its Name
+        /// </summary>
+        /// <param name="name">Name of the UserType to retrieve</param>
+        /// <returns><see cref="IUserType"/></returns>
+        public IUserType GetUserTypeByName(string name)
+        {
+            using (var repository = _repositoryFactory.CreateUserTypeRepository(_uowProvider.GetUnitOfWork()))
+            {
+                var query = Query<IUserType>.Builder.Where(x => x.Name == name);
+                var contents = repository.GetByQuery(query);
+                return contents.SingleOrDefault();
+            }
+        }
+
+        public void SaveUserType(IUserType userType, bool raiseEvents = true)
+        {
+            if (raiseEvents)
+            {
+                if (UserTypeSaving.IsRaisedEventCancelled(new SaveEventArgs<IUserType>(userType), this))
+                    return;
+            }
+
+            var uow = _uowProvider.GetUnitOfWork();
+            using (var repository = _repositoryFactory.CreateUserTypeRepository(uow))
+            {
+                repository.AddOrUpdate(userType);
+                uow.Commit();
+            }
+
+            if (raiseEvents)
+                UserTypeSaved.RaiseEvent(new SaveEventArgs<IUserType>(userType, false), this);
+        }
+
+        public void DeleteUserType(IUserType userType)
+        {
+            if (UserTypeDeleting.IsRaisedEventCancelled(new DeleteEventArgs<IUserType>(userType), this))
+                return;
+
+            var uow = _uowProvider.GetUnitOfWork();
+            using (var repository = _repositoryFactory.CreateUserTypeRepository(uow))
+            {
+                repository.Delete(userType);
+                uow.Commit();
+            }
+
+            UserTypeDeleted.RaiseEvent(new DeleteEventArgs<IUserType>(userType, false), this);
+        }
+
+        /// <summary>
+        /// This is useful for when a section is removed from config
+        /// </summary>
+        /// <param name="sectionAlias"></param>
+        public void DeleteSectionFromAllUsers(string sectionAlias)
+        {
+            var uow = _uowProvider.GetUnitOfWork();
+            using (var repository = _repositoryFactory.CreateUserRepository(uow))
+            {
+                var assignedUsers = repository.GetUsersAssignedToSection(sectionAlias);
+                foreach (var user in assignedUsers)
+                {
+                    //now remove the section for each user and commit
+                    user.RemoveAllowedSection(sectionAlias);
+                    repository.AddOrUpdate(user);
+                }
+                uow.Commit();
+            }
+        }
+
+        #endregion
+
+        /// <summary>
+        /// Returns the user's applications that they are allowed to access
+        /// </summary>
+        /// <param name="user"></param>
+        /// <returns></returns>
+        public IEnumerable<string> GetUserSections(IUser user)
+        {
+            //TODO: We need to cache this result
+
+            var uow = _uowProvider.GetUnitOfWork();
+            var sql = new Sql();
+            sql.Select("app").From<User2AppDto>()
+                .Where<User2AppDto>(dto => dto.UserId == (int)user.Id);
+            return uow.Database.Fetch<string>(sql);
+        }
+
+        /// <summary>
+        /// Returns permissions for a given user for any number of nodes
+        /// </summary>
+        /// <param name="user"></param>
+        /// <param name="nodeIds"></param>
+        /// <returns></returns>
+        /// <remarks>
+        /// If no permissions are found for a particular entity then the user's default permissions will be applied
+        /// </remarks>
+        public IEnumerable<EntityPermission> GetPermissions(IUser user, params int[] nodeIds)
+        {
+            var uow = _uowProvider.GetUnitOfWork();
+            using (var repository = _repositoryFactory.CreateUserRepository(uow))
+            {
+                var explicitPermissions = repository.GetUserPermissionsForEntities(user.Id, nodeIds);
+
+                //if no permissions are assigned to a particular node then we will fill in those permissions with the user's defaults
+                var result = new List<EntityPermission>(explicitPermissions);
+                var missingIds = nodeIds.Except(result.Select(x => x.EntityId));
+                foreach(var id in missingIds)
+                {
+                    result.Add(
+                        new EntityPermission(
+                            user.Id,
+                            id,
+                            user.DefaultPermissions.ToCharArray().Select(c => c.ToString(CultureInfo.InvariantCulture)).ToArray()));
+                }
+
+                return result;
+            }
+        }
+
+        /// <summary>
+        /// Occurs before Save
+        /// </summary>
+        public static event TypedEventHandler<IUserService, SaveEventArgs<IUser>> UserSaving;
+
+        /// <summary>
+        /// Occurs after Save
+        /// </summary>
+        public static event TypedEventHandler<IUserService, SaveEventArgs<IUser>> UserSaved;
+
+        /// <summary>
+        /// Occurs before Delete
+        /// </summary>
+        public static event TypedEventHandler<IUserService, DeleteEventArgs<IUser>> UserDeleting;
+
+        /// <summary>
+        /// Occurs after Delete
+        /// </summary>
+        public static event TypedEventHandler<IUserService, DeleteEventArgs<IUser>> UserDeleted;
+
+        /// <summary>
+        /// Occurs before Save
+        /// </summary>
+        public static event TypedEventHandler<IUserService, SaveEventArgs<IUserType>> UserTypeSaving;
+
+        /// <summary>
+        /// Occurs after Save
+        /// </summary>
+        public static event TypedEventHandler<IUserService, SaveEventArgs<IUserType>> UserTypeSaved;
+
+        /// <summary>
+        /// Occurs before Delete
+        /// </summary>
+        public static event TypedEventHandler<IUserService, DeleteEventArgs<IUserType>> UserTypeDeleting;
+
+        /// <summary>
+        /// Occurs after Delete
+        /// </summary>
+        public static event TypedEventHandler<IUserService, DeleteEventArgs<IUserType>> UserTypeDeleted;
+    }
 }