﻿using System;
using System.Collections.Generic;
using System.Diagnostics;
using System.IO.MemoryMappedFiles;
using System.Text;
using System.Threading;
using System.Threading.Tasks;
using System.Web.Hosting;
using Umbraco.Core.Logging;
using Umbraco.Core.ObjectResolution;

namespace Umbraco.Core
{
    // represents the main domain
    class MainDom : IRegisteredObject
    {
        #region Vars

        private readonly ILogger _logger;

        // our own lock for local consistency
        private readonly object _locko = new object();

        // async lock representing the main domain lock
        private readonly AsyncLock _asyncLock;
        private IDisposable _asyncLocker;

        // event wait handle used to notify current main domain that it should 
        // release the lock because a new domain wants to be the main domain
        private readonly EventWaitHandle _signal;

        // indicates whether...
        private volatile bool _isMainDom; // we are the main domain
        private volatile bool _signaled; // we have been signaled

        // actions to run before releasing the main domain
        private readonly SortedList<int, Action> _callbacks = new SortedList<int, Action>();

        private const int LockTimeoutMilliseconds = 90000; // (1.5 * 60 * 1000) == 1 min 30 seconds

        #endregion

        #region Ctor

        // initializes a new instance of MainDom
        public MainDom(ILogger logger)
        {
<<<<<<< HEAD
            _logger = logger;

            var appId = HostingEnvironment.ApplicationID.ReplaceNonAlphanumericChars(string.Empty);
=======
            var appId = string.Empty;
            // HostingEnvironment.ApplicationID is null in unit tests, making ReplaceNonAlphanumericChars fail
            if (HostingEnvironment.ApplicationID != null)
                appId = HostingEnvironment.ApplicationID.ReplaceNonAlphanumericChars(string.Empty);
>>>>>>> 8baaae4d

            var lockName = "UMBRACO-" + appId + "-MAINDOM-LCK";
            _asyncLock = new AsyncLock(lockName);

            var eventName = "UMBRACO-" + appId + "-MAINDOM-EVT";
            _signal = new EventWaitHandle(false, EventResetMode.AutoReset, eventName);
        }

        #endregion

        // register a main domain consumer
        public bool Register(Action release, int weight = 100)
        {
            return Register(null, release, weight);
        }

        // register a main domain consumer
        public bool Register(Action install, Action release, int weight = 100)
        {
            lock (_locko)
            {
                if (_signaled) return false;
                if (install != null)
                    install();
                if (release != null)
                    _callbacks.Add(weight, release);
                return true;
            }
        }

        // handles the signal requesting that the main domain is released
        private void OnSignal(string source)
        {
            // once signaled, we stop waiting, but then there is the hosting environment
            // so we have to make sure that we only enter that method once

            lock (_locko)
            {
                _logger.Debug<MainDom>("Signaled" + (_signaled ? " (again)" : "") + " (" + source + ").");
                if (_signaled) return;
                if (_isMainDom == false) return; // probably not needed
                _signaled = true;
            }

            try
            {
                _logger.Debug<MainDom>("Stopping...");
                foreach (var callback in _callbacks.Values)
                {
                    try
                    {
                        callback(); // no timeout on callbacks
                    }
                    catch (Exception e)
                    {
                        _logger.Error<MainDom>("Error while running callback, remaining callbacks will not run.", e);
                        throw;
                    }
                    
                }
                _logger.Debug<MainDom>("Stopped.");
            }
            finally
            {
                // in any case...
                _isMainDom = false;
                _asyncLocker.Dispose();
                _logger.Debug<MainDom>("Released MainDom.");
            }
        }

        // acquires the main domain
        public bool Acquire()
        {
            lock (_locko) // we don't want the hosting environment to interfere by signaling
            {
                // if signaled, too late to acquire, give up
                // the handler is not installed so that would be the hosting environment
                if (_signaled)
                {
                    _logger.Debug<MainDom>("Cannot acquire MainDom (signaled).");
                    return false;
                }

                _logger.Debug<MainDom>("Acquiring MainDom...");

                // signal other instances that we want the lock, then wait one the lock,
                // which may timeout, and this is accepted - see comments below

                // signal, then wait for the lock, then make sure the event is
                // resetted (maybe there was noone listening..)
                _signal.Set();

                // if more than 1 instance reach that point, one will get the lock
                // and the other one will timeout, which is accepted

                _asyncLocker = _asyncLock.Lock(LockTimeoutMilliseconds);
                _isMainDom = true;

                // we need to reset the event, because otherwise we would end up
                // signaling ourselves and commiting suicide immediately.
                // only 1 instance can reach that point, but other instances may
                // have started and be trying to get the lock - they will timeout,
                // which is accepted

                _signal.Reset();
                _signal.WaitOneAsync()
                    .ContinueWith(_ => OnSignal("signal"));

                HostingEnvironment.RegisterObject(this);

                _logger.Debug<MainDom>("Acquired MainDom.");
                return true;
            }
        }

        // gets a value indicating whether we are the main domain
        public bool IsMainDom
        {
            get { return _isMainDom; }
        }

        // IRegisteredObject
        public void Stop(bool immediate)
        {
            try
            {
                OnSignal("environment"); // will run once
            }
            finally
            {
                HostingEnvironment.UnregisterObject(this);
            }
        }
    }
}<|MERGE_RESOLUTION|>--- conflicted
+++ resolved
@@ -45,16 +45,12 @@
         // initializes a new instance of MainDom
         public MainDom(ILogger logger)
         {
-<<<<<<< HEAD
             _logger = logger;
 
-            var appId = HostingEnvironment.ApplicationID.ReplaceNonAlphanumericChars(string.Empty);
-=======
             var appId = string.Empty;
             // HostingEnvironment.ApplicationID is null in unit tests, making ReplaceNonAlphanumericChars fail
             if (HostingEnvironment.ApplicationID != null)
                 appId = HostingEnvironment.ApplicationID.ReplaceNonAlphanumericChars(string.Empty);
->>>>>>> 8baaae4d
 
             var lockName = "UMBRACO-" + appId + "-MAINDOM-LCK";
             _asyncLock = new AsyncLock(lockName);
