--- conflicted
+++ resolved
@@ -134,25 +134,7 @@
         /// </summary>
         /// <returns></returns>
         IContent DeepCloneWithResetIdentities();
-<<<<<<< HEAD
-
-        /// <summary>
-        /// Registers a culture to be published.
-        /// </summary>
-        /// <returns>A value indicating whether the culture can be published.</returns>
-        /// <remarks>
-        /// <para>Fails if properties don't pass variant validation rules.</para>
-        /// <para>Publishing must be finalized via the content service SavePublishing method.</para>
-        /// </remarks>
-        bool PublishCulture(string culture = "*");
-
-        /// <summary>
-        /// Registers a culture to be unpublished.
-        /// </summary>
-        /// <remarks>
-        /// <para>Unpublishing must be finalized via the content service SavePublishing method.</para>
-        /// </remarks>
-        void UnpublishCulture(string culture = "*");
+        
 
         /// <summary>
         /// Determines whether a culture is being published, during a Publishing event.
@@ -177,8 +159,5 @@
         /// </summary>
         /// <remarks>Outside of a Published event handler, the returned value is unspecified.</remarks>
         bool HasUnpublishedCulture(string culture);
-=======
-        
->>>>>>> 3dab68b7
     }
 }