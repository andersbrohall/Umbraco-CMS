--- conflicted
+++ resolved
@@ -33,6 +33,8 @@
         private string[] _allowedSections;
         private int[] _startMediaIds;
         private int[] _startContentIds;
+        private DateTime? _lastPasswordChangeDateUtc;
+
 
         /// <summary>
         ///  Used to construct a new instance without an identity
@@ -150,13 +152,8 @@
         /// </summary>
         public override DateTime? LastLoginDateUtc
         {
-<<<<<<< HEAD
             get => _lastLoginDateUtc;
             set => _beingDirty.SetPropertyValueAndDetectChanges(value, ref _lastLoginDateUtc, Ps.Value.LastLoginDateUtcSelector);
-=======
-            get { return _lastLoginDateUtc; }
-            set { _tracker.SetPropertyValueAndDetectChanges(value, ref _lastLoginDateUtc, Ps.Value.LastLoginDateUtcSelector); }
->>>>>>> 596157f9
         }
 
         /// <summary>
@@ -454,45 +451,6 @@
                 groups => groups.GetHashCode());
 
         }
-<<<<<<< HEAD
-=======
-
-        private readonly ChangeTracker _tracker = new ChangeTracker();
-        private string _email;
-        private string _userName;
-        private int _id;
-        private bool _hasIdentity = false;
-        private DateTime? _lastLoginDateUtc;
-        private DateTime? _lastPasswordChangeDateUtc;
-        private bool _emailConfirmed;
-        private string _name;
-        private int _accessFailedCount;
-        private string _passwordHash;
-        private string _culture;
-        private ObservableCollection<IIdentityUserLogin> _logins;
-        private Lazy<IEnumerable<IIdentityUserLogin>> _getLogins;
-        private IReadOnlyUserGroup[] _groups;
-        private string[] _allowedSections;
-        private int[] _startMediaIds;
-        private int[] _startContentIds;
-
-        /// <summary>
-        /// internal class used to track changes for properties that have it enabled
-        /// </summary>        
-        private class ChangeTracker : TracksChangesEntityBase
-        {
-            /// <summary>
-            /// Make this public so that it's usable
-            /// </summary>
-            /// <param name="propertyInfo"></param>
-            public new void OnPropertyChanged(PropertyInfo propertyInfo)
-            {
-                base.OnPropertyChanged(propertyInfo);
-            }
-        } 
-        #endregion
-
-
->>>>>>> 596157f9
+        
     }
 }