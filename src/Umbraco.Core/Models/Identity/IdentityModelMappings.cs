--- conflicted
+++ resolved
@@ -41,10 +41,7 @@
                 .ConstructUsing((BackOfficeIdentityUser user) => new UserData(Guid.NewGuid().ToString("N"))) //this is the 'session id'
                 .ForMember(detail => detail.Id, opt => opt.MapFrom(user => user.Id))
                 .ForMember(detail => detail.AllowedApplications, opt => opt.MapFrom(user => user.AllowedSections))
-<<<<<<< HEAD
-=======
                 //TODO: This should really be mapping Roles -> Roles
->>>>>>> 964f3bae
                 .ForMember(detail => detail.Roles, opt => opt.MapFrom(user => user.Groups.Select(x => x.Alias).ToArray()))
                 .ForMember(detail => detail.RealName, opt => opt.MapFrom(user => user.Name))
                 //When mapping to UserData which is used in the authcookie we want ALL start nodes including ones defined on the groups
