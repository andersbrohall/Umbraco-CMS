--- conflicted
+++ resolved
@@ -1,134 +1,18 @@
-<<<<<<< HEAD
-﻿using System;
-
-namespace Umbraco.Core.Models
-{
-    public interface IMember : IContentBase
-    {
-        /// <summary>
-        /// Gets or sets the Username
-        /// </summary>
-        string Username { get; set; }
-
-        /// <summary>
-        /// Gets or sets the Email
-        /// </summary>
-        string Email { get; set; }
-
-        /// <summary>
-        /// Gets or sets the Password
-        /// </summary>
-        string Password { get; set; }
-
-        /// <summary>
-        /// Gets or sets the Password Question
-        /// </summary>
-        /// <remarks>
-        /// Alias: umbracoPasswordRetrievalQuestionPropertyTypeAlias
-        /// Part of the standard properties collection.
-        /// </remarks>
-        string PasswordQuestion { get; set; }
-
-        /// <summary>
-        /// Gets or sets the Password Answer
-        /// </summary>
-        /// <remarks>
-        /// Alias: umbracoPasswordRetrievalAnswerPropertyTypeAlias
-        /// Part of the standard properties collection.
-        /// </remarks>
-        string PasswordAnswer { get; set; }
-
-        /// <summary>
-        /// Gets or set the comments for the member
-        /// </summary>
-        /// <remarks>
-        /// Alias: umbracoCommentPropertyTypeAlias
-        /// Part of the standard properties collection.
-        /// </remarks>
-        string Comments { get; set; }
-
-        /// <summary>
-        /// Gets or sets a boolean indicating whether the Member is approved
-        /// </summary>
-        /// <remarks>
-        /// Alias: umbracoApprovePropertyTypeAlias
-        /// Part of the standard properties collection.
-        /// </remarks>
-        bool IsApproved { get; set; }
-
-        /// <summary>
-        /// Gets or sets a boolean indicating whether the Member is locked out
-        /// </summary>
-        /// <remarks>
-        /// Alias: umbracoLockPropertyTypeAlias
-        /// Part of the standard properties collection.
-        /// </remarks>
-        bool IsLockedOut { get; set; }
-
-        /// <summary>
-        /// Gets or sets the date for last login
-        /// </summary>
-        /// <remarks>
-        /// Alias: umbracoLastLoginPropertyTypeAlias
-        /// Part of the standard properties collection.
-        /// </remarks>
-        DateTime LastLoginDate { get; set; }
-
-        /// <summary>
-        /// Gest or sets the date for last password change
-        /// </summary>
-        /// <remarks>
-        /// Alias: umbracoMemberLastPasswordChange
-        /// Part of the standard properties collection.
-        /// </remarks>
-        DateTime LastPasswordChangeDate { get; set; }
-
-        /// <summary>
-        /// Gets or sets the date for when Member was locked out
-        /// </summary>
-        /// <remarks>
-        /// Alias: umbracoMemberLastLockout
-        /// Part of the standard properties collection.
-        /// </remarks>
-        DateTime LastLockoutDate { get; set; }
-
-        /// <summary>
-        /// Gets or sets the number of failed password attempts.
-        /// This is the number of times the password was entered incorrectly upon login.
-        /// </summary>
-        /// <remarks>
-        /// Alias: umbracoFailedPasswordAttemptsPropertyTypeAlias
-        /// Part of the standard properties collection.
-        /// </remarks>
-        int FailedPasswordAttempts { get; set; }
-
-        /// <summary>
-        /// String alias of the default ContentType
-        /// </summary>
-        string ContentTypeAlias { get; }
-
-        /// <summary>
-        /// Gets the ContentType used by this content object
-        /// </summary>
-        IMemberType ContentType { get; }
-    }
-=======
-﻿using System;
-using Umbraco.Core.Models.Membership;
-
-namespace Umbraco.Core.Models
-{
-    public interface IMember : IContentBase, IMembershipUser
-    {
-        /// <summary>
-        /// String alias of the default ContentType
-        /// </summary>
-        string ContentTypeAlias { get; }
-
-        /// <summary>
-        /// Gets the ContentType used by this content object
-        /// </summary>
-        IMemberType ContentType { get; }
-    }
->>>>>>> 0f9f11bb
+﻿using System;
+using Umbraco.Core.Models.Membership;
+
+namespace Umbraco.Core.Models
+{
+    public interface IMember : IContentBase, IMembershipUser
+    {
+        /// <summary>
+        /// String alias of the default ContentType
+        /// </summary>
+        string ContentTypeAlias { get; }
+
+        /// <summary>
+        /// Gets the ContentType used by this content object
+        /// </summary>
+        IMemberType ContentType { get; }
+    }
 }