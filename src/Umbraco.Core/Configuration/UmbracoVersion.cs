﻿using System;
using System.Configuration;
using System.Reflection;
using Semver;

namespace Umbraco.Core.Configuration
{
    /// <summary>
    /// Represents the version of the executing code.
    /// </summary>
    public static class UmbracoVersion
    {
<<<<<<< HEAD
        // BEWARE!
        // This class is parsed and updated by the build scripts.
        // Do NOT modify it unless you understand what you are doing.
=======
        private static readonly Version Version = new Version("7.11.0");
>>>>>>> 71602060

        /// <summary>
        /// Gets the version of the executing code.
        /// </summary>
        public static Version Current { get; } = new Version("8.0.0");

        /// <summary>
        /// Gets the version comment of the executing code (eg "beta").
        /// </summary>
        public static string CurrentComment => "alpha.32";

        /// <summary>
        /// Gets the assembly version of Umbraco.Code.dll.
        /// </summary>
        /// <remarks>Get it by looking at a class in that dll, due to medium trust issues,
        /// see http://haacked.com/archive/2010/11/04/assembly-location-and-medium-trust.aspx,
        /// however fixme we don't support medium trust anymore?</remarks>
        public static string AssemblyVersion => new AssemblyName(typeof(UmbracoVersion).Assembly.FullName).Version.ToString();

        /// <summary>
        /// Gets the semantic version of the executing code.
        /// </summary>
        public static SemVersion SemanticVersion { get; } = new SemVersion(
            Current.Major,
            Current.Minor,
            Current.Build,
            CurrentComment.IsNullOrWhiteSpace() ? null : CurrentComment,
            Current.Revision > 0 ? Current.Revision.ToInvariantString() : null);

        /// <summary>
        /// Gets the "local" version of the site.
        /// </summary>
        /// <remarks>
        /// <para>Three things have a version, really: the executing code, the database model,
        /// and the site/files. The database model version is entirely managed via migrations,
        /// and changes during an upgrade. The executing code version changes when new code is
        /// deployed. The site/files version changes during an upgrade.</para>
        /// </remarks>
        public static SemVersion Local
        {
            get
            {
                try
                {
                    // fixme - this should live in its own independent file! NOT web.config!
                    var value = ConfigurationManager.AppSettings["umbracoConfigurationStatus"];
                    return SemVersion.TryParse(value, out var semver) ? semver : null;
                }
                catch
                {
                    return null;
                }
            }
        }
    }
}
<|MERGE_RESOLUTION|>--- conflicted
+++ resolved
@@ -1,75 +1,71 @@
-﻿using System;
-using System.Configuration;
-using System.Reflection;
-using Semver;
-
-namespace Umbraco.Core.Configuration
-{
-    /// <summary>
-    /// Represents the version of the executing code.
-    /// </summary>
-    public static class UmbracoVersion
-    {
-<<<<<<< HEAD
-        // BEWARE!
-        // This class is parsed and updated by the build scripts.
-        // Do NOT modify it unless you understand what you are doing.
-=======
-        private static readonly Version Version = new Version("7.11.0");
->>>>>>> 71602060
-
-        /// <summary>
-        /// Gets the version of the executing code.
-        /// </summary>
-        public static Version Current { get; } = new Version("8.0.0");
-
-        /// <summary>
-        /// Gets the version comment of the executing code (eg "beta").
-        /// </summary>
-        public static string CurrentComment => "alpha.32";
-
-        /// <summary>
-        /// Gets the assembly version of Umbraco.Code.dll.
-        /// </summary>
-        /// <remarks>Get it by looking at a class in that dll, due to medium trust issues,
-        /// see http://haacked.com/archive/2010/11/04/assembly-location-and-medium-trust.aspx,
-        /// however fixme we don't support medium trust anymore?</remarks>
-        public static string AssemblyVersion => new AssemblyName(typeof(UmbracoVersion).Assembly.FullName).Version.ToString();
-
-        /// <summary>
-        /// Gets the semantic version of the executing code.
-        /// </summary>
-        public static SemVersion SemanticVersion { get; } = new SemVersion(
-            Current.Major,
-            Current.Minor,
-            Current.Build,
-            CurrentComment.IsNullOrWhiteSpace() ? null : CurrentComment,
-            Current.Revision > 0 ? Current.Revision.ToInvariantString() : null);
-
-        /// <summary>
-        /// Gets the "local" version of the site.
-        /// </summary>
-        /// <remarks>
-        /// <para>Three things have a version, really: the executing code, the database model,
-        /// and the site/files. The database model version is entirely managed via migrations,
-        /// and changes during an upgrade. The executing code version changes when new code is
-        /// deployed. The site/files version changes during an upgrade.</para>
-        /// </remarks>
-        public static SemVersion Local
-        {
-            get
-            {
-                try
-                {
-                    // fixme - this should live in its own independent file! NOT web.config!
-                    var value = ConfigurationManager.AppSettings["umbracoConfigurationStatus"];
-                    return SemVersion.TryParse(value, out var semver) ? semver : null;
-                }
-                catch
-                {
-                    return null;
-                }
-            }
-        }
-    }
-}
+﻿using System;
+using System.Configuration;
+using System.Reflection;
+using Semver;
+
+namespace Umbraco.Core.Configuration
+{
+    /// <summary>
+    /// Represents the version of the executing code.
+    /// </summary>
+    public static class UmbracoVersion
+    {
+        // BEWARE!
+        // This class is parsed and updated by the build scripts.
+        // Do NOT modify it unless you understand what you are doing.
+
+        /// <summary>
+        /// Gets the version of the executing code.
+        /// </summary>
+        public static Version Current { get; } = new Version("8.0.0");
+
+        /// <summary>
+        /// Gets the version comment of the executing code (eg "beta").
+        /// </summary>
+        public static string CurrentComment => "alpha.32";
+
+        /// <summary>
+        /// Gets the assembly version of Umbraco.Code.dll.
+        /// </summary>
+        /// <remarks>Get it by looking at a class in that dll, due to medium trust issues,
+        /// see http://haacked.com/archive/2010/11/04/assembly-location-and-medium-trust.aspx,
+        /// however fixme we don't support medium trust anymore?</remarks>
+        public static string AssemblyVersion => new AssemblyName(typeof(UmbracoVersion).Assembly.FullName).Version.ToString();
+
+        /// <summary>
+        /// Gets the semantic version of the executing code.
+        /// </summary>
+        public static SemVersion SemanticVersion { get; } = new SemVersion(
+            Current.Major,
+            Current.Minor,
+            Current.Build,
+            CurrentComment.IsNullOrWhiteSpace() ? null : CurrentComment,
+            Current.Revision > 0 ? Current.Revision.ToInvariantString() : null);
+
+        /// <summary>
+        /// Gets the "local" version of the site.
+        /// </summary>
+        /// <remarks>
+        /// <para>Three things have a version, really: the executing code, the database model,
+        /// and the site/files. The database model version is entirely managed via migrations,
+        /// and changes during an upgrade. The executing code version changes when new code is
+        /// deployed. The site/files version changes during an upgrade.</para>
+        /// </remarks>
+        public static SemVersion Local
+        {
+            get
+            {
+                try
+                {
+                    // fixme - this should live in its own independent file! NOT web.config!
+                    var value = ConfigurationManager.AppSettings["umbracoConfigurationStatus"];
+                    return SemVersion.TryParse(value, out var semver) ? semver : null;
+                }
+                catch
+                {
+                    return null;
+                }
+            }
+        }
+    }
+}