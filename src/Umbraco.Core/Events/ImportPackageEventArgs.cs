--- conflicted
+++ resolved
@@ -1,66 +1,65 @@
-﻿using System;
-using System.Collections.Generic;
-using Umbraco.Core.Packaging.Models;
-
-namespace Umbraco.Core.Events
-{
-    internal class ImportPackageEventArgs<TEntity> : CancellableObjectEventArgs<IEnumerable<TEntity>>, IEquatable<ImportPackageEventArgs<TEntity>>
-    {
-        private readonly MetaData _packageMetaData;
-
-        public ImportPackageEventArgs(TEntity eventObject, bool canCancel)
-            : base(new[] { eventObject }, canCancel)
-        {
-        }
-
-        public ImportPackageEventArgs(TEntity eventObject, MetaData packageMetaData)
-            : base(new[] { eventObject })
-        {
-            _packageMetaData = packageMetaData;
-        }
-
-        public MetaData PackageMetaData
-        {
-            get { return _packageMetaData; }
-        }
-
-<<<<<<< HEAD
-        public bool Equals(ImportPackageEventArgs<TEntity> other)
-        {
-            if (ReferenceEquals(null, other)) return false;
-            if (ReferenceEquals(this, other)) return true;
-            return base.Equals(other) && _packageMetaData.Equals(other._packageMetaData);
-        }
-
-        public override bool Equals(object obj)
-        {
-            if (ReferenceEquals(null, obj)) return false;
-            if (ReferenceEquals(this, obj)) return true;
-            if (obj.GetType() != this.GetType()) return false;
-            return Equals((ImportPackageEventArgs<TEntity>) obj);
-        }
-
-        public override int GetHashCode()
-        {
-            unchecked
-            {
-                return (base.GetHashCode() * 397) ^ _packageMetaData.GetHashCode();
-            }
-        }
-
-        public static bool operator ==(ImportPackageEventArgs<TEntity> left, ImportPackageEventArgs<TEntity> right)
-        {
-            return Equals(left, right);
-        }
-
-        public static bool operator !=(ImportPackageEventArgs<TEntity> left, ImportPackageEventArgs<TEntity> right)
-        {
-            return !Equals(left, right);
-=======
-        public IEnumerable<TEntity> InstallationSummary
-        {
-            get { return EventObject; }
->>>>>>> 7889f82a
-        }
-    }
+﻿using System;
+using System.Collections.Generic;
+using Umbraco.Core.Packaging.Models;
+
+namespace Umbraco.Core.Events
+{
+    internal class ImportPackageEventArgs<TEntity> : CancellableObjectEventArgs<IEnumerable<TEntity>>, IEquatable<ImportPackageEventArgs<TEntity>>
+    {
+        private readonly MetaData _packageMetaData;
+
+        public ImportPackageEventArgs(TEntity eventObject, bool canCancel)
+            : base(new[] { eventObject }, canCancel)
+        {
+        }
+
+        public ImportPackageEventArgs(TEntity eventObject, MetaData packageMetaData)
+            : base(new[] { eventObject })
+        {
+            _packageMetaData = packageMetaData;
+        }
+
+        public MetaData PackageMetaData
+        {
+            get { return _packageMetaData; }
+        }
+		
+		public IEnumerable<TEntity> InstallationSummary
+        {
+            get { return EventObject; }
+        }
+
+        public bool Equals(ImportPackageEventArgs<TEntity> other)
+        {
+            if (ReferenceEquals(null, other)) return false;
+            if (ReferenceEquals(this, other)) return true;
+            return base.Equals(other) && _packageMetaData.Equals(other._packageMetaData);
+        }
+
+        public override bool Equals(object obj)
+        {
+            if (ReferenceEquals(null, obj)) return false;
+            if (ReferenceEquals(this, obj)) return true;
+            if (obj.GetType() != this.GetType()) return false;
+            return Equals((ImportPackageEventArgs<TEntity>) obj);
+        }
+
+        public override int GetHashCode()
+        {
+            unchecked
+            {
+                return (base.GetHashCode() * 397) ^ _packageMetaData.GetHashCode();
+            }
+        }
+
+        public static bool operator ==(ImportPackageEventArgs<TEntity> left, ImportPackageEventArgs<TEntity> right)
+        {
+            return Equals(left, right);
+        }
+
+        public static bool operator !=(ImportPackageEventArgs<TEntity> left, ImportPackageEventArgs<TEntity> right)
+        {
+            return !Equals(left, right);
+        }
+    }
 }