﻿<?xml version="1.0" encoding="utf-8"?>
<Project DefaultTargets="Build" xmlns="http://schemas.microsoft.com/developer/msbuild/2003" ToolsVersion="12.0">
  <Import Project="..\packages\Microsoft.CodeDom.Providers.DotNetCompilerPlatform.2.0.0\build\net45\Microsoft.CodeDom.Providers.DotNetCompilerPlatform.props" Condition="Exists('..\packages\Microsoft.CodeDom.Providers.DotNetCompilerPlatform.2.0.0\build\net45\Microsoft.CodeDom.Providers.DotNetCompilerPlatform.props')" />
  <Import Project="..\packages\Microsoft.Net.Compilers.1.3.2\build\Microsoft.Net.Compilers.props" Condition="Exists('..\packages\Microsoft.Net.Compilers.1.3.2\build\Microsoft.Net.Compilers.props')" />
  <Import Project="$(MSBuildExtensionsPath)\$(MSBuildToolsVersion)\Microsoft.Common.props" Condition="Exists('$(MSBuildExtensionsPath)\$(MSBuildToolsVersion)\Microsoft.Common.props')" />
  <PropertyGroup>
    <ProductVersion>9.0.30729</ProductVersion>
    <SchemaVersion>2.0</SchemaVersion>
    <ProjectGuid>{4C4C194C-B5E4-4991-8F87-4373E24CC19F}</ProjectGuid>
    <ProjectTypeGuids>{349c5851-65df-11da-9384-00065b846f21};{fae04ec0-301f-11d3-bf4b-00c04f79efbc}</ProjectTypeGuids>
    <Configuration Condition=" '$(Configuration)' == '' ">Debug</Configuration>
    <Platform Condition=" '$(Platform)' == '' ">AnyCPU</Platform>
    <ApplicationIcon>
    </ApplicationIcon>
    <AssemblyKeyContainerName>
    </AssemblyKeyContainerName>
    <AssemblyName>Umbraco.Web.UI</AssemblyName>
    <AssemblyOriginatorKeyFile>
    </AssemblyOriginatorKeyFile>
    <DefaultClientScript>JScript</DefaultClientScript>
    <DefaultHTMLPageLayout>Grid</DefaultHTMLPageLayout>
    <DefaultTargetSchema>IE50</DefaultTargetSchema>
    <DelaySign>false</DelaySign>
    <OutputType>Library</OutputType>
    <RootNamespace>Umbraco.Web.UI</RootNamespace>
    <RunPostBuildEvent>OnBuildSuccess</RunPostBuildEvent>
    <StartupObject>
    </StartupObject>
    <FileUpgradeFlags>
    </FileUpgradeFlags>
    <UpgradeBackupLocation>
    </UpgradeBackupLocation>
    <SccProjectName>
    </SccProjectName>
    <SccLocalPath>
    </SccLocalPath>
    <SccAuxPath>
    </SccAuxPath>
    <SccProvider>
    </SccProvider>
    <OldToolsVersion>4.0</OldToolsVersion>
    <TargetFrameworkVersion>v4.5</TargetFrameworkVersion>
    <TargetFrameworkProfile />
    <UseIISExpress>true</UseIISExpress>
    <IISExpressSSLPort>
    </IISExpressSSLPort>
    <IISExpressAnonymousAuthentication>enabled</IISExpressAnonymousAuthentication>
    <IISExpressWindowsAuthentication>disabled</IISExpressWindowsAuthentication>
    <IISExpressUseClassicPipelineMode>false</IISExpressUseClassicPipelineMode>
    <SolutionDir Condition="$(SolutionDir) == '' Or $(SolutionDir) == '*Undefined*'">..\</SolutionDir>
    <RestorePackages>true</RestorePackages>
    <MvcProjectUpgradeChecked>true</MvcProjectUpgradeChecked>
    <UseGlobalApplicationHostFile />
    <Use64BitIISExpress />
<<<<<<< HEAD
    <NuGetPackageImportStamp>
    </NuGetPackageImportStamp>
=======
>>>>>>> 53c21842
  </PropertyGroup>
  <PropertyGroup Condition=" '$(Configuration)|$(Platform)' == 'Debug|AnyCPU' ">
    <OutputPath>bin\</OutputPath>
    <AllowUnsafeBlocks>false</AllowUnsafeBlocks>
    <BaseAddress>285212672</BaseAddress>
    <CheckForOverflowUnderflow>false</CheckForOverflowUnderflow>
    <ConfigurationOverrideFile>
    </ConfigurationOverrideFile>
    <DefineConstants>TRACE;DEBUG</DefineConstants>
    <DocumentationFile>
    </DocumentationFile>
    <DebugSymbols>true</DebugSymbols>
    <FileAlignment>4096</FileAlignment>
    <NoStdLib>false</NoStdLib>
    <NoWarn>
    </NoWarn>
    <Optimize>false</Optimize>
    <RegisterForComInterop>false</RegisterForComInterop>
    <RemoveIntegerChecks>false</RemoveIntegerChecks>
    <TreatWarningsAsErrors>false</TreatWarningsAsErrors>
    <WarningLevel>4</WarningLevel>
    <DebugType>full</DebugType>
    <ErrorReport>prompt</ErrorReport>
    <CodeAnalysisRuleSet>AllRules.ruleset</CodeAnalysisRuleSet>
    <Prefer32Bit>false</Prefer32Bit>
    <IntermediateOutputPath>..\bin\Debug\</IntermediateOutputPath>
    <PackageAsSingleFile>true</PackageAsSingleFile>
    <DesktopBuildPackageLocation>..\Package\Umbraco.Web.UI.zip</DesktopBuildPackageLocation>
  </PropertyGroup>
  <PropertyGroup Condition=" '$(Configuration)|$(Platform)' == 'Release|AnyCPU' ">
    <OutputPath>bin\</OutputPath>
    <AllowUnsafeBlocks>false</AllowUnsafeBlocks>
    <BaseAddress>285212672</BaseAddress>
    <CheckForOverflowUnderflow>false</CheckForOverflowUnderflow>
    <ConfigurationOverrideFile>
    </ConfigurationOverrideFile>
    <DefineConstants>TRACE</DefineConstants>
    <DocumentationFile>bin\Umbraco.Web.UI.XML</DocumentationFile>
    <DebugSymbols>true</DebugSymbols>
    <FileAlignment>4096</FileAlignment>
    <NoStdLib>false</NoStdLib>
    <NoWarn>
    </NoWarn>
    <Optimize>true</Optimize>
    <RegisterForComInterop>false</RegisterForComInterop>
    <RemoveIntegerChecks>false</RemoveIntegerChecks>
    <TreatWarningsAsErrors>false</TreatWarningsAsErrors>
    <WarningLevel>4</WarningLevel>
    <DebugType>pdbonly</DebugType>
    <ErrorReport>prompt</ErrorReport>
    <CodeAnalysisRuleSet>AllRules.ruleset</CodeAnalysisRuleSet>
    <Prefer32Bit>false</Prefer32Bit>
    <IntermediateOutputPath>..\bin\Release\</IntermediateOutputPath>
  </PropertyGroup>
  <ItemGroup>
    <ProjectReference Include="..\UmbracoExamine\UmbracoExamine.csproj">
      <Project>{07fbc26b-2927-4a22-8d96-d644c667fecc}</Project>
      <Name>UmbracoExamine</Name>
    </ProjectReference>
    <Reference Include="AutoMapper, Version=3.3.1.0, Culture=neutral, PublicKeyToken=be96cd2c38ef1005, processorArchitecture=MSIL">
      <HintPath>..\packages\AutoMapper.3.3.1\lib\net40\AutoMapper.dll</HintPath>
      <Private>True</Private>
    </Reference>
    <Reference Include="AutoMapper.Net4, Version=3.3.1.0, Culture=neutral, PublicKeyToken=be96cd2c38ef1005, processorArchitecture=MSIL">
      <HintPath>..\packages\AutoMapper.3.3.1\lib\net40\AutoMapper.Net4.dll</HintPath>
      <Private>True</Private>
    </Reference>
    <Reference Include="ClientDependency.Core, Version=1.9.7.0, Culture=neutral, processorArchitecture=MSIL">
      <HintPath>..\packages\ClientDependency.1.9.7\lib\net45\ClientDependency.Core.dll</HintPath>
    </Reference>
    <Reference Include="ClientDependency.Core.Mvc, Version=1.8.0.0, Culture=neutral, processorArchitecture=MSIL">
      <HintPath>..\packages\ClientDependency-Mvc5.1.8.0.0\lib\net45\ClientDependency.Core.Mvc.dll</HintPath>
      <Private>True</Private>
    </Reference>
    <Reference Include="dotless.Core, Version=1.5.2.0, Culture=neutral, PublicKeyToken=96b446c9e63eae34, processorArchitecture=MSIL">
      <HintPath>..\packages\dotless.1.5.2\lib\dotless.Core.dll</HintPath>
    </Reference>
    <Reference Include="Examine, Version=0.1.89.0, Culture=neutral, processorArchitecture=MSIL">
      <HintPath>..\packages\Examine.0.1.89\lib\net45\Examine.dll</HintPath>
    </Reference>
    <Reference Include="ICSharpCode.SharpZipLib, Version=0.86.0.518, Culture=neutral, PublicKeyToken=1b03e6acf1164f73, processorArchitecture=MSIL">
      <HintPath>..\packages\SharpZipLib.0.86.0\lib\20\ICSharpCode.SharpZipLib.dll</HintPath>
    </Reference>
    <Reference Include="ImageProcessor, Version=2.5.6.0, Culture=neutral, processorArchitecture=MSIL">
      <HintPath>..\packages\ImageProcessor.2.5.6\lib\net45\ImageProcessor.dll</HintPath>
    </Reference>
    <Reference Include="ImageProcessor.Web, Version=4.8.7.0, Culture=neutral, processorArchitecture=MSIL">
      <HintPath>..\packages\ImageProcessor.Web.4.8.7\lib\net45\ImageProcessor.Web.dll</HintPath>
    </Reference>
    <Reference Include="log4net, Version=2.0.8.0, Culture=neutral, PublicKeyToken=669e0ddf0bb1aa2a, processorArchitecture=MSIL">
      <HintPath>..\packages\log4net.2.0.8\lib\net45-full\log4net.dll</HintPath>
    </Reference>
    <Reference Include="Lucene.Net, Version=2.9.4.1, Culture=neutral, PublicKeyToken=85089178b9ac3181, processorArchitecture=MSIL">
      <HintPath>..\packages\Lucene.Net.2.9.4.1\lib\net40\Lucene.Net.dll</HintPath>
    </Reference>
    <Reference Include="Microsoft.AspNet.Identity.Core">
      <HintPath>..\packages\Microsoft.AspNet.Identity.Core.2.2.1\lib\net45\Microsoft.AspNet.Identity.Core.dll</HintPath>
      <Private>True</Private>
    </Reference>
    <Reference Include="Microsoft.AspNet.Identity.Owin, Version=2.0.0.0, Culture=neutral, PublicKeyToken=31bf3856ad364e35, processorArchitecture=MSIL">
      <SpecificVersion>False</SpecificVersion>
      <HintPath>..\packages\Microsoft.AspNet.Identity.Owin.2.2.1\lib\net45\Microsoft.AspNet.Identity.Owin.dll</HintPath>
    </Reference>
    <Reference Include="Microsoft.CodeAnalysis, Version=1.0.0.0, Culture=neutral, PublicKeyToken=31bf3856ad364e35, processorArchitecture=MSIL">
      <HintPath>..\packages\Microsoft.CodeAnalysis.Common.1.0.0\lib\net45\Microsoft.CodeAnalysis.dll</HintPath>
    </Reference>
    <Reference Include="Microsoft.CodeAnalysis.CSharp, Version=1.0.0.0, Culture=neutral, PublicKeyToken=31bf3856ad364e35, processorArchitecture=MSIL">
      <HintPath>..\packages\Microsoft.CodeAnalysis.CSharp.1.0.0\lib\net45\Microsoft.CodeAnalysis.CSharp.dll</HintPath>
    </Reference>
    <Reference Include="Microsoft.CodeDom.Providers.DotNetCompilerPlatform, Version=2.0.0.0, Culture=neutral, PublicKeyToken=31bf3856ad364e35, processorArchitecture=MSIL">
      <HintPath>..\packages\Microsoft.CodeDom.Providers.DotNetCompilerPlatform.2.0.0\lib\net45\Microsoft.CodeDom.Providers.DotNetCompilerPlatform.dll</HintPath>
    </Reference>
    <Reference Include="Microsoft.CSharp" />
    <Reference Include="Microsoft.IO.RecyclableMemoryStream, Version=1.2.2.0, Culture=neutral, PublicKeyToken=31bf3856ad364e35, processorArchitecture=MSIL">
      <HintPath>..\packages\Microsoft.IO.RecyclableMemoryStream.1.2.2\lib\net45\Microsoft.IO.RecyclableMemoryStream.dll</HintPath>
    </Reference>
    <Reference Include="Microsoft.Owin, Version=3.1.0.0, Culture=neutral, PublicKeyToken=31bf3856ad364e35, processorArchitecture=MSIL">
      <HintPath>..\packages\Microsoft.Owin.3.1.0\lib\net45\Microsoft.Owin.dll</HintPath>
    </Reference>
    <Reference Include="Microsoft.Owin.Host.SystemWeb, Version=3.1.0.0, Culture=neutral, PublicKeyToken=31bf3856ad364e35, processorArchitecture=MSIL">
      <HintPath>..\packages\Microsoft.Owin.Host.SystemWeb.3.1.0\lib\net45\Microsoft.Owin.Host.SystemWeb.dll</HintPath>
    </Reference>
    <Reference Include="Microsoft.Owin.Security, Version=3.1.0.0, Culture=neutral, PublicKeyToken=31bf3856ad364e35, processorArchitecture=MSIL">
      <HintPath>..\packages\Microsoft.Owin.Security.3.1.0\lib\net45\Microsoft.Owin.Security.dll</HintPath>
    </Reference>
    <Reference Include="Microsoft.Owin.Security.Cookies, Version=3.1.0.0, Culture=neutral, PublicKeyToken=31bf3856ad364e35, processorArchitecture=MSIL">
      <HintPath>..\packages\Microsoft.Owin.Security.Cookies.3.1.0\lib\net45\Microsoft.Owin.Security.Cookies.dll</HintPath>
    </Reference>
    <Reference Include="Microsoft.Owin.Security.OAuth, Version=3.1.0.0, Culture=neutral, PublicKeyToken=31bf3856ad364e35, processorArchitecture=MSIL">
      <HintPath>..\packages\Microsoft.Owin.Security.OAuth.3.1.0\lib\net45\Microsoft.Owin.Security.OAuth.dll</HintPath>
    </Reference>
    <Reference Include="Microsoft.Web.Infrastructure, Version=1.0.0.0, Culture=neutral, PublicKeyToken=31bf3856ad364e35, processorArchitecture=MSIL">
      <Private>True</Private>
      <HintPath>..\packages\Microsoft.Web.Infrastructure.1.0.0.0\lib\net40\Microsoft.Web.Infrastructure.dll</HintPath>
    </Reference>
    <Reference Include="MiniProfiler, Version=2.1.0.0, Culture=neutral, PublicKeyToken=b44f9351044011a3, processorArchitecture=MSIL">
      <SpecificVersion>False</SpecificVersion>
      <HintPath>..\packages\MiniProfiler.2.1.0\lib\net40\MiniProfiler.dll</HintPath>
    </Reference>
    <Reference Include="MySql.Data, Version=6.9.9.0, Culture=neutral, PublicKeyToken=c5687fc88969c44d, processorArchitecture=MSIL">
      <HintPath>..\packages\MySql.Data.6.9.9\lib\net45\MySql.Data.dll</HintPath>
    </Reference>
    <Reference Include="Newtonsoft.Json, Version=10.0.0.0, Culture=neutral, PublicKeyToken=30ad4fe6b2a6aeed, processorArchitecture=MSIL">
      <HintPath>..\packages\Newtonsoft.Json.10.0.2\lib\net45\Newtonsoft.Json.dll</HintPath>
    </Reference>
    <Reference Include="Owin">
      <HintPath>..\packages\Owin.1.0\lib\net40\Owin.dll</HintPath>
      <Private>True</Private>
    </Reference>
    <Reference Include="System">
      <Name>System</Name>
    </Reference>
    <Reference Include="System.Collections.Immutable, Version=1.1.36.0, Culture=neutral, PublicKeyToken=b03f5f7f11d50a3a, processorArchitecture=MSIL">
      <HintPath>..\packages\System.Collections.Immutable.1.1.36\lib\portable-net45+win8+wp8+wpa81\System.Collections.Immutable.dll</HintPath>
    </Reference>
    <Reference Include="System.ComponentModel.DataAnnotations" />
    <Reference Include="System.configuration" />
    <Reference Include="System.Data">
      <Name>System.Data</Name>
    </Reference>
    <Reference Include="System.Data.DataSetExtensions" />
    <Reference Include="System.Data.SqlServerCe, Version=4.0.0.1, Culture=neutral, PublicKeyToken=89845dcd8080cc91, processorArchitecture=MSIL">
      <HintPath>..\packages\SqlServerCE.4.0.0.1\lib\System.Data.SqlServerCe.dll</HintPath>
      <Private>True</Private>
    </Reference>
    <Reference Include="System.Data.SqlServerCe.Entity, Version=4.0.0.1, Culture=neutral, PublicKeyToken=89845dcd8080cc91, processorArchitecture=MSIL">
      <HintPath>..\packages\SqlServerCE.4.0.0.1\lib\System.Data.SqlServerCe.Entity.dll</HintPath>
      <Private>True</Private>
    </Reference>
    <Reference Include="System.Drawing" />
    <Reference Include="System.EnterpriseServices" />
    <Reference Include="System.IdentityModel" />
    <Reference Include="System.Net" />
    <Reference Include="System.Net.Http, Version=4.0.0.0, Culture=neutral, PublicKeyToken=b03f5f7f11d50a3a, processorArchitecture=MSIL">
      <SpecificVersion>False</SpecificVersion>
      <Private>False</Private>
    </Reference>
    <Reference Include="System.Net.Http.Formatting, Version=5.2.3.0, Culture=neutral, PublicKeyToken=31bf3856ad364e35, processorArchitecture=MSIL">
      <SpecificVersion>False</SpecificVersion>
      <HintPath>..\packages\Microsoft.AspNet.WebApi.Client.5.2.3\lib\net45\System.Net.Http.Formatting.dll</HintPath>
    </Reference>
    <Reference Include="System.Net.Http.WebRequest, Version=4.0.0.0, Culture=neutral, PublicKeyToken=b03f5f7f11d50a3a, processorArchitecture=MSIL">
      <SpecificVersion>False</SpecificVersion>
      <Private>False</Private>
    </Reference>
    <Reference Include="System.Reflection.Metadata, Version=1.0.21.0, Culture=neutral, PublicKeyToken=b03f5f7f11d50a3a, processorArchitecture=MSIL">
      <HintPath>..\packages\System.Reflection.Metadata.1.0.21\lib\portable-net45+win8\System.Reflection.Metadata.dll</HintPath>
    </Reference>
    <Reference Include="System.Runtime.Serialization" />
    <Reference Include="System.ServiceModel" />
    <Reference Include="System.Web">
      <Name>System.Web</Name>
    </Reference>
    <Reference Include="System.Web.Abstractions">
      <RequiredTargetFramework>3.5</RequiredTargetFramework>
    </Reference>
    <Reference Include="System.Web.ApplicationServices" />
    <Reference Include="System.Web.DynamicData" />
    <Reference Include="System.Web.Entity" />
    <Reference Include="System.Web.Extensions" />
    <Reference Include="System.Web.Extensions.Design" />
    <Reference Include="System.Web.Helpers, Version=3.0.0.0, Culture=neutral, PublicKeyToken=31bf3856ad364e35, processorArchitecture=MSIL">
      <HintPath>..\packages\Microsoft.AspNet.WebPages.3.2.3\lib\net45\System.Web.Helpers.dll</HintPath>
      <Private>True</Private>
    </Reference>
    <Reference Include="System.Web.Http, Version=5.2.3.0, Culture=neutral, PublicKeyToken=31bf3856ad364e35, processorArchitecture=MSIL">
      <SpecificVersion>False</SpecificVersion>
      <HintPath>..\packages\Microsoft.AspNet.WebApi.Core.5.2.3\lib\net45\System.Web.Http.dll</HintPath>
    </Reference>
    <Reference Include="System.Web.Http.WebHost, Version=5.2.3.0, Culture=neutral, PublicKeyToken=31bf3856ad364e35, processorArchitecture=MSIL">
      <SpecificVersion>False</SpecificVersion>
      <HintPath>..\packages\Microsoft.AspNet.WebApi.WebHost.5.2.3\lib\net45\System.Web.Http.WebHost.dll</HintPath>
    </Reference>
    <Reference Include="System.Web.Mvc, Version=5.2.3.0, Culture=neutral, PublicKeyToken=31bf3856ad364e35, processorArchitecture=MSIL">
      <HintPath>..\packages\Microsoft.AspNet.Mvc.5.2.3\lib\net45\System.Web.Mvc.dll</HintPath>
      <Private>True</Private>
    </Reference>
    <Reference Include="System.Web.Razor, Version=3.0.0.0, Culture=neutral, PublicKeyToken=31bf3856ad364e35, processorArchitecture=MSIL">
      <HintPath>..\packages\Microsoft.AspNet.Razor.3.2.3\lib\net45\System.Web.Razor.dll</HintPath>
      <Private>True</Private>
    </Reference>
    <Reference Include="System.Web.Services">
      <Name>System.Web.Services</Name>
    </Reference>
    <Reference Include="System.Web.WebPages, Version=3.0.0.0, Culture=neutral, PublicKeyToken=31bf3856ad364e35, processorArchitecture=MSIL">
      <HintPath>..\packages\Microsoft.AspNet.WebPages.3.2.3\lib\net45\System.Web.WebPages.dll</HintPath>
      <Private>True</Private>
    </Reference>
    <Reference Include="System.Web.WebPages.Deployment, Version=3.0.0.0, Culture=neutral, PublicKeyToken=31bf3856ad364e35, processorArchitecture=MSIL">
      <HintPath>..\packages\Microsoft.AspNet.WebPages.3.2.3\lib\net45\System.Web.WebPages.Deployment.dll</HintPath>
      <Private>True</Private>
    </Reference>
    <Reference Include="System.Web.WebPages.Razor, Version=3.0.0.0, Culture=neutral, PublicKeyToken=31bf3856ad364e35, processorArchitecture=MSIL">
      <HintPath>..\packages\Microsoft.AspNet.WebPages.3.2.3\lib\net45\System.Web.WebPages.Razor.dll</HintPath>
      <Private>True</Private>
    </Reference>
    <Reference Include="System.Xml">
      <Name>System.XML</Name>
    </Reference>
    <ProjectReference Include="..\SQLCE4Umbraco\SqlCE4Umbraco.csproj">
      <Project>{5BA5425F-27A7-4677-865E-82246498AA2E}</Project>
      <Name>SqlCE4Umbraco</Name>
    </ProjectReference>
    <ProjectReference Include="..\Umbraco.Core\Umbraco.Core.csproj">
      <Project>{31785bc3-256c-4613-b2f5-a1b0bdded8c1}</Project>
      <Name>Umbraco.Core</Name>
    </ProjectReference>
    <ProjectReference Include="..\umbraco.editorControls\umbraco.editorControls.csproj">
      <Project>{255F5DF1-4E43-4758-AC05-7A0B68EB021B}</Project>
      <Name>umbraco.editorControls</Name>
    </ProjectReference>
    <ProjectReference Include="..\umbraco.MacroEngines\umbraco.MacroEngines.csproj">
      <Project>{89C09045-1064-466B-B94A-DB3AFE2A5853}</Project>
      <Name>umbraco.MacroEngines</Name>
    </ProjectReference>
    <ProjectReference Include="..\umbraco.controls\umbraco.controls.csproj">
      <Project>{6EDD2061-82F2-461B-BB6E-879245A832DE}</Project>
      <Name>umbraco.controls</Name>
    </ProjectReference>
    <ProjectReference Include="..\umbraco.businesslogic\umbraco.businesslogic.csproj">
      <Name>umbraco.businesslogic</Name>
      <Project>{E469A9CE-1BEC-423F-AC44-713CD72457EA}</Project>
      <Package>{FAE04EC0-301F-11D3-BF4B-00C04F79EFBC}</Package>
    </ProjectReference>
    <ProjectReference Include="..\umbraco.cms\umbraco.cms.csproj">
      <Project>{CCD75EC3-63DB-4184-B49D-51C1DD337230}</Project>
      <Name>umbraco.cms</Name>
    </ProjectReference>
    <ProjectReference Include="..\umbraco.datalayer\umbraco.datalayer.csproj">
      <Project>{C7CB79F0-1C97-4B33-BFA7-00731B579AE2}</Project>
      <Name>umbraco.datalayer</Name>
    </ProjectReference>
    <ProjectReference Include="..\umbraco.interfaces\umbraco.interfaces.csproj">
      <Name>umbraco.interfaces</Name>
      <Project>{511F6D8D-7717-440A-9A57-A507E9A8B27F}</Project>
      <Package>{FAE04EC0-301F-11D3-BF4B-00C04F79EFBC}</Package>
    </ProjectReference>
    <ProjectReference Include="..\Umbraco.Web\Umbraco.Web.csproj">
      <Project>{651E1350-91B6-44B7-BD60-7207006D7003}</Project>
      <Name>Umbraco.Web</Name>
    </ProjectReference>
    <ProjectReference Include="..\umbraco.providers\umbraco.providers.csproj">
      <Project>{D7636876-0756-43CB-A192-138C6F0D5E42}</Project>
      <Name>umbraco.providers</Name>
    </ProjectReference>
    <Reference Include="System.Xml.Linq" />
    <Reference Include="Umbraco.ModelsBuilder, Version=3.0.10.102, Culture=neutral, processorArchitecture=MSIL">
      <HintPath>..\packages\Umbraco.ModelsBuilder.3.0.10\lib\Umbraco.ModelsBuilder.dll</HintPath>
    </Reference>
  </ItemGroup>
  <ItemGroup>
    <Compile Include="..\SolutionInfo.cs">
      <Link>Properties\SolutionInfo.cs</Link>
    </Compile>
    <Compile Include="Config\splashes\NoNodes.aspx.cs">
      <DependentUpon>noNodes.aspx</DependentUpon>
      <SubType>ASPXCodeBehind</SubType>
    </Compile>
    <Compile Include="Config\splashes\NoNodes.aspx.designer.cs">
      <DependentUpon>noNodes.aspx</DependentUpon>
      <SubType>ASPXCodeBehind</SubType>
    </Compile>
    <Compile Include="Properties\AssemblyInfo.cs" />
    <Compile Include="Properties\Settings.Designer.cs">
      <AutoGen>True</AutoGen>
      <DesignTimeSharedInput>True</DesignTimeSharedInput>
      <DependentUpon>Settings.settings</DependentUpon>
    </Compile>
    <Compile Include="Umbraco\Create.aspx.cs">
      <DependentUpon>create.aspx</DependentUpon>
      <SubType>ASPXCodeBehind</SubType>
    </Compile>
    <Compile Include="Umbraco\Create.aspx.designer.cs">
      <DependentUpon>create.aspx</DependentUpon>
    </Compile>
    <Compile Include="Umbraco\Create\xslt.ascx.cs">
      <DependentUpon>xslt.ascx</DependentUpon>
      <SubType>ASPXCodeBehind</SubType>
    </Compile>
    <Compile Include="Umbraco\Create\xslt.ascx.designer.cs">
      <DependentUpon>xslt.ascx</DependentUpon>
    </Compile>
    <Compile Include="Umbraco\Dashboard\UserControlProxy.aspx.cs">
      <DependentUpon>UserControlProxy.aspx</DependentUpon>
      <SubType>ASPXCodeBehind</SubType>
    </Compile>
    <Compile Include="Umbraco\Dashboard\UserControlProxy.aspx.designer.cs">
      <DependentUpon>UserControlProxy.aspx</DependentUpon>
    </Compile>
    <Compile Include="Umbraco\Developer\Macros\EditMacro.aspx.cs">
      <DependentUpon>editMacro.aspx</DependentUpon>
      <SubType>ASPXCodeBehind</SubType>
    </Compile>
    <Compile Include="Umbraco\Developer\Macros\EditMacro.aspx.designer.cs">
      <DependentUpon>editMacro.aspx</DependentUpon>
    </Compile>
    <Compile Include="Umbraco\Developer\Packages\DirectoryBrowser.aspx.cs">
      <DependentUpon>directoryBrowser.aspx</DependentUpon>
      <SubType>ASPXCodeBehind</SubType>
    </Compile>
    <Compile Include="Umbraco\Developer\Packages\DirectoryBrowser.aspx.designer.cs">
      <DependentUpon>directoryBrowser.aspx</DependentUpon>
    </Compile>
    <Compile Include="Umbraco\Dialogs\ChangeDocType.aspx.cs">
      <DependentUpon>ChangeDocType.aspx</DependentUpon>
      <SubType>ASPXCodeBehind</SubType>
    </Compile>
    <Compile Include="Umbraco\Dialogs\ChangeDocType.aspx.designer.cs">
      <DependentUpon>ChangeDocType.aspx</DependentUpon>
    </Compile>
    <Compile Include="Umbraco\Dialogs\EditMacro.aspx.cs">
      <DependentUpon>EditMacro.aspx</DependentUpon>
      <SubType>ASPXCodeBehind</SubType>
    </Compile>
    <Compile Include="Umbraco\dialogs\Sort.aspx.cs">
      <DependentUpon>sort.aspx</DependentUpon>
      <SubType>ASPXCodeBehind</SubType>
    </Compile>
    <Compile Include="Umbraco\dialogs\Sort.aspx.designer.cs">
      <DependentUpon>sort.aspx</DependentUpon>
      <SubType>ASPXCodeBehind</SubType>
    </Compile>
    <Compile Include="Umbraco\Dialogs\EditMacro.aspx.designer.cs">
      <DependentUpon>EditMacro.aspx</DependentUpon>
    </Compile>
    <Compile Include="Umbraco\Dialogs\Publish.aspx.cs">
      <DependentUpon>publish.aspx</DependentUpon>
      <SubType>ASPXCodeBehind</SubType>
    </Compile>
    <Compile Include="Umbraco\Dialogs\Publish.aspx.designer.cs">
      <DependentUpon>publish.aspx</DependentUpon>
    </Compile>
    <Compile Include="Umbraco\Masterpages\Default.Master.cs">
      <DependentUpon>default.Master</DependentUpon>
      <SubType>ASPXCodeBehind</SubType>
    </Compile>
    <Compile Include="Umbraco\Masterpages\Default.Master.designer.cs">
      <DependentUpon>default.Master</DependentUpon>
    </Compile>
    <Compile Include="Umbraco\Masterpages\UmbracoDialog.master.cs">
      <SubType>ASPXCodeBehind</SubType>
    </Compile>
    <Compile Include="Umbraco\Masterpages\UmbracoDialog.master.designer.cs">
      <DependentUpon>umbracoDialog.Master</DependentUpon>
    </Compile>
    <Compile Include="Umbraco\Masterpages\UmbracoPage.master.cs">
      <SubType>ASPXCodeBehind</SubType>
    </Compile>
    <Compile Include="Umbraco\Masterpages\UmbracoPage.master.designer.cs">
      <DependentUpon>umbracoPage.Master</DependentUpon>
    </Compile>
    <Compile Include="Umbraco\Search\QuickSearch.ascx.cs">
      <DependentUpon>QuickSearch.ascx</DependentUpon>
      <SubType>ASPXCodeBehind</SubType>
    </Compile>
    <Compile Include="Umbraco\Search\QuickSearch.ascx.designer.cs">
      <DependentUpon>QuickSearch.ascx</DependentUpon>
    </Compile>
    <Compile Include="Umbraco\Settings\Stylesheet\editstylesheet.aspx.cs">
      <DependentUpon>editstylesheet.aspx</DependentUpon>
      <SubType>ASPXCodeBehind</SubType>
    </Compile>
    <Compile Include="Umbraco\Settings\Stylesheet\editstylesheet.aspx.designer.cs">
      <DependentUpon>editstylesheet.aspx</DependentUpon>
    </Compile>
    <Compile Include="Umbraco\Settings\Stylesheet\Property\EditStyleSheetProperty.aspx.cs">
      <DependentUpon>EditStyleSheetProperty.aspx</DependentUpon>
      <SubType>ASPXCodeBehind</SubType>
    </Compile>
    <Compile Include="Umbraco\Settings\Stylesheet\Property\EditStyleSheetProperty.aspx.designer.cs">
      <DependentUpon>EditStyleSheetProperty.aspx</DependentUpon>
    </Compile>
    <Compile Include="Umbraco\TreeInit.aspx.cs">
      <DependentUpon>treeInit.aspx</DependentUpon>
      <SubType>ASPXCodeBehind</SubType>
    </Compile>
    <Compile Include="Umbraco\TreeInit.aspx.designer.cs">
      <DependentUpon>treeInit.aspx</DependentUpon>
    </Compile>
    <Content Include="App_Plugins\ModelsBuilder\modelsbuilder.controller.js" />
    <Content Include="App_Plugins\ModelsBuilder\modelsbuilder.htm" />
    <Content Include="App_Plugins\ModelsBuilder\modelsbuilder.resource.js" />
    <Content Include="Config\grid.editors.config.js" />
    <Content Include="Config\Lang\cs-CZ.user.xml" />
    <Content Include="Config\Lang\da-DK.user.xml" />
    <Content Include="Config\Lang\de-DE.user.xml" />
    <Content Include="Config\Lang\en-GB.user.xml" />
    <Content Include="Config\Lang\en-US.user.xml" />
    <Content Include="Config\Lang\es-ES.user.xml" />
    <Content Include="Config\Lang\fr-FR.user.xml" />
    <Content Include="Config\Lang\he-IL.user.xml" />
    <Content Include="Config\Lang\it-IT.user.xml" />
    <Content Include="Config\Lang\ja-JP.user.xml" />
    <Content Include="Config\Lang\ko-KR.user.xml" />
    <Content Include="Config\Lang\nl-NL.user.xml" />
    <Content Include="Config\Lang\nb-NO.user.xml" />
    <Content Include="Config\Lang\pl-PL.user.xml" />
    <Content Include="Config\Lang\pt-BR.user.xml" />
    <Content Include="Config\Lang\ru-RU.user.xml" />
    <Content Include="Config\Lang\sv-SE.user.xml" />
    <Content Include="Config\Lang\zh-CN.user.xml" />
    <Content Include="Umbraco\Config\Lang\cs.xml" />
    <Content Include="Umbraco\ClientRedirect.aspx" />
    <Content Include="Umbraco\Config\Lang\tr.xml" />
    <Content Include="Umbraco\Config\Lang\zh_tw.xml" />
    <Content Include="Umbraco\create.aspx" />
    <Content Include="Umbraco\Developer\Packages\installer.aspx" />
    <Content Include="Umbraco\Logout.aspx" />
    <Content Include="Umbraco\umbraco.aspx" />
    <Content Include="Umbraco_Client\Application\JQuery\jquery.unobtrusive-ajax.min.js" />
    <Compile Include="Umbraco\umbraco.aspx.cs">
      <DependentUpon>umbraco.aspx</DependentUpon>
      <SubType>ASPXCodeBehind</SubType>
    </Compile>
    <Compile Include="Umbraco\umbraco.aspx.designer.cs">
      <DependentUpon>umbraco.aspx</DependentUpon>
    </Compile>
    <Content Include="Config\Splashes\booting.aspx" />
    <Content Include="Config\Splashes\noNodes.aspx" />
    <Content Include="Umbraco\Dashboard\UserControlProxy.aspx" />
    <Content Include="Umbraco\Xslt\Web.config">
      <SubType>
      </SubType>
    </Content>
    <Content Include="Umbraco\Install\Views\Web.config" />
    <Content Include="App_Plugins\ModelsBuilder\package.manifest" />
    <None Include="Config\404handlers.Release.config">
      <DependentUpon>404handlers.config</DependentUpon>
    </None>
    <Content Include="Config\BackOfficeTours\getting-started.json" />
    <None Include="Config\ClientDependency.Release.config">
      <DependentUpon>ClientDependency.config</DependentUpon>
      <SubType>Designer</SubType>
    </None>
    <Content Include="Config\BaseRestExtensions.config">
      <SubType>Designer</SubType>
    </Content>
    <None Include="Config\BaseRestExtensions.Release.config">
      <DependentUpon>BaseRestExtensions.config</DependentUpon>
    </None>
    <Content Include="Config\imageprocessor\security.config" />
    <Content Include="Config\imageprocessor\processing.config" />
    <Content Include="Config\imageprocessor\cache.config">
      <SubType>Designer</SubType>
    </Content>
    <None Include="Config\log4net.Release.config">
      <DependentUpon>log4net.config</DependentUpon>
    </None>
    <None Include="Config\FileSystemProviders.Release.config">
      <DependentUpon>FileSystemProviders.config</DependentUpon>
    </None>
    <None Include="Config\EmbeddedMedia.Release.config">
      <DependentUpon>EmbeddedMedia.config</DependentUpon>
    </None>
    <Content Include="Config\HealthChecks.config">
      <SubType>Designer</SubType>
    </Content>
    <None Include="Config\HealthChecks.Release.config">
      <DependentUpon>HealthChecks.config</DependentUpon>
      <SubType>Designer</SubType>
    </None>
    <None Include="Config\umbracoSettings.Release.config">
      <DependentUpon>umbracoSettings.config</DependentUpon>
      <SubType>Designer</SubType>
    </None>
    <None Include="Config\trees.Release.config">
      <DependentUpon>trees.config</DependentUpon>
    </None>
    <None Include="Config\tinyMceConfig.Release.config">
      <DependentUpon>tinyMceConfig.config</DependentUpon>
      <SubType>Designer</SubType>
    </None>
    <None Include="Config\scripting.Release.config">
      <DependentUpon>scripting.config</DependentUpon>
    </None>
    <None Include="Config\ExamineSettings.Release.config">
      <DependentUpon>ExamineSettings.config</DependentUpon>
    </None>
    <None Include="Config\feedProxy.Release.config">
      <DependentUpon>feedProxy.config</DependentUpon>
    </None>
    <None Include="Config\ExamineIndex.Release.config">
      <DependentUpon>ExamineIndex.config</DependentUpon>
      <SubType>Designer</SubType>
    </None>
    <None Include="Config\Dashboard.Release.config">
      <DependentUpon>Dashboard.config</DependentUpon>
      <SubType>Designer</SubType>
    </None>
    <Content Include="Umbraco\Install\Views\Index.cshtml" />
    <Content Include="Media\Web.config" />
    <None Include="packages.config">
      <SubType>Designer</SubType>
    </None>
    <Content Include="Properties\Settings.settings">
      <Generator>SettingsSingleFileGenerator</Generator>
      <LastGenOutput>Settings.Designer.cs</LastGenOutput>
    </Content>
    <None Include="Umbraco\Config\Create\UI.Release.xml">
      <DependentUpon>UI.xml</DependentUpon>
    </None>
    <Content Include="Global.asax" />
    <Content Include="Umbraco\Config\Lang\en_us.xml" />
    <Content Include="Umbraco\Config\Lang\he.xml" />
    <Content Include="Umbraco\Config\Lang\ja.xml" />
    <Content Include="Umbraco\Config\Lang\pl.xml" />
    <Content Include="Umbraco\Config\Lang\pt.xml" />
    <Content Include="Umbraco\Config\Lang\ru.xml" />
    <Content Include="Umbraco\Config\Lang\zh.xml" />
    <Content Include="Umbraco\Controls\Tree\CustomTreeService.asmx" />
    <Content Include="Umbraco\Developer\RelationTypes\EditRelationType.aspx" />
    <Content Include="Umbraco\Developer\RelationTypes\Images\Bidirectional.png" />
    <Content Include="Umbraco\Developer\RelationTypes\Images\ParentToChild.png" />
    <Content Include="Umbraco\Developer\RelationTypes\Images\Refresh.gif" />
    <Content Include="Umbraco\Developer\RelationTypes\NewRelationType.aspx" />
    <Content Include="Umbraco\Developer\RelationTypes\RelationTypesWebService.asmx" />
    <Content Include="Umbraco\Developer\RelationTypes\TreeMenu\ActionDeleteRelationType.js" />
    <Content Include="Umbraco\Developer\RelationTypes\TreeMenu\ActionNewRelationType.js" />
    <Content Include="Umbraco\Dialogs\AssignDomain2.aspx" />
    <Content Include="Umbraco\Dialogs\ChangeDocType.aspx">
      <SubType>ASPXCodeBehind</SubType>
    </Content>
    <Content Include="Umbraco\Dialogs\EditMacro.aspx" />
    <Content Include="Umbraco_Client\Application\Extensions.js" />
    <Content Include="Umbraco_Client\Application\JQuery\jquery.validate.min.js" />
    <Content Include="Umbraco_Client\Application\JQuery\jquery.validate.unobtrusive.min.js" />
    <Content Include="Umbraco_Client\ContextMenu\Css\jquery.contextMenu.css" />
    <Content Include="Umbraco_Client\ContextMenu\Js\jquery.contextMenu.js" />
    <Content Include="Umbraco_Client\Dialogs\SortDialog.css" />
    <Content Include="Umbraco_client\Dialogs\SortDialog.js" />
    <Content Include="Umbraco_Client\Dialogs\AssignDomain2.js" />
    <Content Include="Umbraco_Client\Dialogs\AssignDomain2.css" />
    <Content Include="Umbraco_Client\Dialogs\CreateDialog.css" />
    <Content Include="Umbraco_Client\Dialogs\EditMacro.css" />
    <Content Include="Umbraco_Client\Dialogs\EditMacro.js" />
    <Content Include="Umbraco_Client\Dialogs\PublishDialog.css" />
    <Content Include="Umbraco_Client\Dialogs\PublishDialog.js" />
    <Content Include="Umbraco_Client\Dialogs\UmbracoField.js" />
    <Content Include="Umbraco_Client\Editors\EditXslt.css" />
    <Content Include="Umbraco_Client\Editors\EditXslt.js" />
    <Content Include="Umbraco_Client\Editors\DirectoryBrowser.css" />
    <Content Include="Umbraco_Client\Editors\EditMacro.css" />
    <Content Include="Umbraco_Client\Editors\EditStyleSheet.js" />
    <Content Include="Umbraco_Client\Editors\EditTemplate.js" />
    <Content Include="Umbraco_Client\Editors\EditView.js" />
    <Content Include="Umbraco_Client\FileUploader\Js\jquery.fileUploader.js" />
    <Content Include="Umbraco_Client\FolderBrowser\Css\folderbrowser.css" />
    <Content Include="Umbraco_Client\FolderBrowser\Js\folderbrowser.js" />
    <Content Include="Umbraco_Client\PunyCode\punycode.min.js" />
    <Content Include="Umbraco_Client\Splitbutton\InsertMacroSplitButton.js" />
    <Content Include="Umbraco_Client\Tablesorting\img\asc.gif" />
    <Content Include="Umbraco_Client\Tablesorting\img\desc.gif" />
    <Content Include="Umbraco_Client\Tablesorting\jquery.tablesorter.min.js" />
    <Content Include="Umbraco_Client\Splitbutton\jquery.splitbutton.js" />
    <Content Include="Umbraco_Client\Application\JQuery\jquery.hotkeys.js" />
    <Content Include="Umbraco_Client\MaskedInput\jquery.maskedinput-1.3.min.js" />
    <Content Include="Umbraco_Client\Splitbutton\Images\splitbutton_hover.png" />
    <Content Include="Umbraco_Client\Splitbutton\Images\splitbutton_downarrow.png" />
    <Content Include="Umbraco_Client\Splitbutton\splitbutton.css" />
    <Content Include="Umbraco_Client\Modal\jquery.simplemodal.1.4.1.custom.js" />
    <Content Include="Umbraco\Config\Lang\ko.xml" />
    <Content Include="Umbraco\Dashboard\FeedProxy.aspx" />
    <Content Include="Umbraco\Members\MemberSearch.ascx" />
    <Content Include="Umbraco_Client\Application\JQuery\jquery.idle-timer.js" />
    <Content Include="Umbraco_Client\MacroContainer\macroContainer.css" />
    <Content Include="Umbraco_Client\Ui\base2.js" />
    <Content Include="Umbraco_Client\Ui\jquery.alphanumeric.js" />
    <Content Include="Umbraco_Client\Ui\jquery.tooltip.min.js" />
    <Content Include="Umbraco_Client\Ui\json2.js" />
    <Content Include="Umbraco_Client\Ui\knockout.js" />
    <Content Include="Umbraco_Client\Ui\knockout.mapping.js" />
    <Content Include="Umbraco\endPreview.aspx" />
    <Content Include="Umbraco_Client\Application\HistoryManager.js" />
    <Content Include="Umbraco_Client\Application\JQuery\jquery.ba-bbq.min.js" />
    <Content Include="Umbraco_Client\Preview\previewModeBadge.png" />
    <Content Include="Umbraco_Client\Preview\umbracoPreview.css" />
    <Content Include="Umbraco_Client\Tree\Themes\Umbraco\arrows.png" />
    <Content Include="Umbraco_Client\Ui\dd.css" />
    <Content Include="Umbraco_Client\Ui\dd_arrow.gif" />
    <Content Include="Umbraco_Client\Ui\jquery.dd.js" />
    <Content Include="Umbraco\Xslt\Templates\Schema2\Breadcrumb.xslt" />
    <Content Include="Umbraco\Xslt\Templates\Schema2\Clean.xslt" />
    <Content Include="Umbraco\Xslt\Templates\Schema2\ListSubPagesAsThumbnails.xslt" />
    <Content Include="Umbraco\Xslt\Templates\Schema2\ListSubPagesByDateAndLimit.xslt" />
    <Content Include="Umbraco\Xslt\Templates\Schema2\ListSubPagesByDocumentType.xslt" />
    <Content Include="Umbraco\Xslt\Templates\Schema2\ListSubPagesByLevel.xslt" />
    <Content Include="Umbraco\Xslt\Templates\Schema2\ListSubPagesFromAChangableSource.xslt" />
    <Content Include="Umbraco\Xslt\Templates\Schema2\ListSubPagesFromCurrentPage.xslt" />
    <Content Include="Umbraco\Xslt\Templates\Schema2\ListThumbnailsFromCurrentPage.xslt" />
    <Content Include="Umbraco\Xslt\Templates\Schema2\ListWholeStructureFromCurrentPage.xslt" />
    <Content Include="Umbraco\Xslt\Templates\Schema2\NavigationPrototype.xslt" />
    <Content Include="Umbraco\Xslt\Templates\Schema2\RelatedLinks.xslt" />
    <Content Include="Umbraco\Xslt\Templates\Schema2\RSSFeed.xslt" />
    <Content Include="Umbraco\Xslt\Templates\Schema2\Sitemap.xslt" />
    <Content Include="Umbraco\Xslt\Templates\Schema2\TablePrototype.xslt" />
    <Content Include="Umbraco\Dialogs\Preview.aspx" />
    <Content Include="Umbraco_Client\DateTimePicker\Images\calSprite.png" />
    <Content Include="Umbraco_Client\DateTimePicker\Images\ui-icons_666666_256x240.png" />
    <Content Include="Umbraco_Client\DateTimePicker\Images\ui-icons_999999_256x240.png" />
    <Content Include="Umbraco_Client\DateTimePicker\umbDateTimePicker.js" />
    <Content Include="Umbraco\Controls\ProgressBar.ascx" />
    <Content Include="Umbraco_Client\DateTimePicker\datetimepicker.css" />
    <Content Include="Umbraco_Client\DateTimePicker\timepicker.js" />
    <Content Include="Umbraco_Client\Tree\sprites.png" />
    <Content Include="Umbraco\Controls\Tree\TreeControl.ascx" />
    <Content Include="Umbraco\Js\UmbracoSpeechBubbleInit.js" />
    <Content Include="Umbraco\Search\QuickSearch.ascx" />
    <Content Include="Umbraco_Client\Application\JQuery\jquery.noconflict-invoke.js" />
    <Content Include="Umbraco_Client\Application\JQuery\VerticalAlign.js" />
    <Content Include="Umbraco_Client\Application\UrlEncoder.js" />
    <Content Include="Umbraco_Client\CodeArea\UmbracoEditor.js" />
    <Content Include="Umbraco_Client\Tree\UmbracoContext.js" />
    <Content Include="Umbraco_Client\Tree\jquery.tree.checkbox.js" />
    <Content Include="Umbraco_Client\Tree\jquery.tree.contextmenu.js" />
    <Content Include="Umbraco_Client\Tree\jquery.tree.js" />
    <Content Include="Umbraco_Client\Tree\jquery.tree.metadata.js" />
    <Content Include="Umbraco_Client\Tree\Themes\Default\dot_for_ie.gif" />
    <Content Include="Umbraco_Client\Tree\Themes\Default\icons.png" />
    <Content Include="Umbraco_Client\Tree\Themes\Umbraco\icons.png" />
    <Content Include="default.aspx" />
    <Content Include="Umbraco\Actions\delete.aspx" />
    <Content Include="Umbraco\Actions\editContent.aspx" />
    <Content Include="Umbraco\Actions\preview.aspx" />
    <Content Include="Umbraco\Actions\publish.aspx" />
    <Content Include="Umbraco\Config\Lang\da.xml" />
    <Content Include="Umbraco\Config\Lang\de.xml" />
    <Content Include="Umbraco\Config\Lang\es.xml" />
    <Content Include="Umbraco\Config\Lang\fr.xml" />
    <Content Include="Umbraco\Config\Lang\it.xml" />
    <Content Include="Umbraco\Config\Lang\nl.xml" />
    <Content Include="Umbraco\Config\Lang\nb.xml" />
    <Content Include="Umbraco\Config\Lang\sv.xml" />
    <Content Include="Umbraco\Webservices\MacroContainerService.asmx" />
    <Content Include="Umbraco_Client\Application\JQuery\jquery.cookie.js" />
    <Content Include="Umbraco_Client\Tablesorting\Img\bg.gif" />
    <Content Include="Umbraco_Client\Tree\menuIcons.css" />
    <Content Include="Umbraco_Client\Tree\Themes\Default\style.css" />
    <Content Include="Umbraco_Client\Tree\Themes\Default\throbber.gif" />
    <Content Include="Umbraco_Client\Tree\Themes\Umbraco\check_0.png" />
    <Content Include="Umbraco_Client\Tree\Themes\Umbraco\check_1.png" />
    <Content Include="Umbraco_Client\Tree\Themes\Umbraco\check_2.png" />
    <Content Include="Umbraco_Client\Tree\Themes\Umbraco\style.css" />
    <Content Include="Umbraco_Client\Tree\Themes\Umbraco\throbber.gif" />
    <Content Include="Umbraco\Developer\Xslt\xsltVisualize.aspx" />
    <Content Include="Umbraco\Dialogs\empty.htm" />
    <Content Include="Umbraco\Dialogs\republish.aspx" />
    <Content Include="Umbraco\Dialogs\search.aspx" />
    <Content Include="Umbraco\Dialogs\SendPublish.aspx" />
    <Content Include="Umbraco_Client\Tree\treeIcons.css" />
    <Content Include="Umbraco_Client\Tree\Themes\Umbraco\contextMenuBg.gif" />
    <Content Include="Umbraco_Client\Application\JQuery\jquery-fieldselection.js" />
    <Content Include="Umbraco_Client\Application\JQuery\jquery.metadata.min.js" />
    <Content Include="Umbraco_Client\Application\UmbracoUtils.js" />
    <Content Include="Umbraco_Client\Application\UmbracoApplicationActions.js" />
    <Content Include="Umbraco_Client\Tree\NodeDefinition.js" />
    <Content Include="Umbraco_Client\Tree\UmbracoTree.js" />
    <Content Include="Umbraco_Client\Application\UmbracoClientManager.js" />
    <Content Include="Umbraco\Webservices\TreeClientService.asmx" />
    <Content Include="Umbraco_Client\Application\NamespaceManager.js" />
    <Content Include="Umbraco_Client\Ui\jQueryWresize.js" />
    <Content Include="Umbraco\Search\quickSearch.js" />
    <Content Include="Umbraco\Members\search.aspx" />
    <Content Include="Umbraco\Translation\details.aspx" />
    <Content Include="Umbraco_Client\Modal\modalBackground.gif" />
    <Content Include="Umbraco_Client\Modal\modalGradiant.gif" />
    <Content Include="Umbraco_Client\Application\JQuery\jquery.autocomplete.js" />
    <Content Include="Umbraco\Developer\Packages\directoryBrowser.aspx" />
    <Content Include="Umbraco\Developer\Packages\editPackage.aspx" />
    <Content Include="Umbraco\Dialogs\create.aspx" />
    <Content Include="Umbraco\Dialogs\exportDocumenttype.aspx" />
    <Content Include="Umbraco\Dialogs\importDocumenttype.aspx" />
    <Content Include="Umbraco\Dialogs\protectPage.aspx" />
    <Content Include="Umbraco\Dialogs\publish.aspx" />
    <Content Include="Umbraco\Dialogs\rollBack.aspx" />
    <Content Include="Umbraco\Dialogs\sendToTranslation.aspx" />
    <Content Include="Umbraco\Dialogs\treePicker.aspx" />
    <Content Include="Umbraco\Dialogs\umbracoField.aspx" />
    <Content Include="Umbraco\Dialogs\viewAuditTrail.aspx" />
    <Content Include="Umbraco\Config\Create\UI.xml" />
    <Content Include="Umbraco\Config\Lang\en.xml">
      <SubType>Designer</SubType>
    </Content>
    <Content Include="Umbraco\Js\UmbracoSpeechBubble.js" />
    <Content Include="Umbraco\Js\UmbracoSpeechBubbleBackEnd.js" />
    <Content Include="Umbraco\Js\umbracoUpgradeChecker.js" />
    <Content Include="Umbraco\Members\ViewMembers.aspx" />
    <Content Include="Umbraco\Plugins\Tinymce3\tinymce3tinymceCompress.aspx" />
    <Content Include="Config\ClientDependency.config">
      <SubType>Designer</SubType>
    </Content>
    <Content Include="Config\ExamineSettings.config" />
    <Content Include="Config\ExamineIndex.config">
      <SubType>Designer</SubType>
    </Content>
    <Content Include="Config\scripting.config" />
    <Content Include="Config\feedProxy.config" />
    <Content Include="Config\applications.config" />
    <Content Include="Config\trees.config">
      <SubType>Designer</SubType>
    </Content>
    <None Include="Config\applications.Release.config">
      <DependentUpon>applications.config</DependentUpon>
      <SubType>Designer</SubType>
    </None>
    <Content Include="Umbraco\Views\Default.cshtml" />
    <Content Include="Umbraco\PartialViewMacros\Templates\EditProfile.cshtml" />
    <Content Include="Umbraco\PartialViewMacros\Templates\Empty.cshtml" />
    <Content Include="Umbraco\PartialViewMacros\Templates\Login.cshtml" />
    <Content Include="Umbraco\PartialViewMacros\Templates\LoginStatus.cshtml" />
    <Content Include="Umbraco\PartialViewMacros\Templates\RegisterMember.cshtml" />
    <Content Include="Umbraco\PartialViewMacros\Templates\Empty %28ForUseWithCustomViews%29.cshtml">
      <SubType>Code</SubType>
    </Content>
    <Content Include="Umbraco\PartialViewMacros\Templates\ListAncestorsFromCurrentPage.cshtml" />
    <Content Include="Umbraco\PartialViewMacros\Templates\Breadcrumb.cshtml" />
    <Content Include="Umbraco\PartialViewMacros\Templates\Gallery.cshtml" />
    <Content Include="Umbraco\PartialViewMacros\Templates\ListChildPagesFromChangeableSource.cshtml" />
    <Content Include="Umbraco\PartialViewMacros\Templates\ListChildPagesFromCurrentPage.cshtml">
      <SubType>Code</SubType>
    </Content>
    <Content Include="Umbraco\PartialViewMacros\Templates\ListChildPagesOrderedByDate.cshtml" />
    <Content Include="Umbraco\PartialViewMacros\Templates\ListChildPagesOrderedByName.cshtml" />
    <Content Include="Umbraco\PartialViewMacros\Templates\ListChildPagesOrderedByProperty.cshtml" />
    <Content Include="Umbraco\PartialViewMacros\Templates\ListChildPagesWithDoctype.cshtml" />
    <Content Include="Umbraco\PartialViewMacros\Templates\ListDescendantsFromCurrentPage.cshtml" />
    <Content Include="Umbraco\PartialViewMacros\Templates\ListImagesFromMediaFolder.cshtml" />
    <Content Include="Umbraco\PartialViewMacros\Templates\MultinodeTree-picker.cshtml" />
    <Content Include="Umbraco\PartialViewMacros\Templates\Navigation.cshtml" />
    <Content Include="Umbraco\PartialViewMacros\Templates\SiteMap.cshtml" />
    <Content Include="Umbraco\Views\AuthorizeUpgrade.cshtml" />
    <Content Include="Umbraco\Translation\translationTasks.dtd" />
    <Content Include="Views\Web.config">
      <SubType>Designer</SubType>
    </Content>
    <Content Include="Web.config">
      <SubType>Designer</SubType>
    </Content>
    <Content Include="Views\Partials\Grid\Bootstrap3.cshtml" />
    <Content Include="Views\Partials\Grid\Editors\Embed.cshtml" />
    <Content Include="Views\Partials\Grid\Editors\Macro.cshtml" />
    <Content Include="Views\Partials\Grid\Editors\Media.cshtml" />
    <Content Include="Views\Partials\Grid\Editors\Rte.cshtml" />
    <Content Include="Views\Partials\Grid\Editors\Textstring.cshtml" />
    <Content Include="Views\Partials\Grid\Bootstrap2.cshtml" />
    <Content Include="Views\Partials\Grid\Editors\Base.cshtml" />
    <Content Include="Views\Partials\Grid\Bootstrap3-Fluid.cshtml" />
    <Content Include="Views\Partials\Grid\Bootstrap2-Fluid.cshtml" />
    <Content Include="Umbraco\Views\Preview\Background.cshtml" />
    <Content Include="Umbraco\Views\Preview\Border.cshtml" />
    <Content Include="Umbraco\Views\Preview\Color.cshtml" />
    <Content Include="Umbraco\Views\Preview\Googlefontpicker.cshtml" />
    <Content Include="Umbraco\Views\Preview\GridRow.cshtml" />
    <Content Include="Umbraco\Views\Preview\Index.cshtml" />
    <Content Include="Umbraco\Views\Preview\Layout.cshtml" />
    <Content Include="Umbraco\Views\Preview\Margin.cshtml" />
    <Content Include="Umbraco\Views\Preview\Padding.cshtml" />
    <Content Include="Umbraco\Views\Preview\Radius.cshtml" />
    <Content Include="Umbraco\Views\Preview\Shadow.cshtml" />
    <Content Include="Umbraco\Views\Preview\Slider.cshtml" />
    <Content Include="Umbraco\Views\Preview\web.config" />
    <None Include="Web.Debug.config.transformed" />
    <None Include="web.Template.Debug.config">
      <DependentUpon>Web.Template.config</DependentUpon>
      <SubType>Designer</SubType>
    </None>
    <None Include="web.Template.Release.config">
      <DependentUpon>Web.Template.config</DependentUpon>
      <SubType>Designer</SubType>
    </None>
    <Content Include="Umbraco\Masterpages\umbracoPage.Master" />
    <Content Include="Umbraco\Masterpages\umbracoDialog.Master" />
    <Content Include="Umbraco\Search\QuickSearchHandler.ashx" />
    <Content Include="Umbraco\Webservices\CheckForUpgrade.asmx" />
    <Content Include="Umbraco\Xslt\searchResult.xslt" />
    <Content Include="Umbraco\Xslt\Templates\RelatedLinks.xslt" />
    <Content Include="Umbraco\Xslt\Templates\RSSFeed.xslt" />
    <Content Include="Umbraco_Client\Images\progressbar.gif" />
    <Content Include="Umbraco\Settings\DictionaryItemList.aspx" />
    <Content Include="Umbraco\Translation\default.aspx" />
    <Content Include="Umbraco\Translation\preview.aspx" />
    <Content Include="Umbraco\Translation\xml.aspx" />
    <Content Include="Umbraco\Create\language.ascx">
      <SubType>UserControl</SubType>
    </Content>
    <Content Include="Umbraco\Create\simple.ascx" />
    <Content Include="Umbraco\Create\xslt.ascx">
      <SubType>UserControl</SubType>
    </Content>
    <Content Include="Umbraco\Developer\Macros\assemblyBrowser.aspx" />
    <Content Include="Umbraco\Developer\Macros\editMacro.aspx" />
    <Content Include="Umbraco\Developer\Xslt\editXslt.aspx" />
    <Content Include="Umbraco\Developer\Xslt\getXsltStatus.asmx" />
    <Content Include="Umbraco\Developer\Xslt\xsltChooseExtension.aspx" />
    <Content Include="Umbraco\Developer\Xslt\xsltInsertValueOf.aspx" />
    <Content Include="Umbraco_Client\Tree\Themes\Umbraco\newVersion_overlay.png" />
    <Content Include="Umbraco_Client\Tree\Themes\Umbraco\protect_overlay.gif" />
    <Content Include="Umbraco\Js\dualSelectBox.js" />
    <Content Include="Umbraco\Js\guiFunctions.js" />
    <Content Include="Umbraco\Js\umbracoCheckKeys.js" />
    <Content Include="Umbraco\Js\xmlextras.js" />
    <Content Include="Umbraco\Js\xmlRequest.js" />
    <Content Include="Umbraco\macroResultWrapper.aspx">
      <SubType>Form</SubType>
    </Content>
    <Content Include="Umbraco\Members\EditMemberGroup.aspx">
      <SubType>Form</SubType>
    </Content>
    <Content Include="Umbraco\ping.aspx">
      <SubType>Form</SubType>
    </Content>
    <Content Include="Umbraco\publishStatus.aspx" />
    <Content Include="Umbraco\Settings\EditDictionaryItem.aspx" />
    <Content Include="Umbraco\Settings\editLanguage.aspx" />
    <Content Include="Umbraco\Settings\Modals\ShowUmbracoTags.aspx" />
    <Content Include="Umbraco\Settings\Stylesheet\editstylesheet.aspx" />
    <Content Include="Umbraco\Settings\Stylesheet\Property\EditStyleSheetProperty.aspx" />
    <Content Include="Umbraco\Dialogs\sort.aspx" />
    <Content Include="Umbraco\tree.aspx" />
    <Content Include="Umbraco\treeInit.aspx" />
    <!--<Content Include="Umbraco\users\PermissionEditor.aspx" />-->
    <Content Include="Umbraco\Webservices\ajax.js" />
    <Content Include="Umbraco\Webservices\CacheRefresher.asmx">
      <SubType>Form</SubType>
    </Content>
    <Content Include="Umbraco\Webservices\CMSNode.asmx" />
    <Content Include="Umbraco\Webservices\codeEditorSave.asmx" />
    <Content Include="Umbraco\Webservices\legacyAjaxCalls.asmx" />
    <Content Include="Umbraco\Webservices\nodeSorter.asmx" />
    <Content Include="Umbraco\Webservices\progressStatus.asmx">
      <SubType>Form</SubType>
    </Content>
    <Content Include="Umbraco\Webservices\publication.asmx" />
    <Content Include="Umbraco\Webservices\wsdl.xslt" />
    <Content Include="Umbraco\Xslt\macroGetCurrent.xsl" />
    <Content Include="Umbraco\Xslt\macroGetSubs.xsl" />
    <Content Include="Umbraco\Xslt\sqlNodeHierachy.xslt" />
    <Content Include="Umbraco\Xslt\Templates\Breadcrumb.xslt" />
    <Content Include="Umbraco\Xslt\Templates\Clean.xslt" />
    <Content Include="Umbraco\Xslt\Templates\ListSubPagesAsThumbnails.xslt" />
    <Content Include="Umbraco\Xslt\Templates\ListSubPagesByDateAndLimit.xslt" />
    <Content Include="Umbraco\Xslt\Templates\ListSubPagesByDocumentType.xslt" />
    <Content Include="Umbraco\Xslt\Templates\ListSubPagesByLevel.xslt" />
    <Content Include="Umbraco\Xslt\Templates\ListSubPagesFromAChangableSource.xslt" />
    <Content Include="Umbraco\Xslt\Templates\ListSubPagesFromCurrentPage.xslt" />
    <Content Include="Umbraco\Xslt\Templates\ListThumbnailsFromCurrentPage.xslt" />
    <Content Include="Umbraco\Xslt\Templates\ListWholeStructureFromCurrentPage.xslt" />
    <Content Include="Umbraco\Xslt\Templates\NavigationPrototype.xslt" />
    <Content Include="Umbraco\Xslt\Templates\Sitemap.xslt" />
    <Content Include="Umbraco\Xslt\Templates\TablePrototype.xslt" />
    <Content Include="Umbraco_Client\CodeArea\javascript.js" />
    <Content Include="Umbraco_Client\CodeArea\styles.css" />
    <Content Include="Umbraco_Client\Datepicker\Aqua\theme.css" />
    <Content Include="Umbraco_Client\Menuicon\Images\buttonbg.gif" />
    <Content Include="Umbraco_Client\Menuicon\Images\buttonbgdown.gif" />
    <Content Include="Umbraco_Client\Menuicon\Images\split.gif" />
    <Content Include="Umbraco_Client\Menuicon\style.css" />
    <Content Include="Umbraco_Client\Modal\modal.js" />
    <Content Include="Umbraco_Client\Modal\style.css" />
    <Content Include="Umbraco_Client\Panel\Images\panel_bg.gif" />
    <Content Include="Umbraco_Client\Panel\Images\panel_boxfooter_bg.gif" />
    <Content Include="Umbraco_Client\Panel\Images\panel_boxfooter_statusBar_bg.gif" />
    <Content Include="Umbraco_Client\Panel\Images\panel_boxfooter_statusBar_h2_bg.gif" />
    <Content Include="Umbraco_Client\Panel\Images\panel_boxhead_bg.gif" />
    <Content Include="Umbraco_Client\Panel\Images\panel_boxhead_h2_bg.gif" />
    <Content Include="Umbraco_Client\Panel\javascript.js" />
    <Content Include="Umbraco_Client\Panel\style.css" />
    <Content Include="Umbraco_Client\ProgressBar\Images\container_left.gif" />
    <Content Include="Umbraco_Client\ProgressBar\Images\container_right.gif" />
    <Content Include="Umbraco_Client\ProgressBar\Images\indicator.gif" />
    <Content Include="Umbraco_Client\ProgressBar\javascript.js" />
    <Content Include="Umbraco_Client\ProgressBar\style.css" />
    <Content Include="Umbraco_Client\Propertypane\Images\propertyBackground.gif" />
    <Content Include="Umbraco_Client\Propertypane\style.css" />
    <Content Include="Umbraco_Client\Scrollingmenu\javascript.js" />
    <Content Include="Umbraco_Client\Scrollingmenu\style.css" />
    <Content Include="Umbraco_Client\Tablesorting\tableDragAndDrop.js" />
    <Content Include="Umbraco_Client\Tablesorting\tableFilterUtill.js" />
    <Content Include="Umbraco_Client\Tablesorting\tableFilter.js" />
    <Content Include="Umbraco_Client\Tabview\Images\background.gif" />
    <Content Include="Umbraco_Client\Tabview\Images\bg.gif" />
    <Content Include="Umbraco_Client\Tabview\Images\footer_bg.gif" />
    <Content Include="Umbraco_Client\Tabview\Images\footer_statusBar_bg.gif" />
    <Content Include="Umbraco_Client\Tabview\Images\footer_statusBar_h2_bg.gif" />
    <Content Include="Umbraco_Client\Tabview\Images\left_both.gif" />
    <Content Include="Umbraco_Client\Tabview\Images\right_both.gif" />
    <Content Include="Umbraco_Client\Tabview\javascript.js" />
    <Content Include="Umbraco_Client\Tabview\oldstyle.css" />
    <Content Include="Umbraco_Client\Tabview\style.css" />
    <Content Include="Umbraco_Client\Ui\default.css" />
    <Content Include="Umbraco_Client\Ui\default.js" />
    <Content Include="Umbraco_Client\Ui\jquery.js" />
    <Content Include="Umbraco_Client\Ui\jqueryui.js" />
    <Content Include="App_Browsers\w3cvalidator.browser" />
    <Content Include="App_Browsers\Form.browser" />
    <Content Include="Umbraco\Masterpages\default.Master" />
    <Content Include="Umbraco\Webservices\TreeDataService.ashx" />
    <Content Include="Umbraco\Webservices\TagsAutoCompleteHandler.ashx" />
    <None Include="web.Template.config">
      <SubType>Designer</SubType>
    </None>
    <Content Include="Config\404handlers.config" />
    <Content Include="Config\Dashboard.config">
      <SubType>Designer</SubType>
    </Content>
    <Content Include="Config\tinyMceConfig.config">
      <SubType>Designer</SubType>
    </Content>
    <Content Include="Config\umbracoSettings.config">
      <SubType>Designer</SubType>
    </Content>
    <Content Include="Config\log4net.config" />
    <Content Include="Config\FileSystemProviders.config" />
    <Content Include="Config\EmbeddedMedia.config" />
  </ItemGroup>
  <ItemGroup>
    <Folder Include="App_Data\" />
    <Folder Include="Views\MacroPartials\" />
  </ItemGroup>
  <ItemGroup>
    <Analyzer Include="..\packages\Microsoft.CodeAnalysis.Analyzers.1.0.0\analyzers\dotnet\cs\Microsoft.CodeAnalysis.Analyzers.dll" />
    <Analyzer Include="..\packages\Microsoft.CodeAnalysis.Analyzers.1.0.0\analyzers\dotnet\cs\Microsoft.CodeAnalysis.CSharp.Analyzers.dll" />
  </ItemGroup>
  <PropertyGroup>
    <VisualStudioVersion Condition="'$(VisualStudioVersion)' == ''">11.0</VisualStudioVersion>
    <VSToolsPath Condition="exists('$(MSBuildExtensionsPath32)\Microsoft\VisualStudio\v11.0\WebApplications\Microsoft.WebApplication.targets')">$(MSBuildExtensionsPath32)\Microsoft\VisualStudio\v11.0</VSToolsPath>
    <VSToolsPath Condition="exists('$(MSBuildExtensionsPath32)\Microsoft\VisualStudio\v12.0\WebApplications\Microsoft.WebApplication.targets')">$(MSBuildExtensionsPath32)\Microsoft\VisualStudio\v12.0</VSToolsPath>
    <VSToolsPath Condition="exists('$(MSBuildExtensionsPath32)\Microsoft\VisualStudio\v14.0\WebApplications\Microsoft.WebApplication.targets')">$(MSBuildExtensionsPath32)\Microsoft\VisualStudio\v14.0</VSToolsPath>
    <VSToolsPath Condition="exists('$(MSBuildExtensionsPath32)\Microsoft\VisualStudio\v15.0\WebApplications\Microsoft.WebApplication.targets')">$(MSBuildExtensionsPath32)\Microsoft\VisualStudio\v15.0</VSToolsPath>
  </PropertyGroup>
  <Import Project="$(MSBuildBinPath)\Microsoft.CSharp.targets" />
  <PropertyGroup>
    <PreBuildEvent>xcopy "$(ProjectDir)"..\packages\SqlServerCE.4.0.0.1\amd64\*.* "$(TargetDir)amd64\" /Y /F /E /I /C /D
xcopy "$(ProjectDir)"..\packages\SqlServerCE.4.0.0.1\x86\*.* "$(TargetDir)x86\" /Y /F /E /I /C /D</PreBuildEvent>
    <PostBuildEvent>
    </PostBuildEvent>
  </PropertyGroup>
  <Import Project="$(VSToolsPath)\WebApplications\Microsoft.WebApplication.targets" Condition="'$(VSToolsPath)' != ''" />
  <Import Project="$(MSBuildExtensionsPath32)\Microsoft\VisualStudio\v10.0\WebApplications\Microsoft.WebApplication.targets" Condition="false" />
  <ProjectExtensions>
    <VisualStudio>
      <FlavorProperties GUID="{349c5851-65df-11da-9384-00065b846f21}">
        <WebProjectProperties>
          <UseIIS>True</UseIIS>
          <AutoAssignPort>True</AutoAssignPort>
          <DevelopmentServerPort>7130</DevelopmentServerPort>
          <DevelopmentServerVPath>/</DevelopmentServerVPath>
          <IISUrl>http://localhost:7130</IISUrl>
          <NTLMAuthentication>False</NTLMAuthentication>
          <UseCustomServer>False</UseCustomServer>
          <CustomServerUrl>
          </CustomServerUrl>
          <SaveServerSettingsInUserFile>False</SaveServerSettingsInUserFile>
        </WebProjectProperties>
      </FlavorProperties>
    </VisualStudio>
  </ProjectExtensions>
  <Import Project="$(MSBuildProjectDirectory)\..\umbraco.presentation.targets" Condition="$(BuildingInsideVisualStudio) != true" />
  <Import Project="$(SolutionDir)umbraco.presentation.targets" Condition="$(BuildingInsideVisualStudio) == true" />
  <PropertyGroup Condition="$(WebPublishingTasks) == '' and Exists('$(MSBuildExtensionsPath)\Microsoft\VisualStudio\v15.0\Web\Microsoft.Web.Publishing.Tasks.dll')">
    <WebPublishingTasks>$(MSBuildExtensionsPath)\Microsoft\VisualStudio\v15.0\Web\Microsoft.Web.Publishing.Tasks.dll</WebPublishingTasks>
  </PropertyGroup>
  <PropertyGroup Condition="$(WebPublishingTasks) == '' and Exists('$(MSBuildExtensionsPath)\Microsoft\VisualStudio\v14.0\Web\Microsoft.Web.Publishing.Tasks.dll')">
    <WebPublishingTasks>$(MSBuildExtensionsPath)\Microsoft\VisualStudio\v14.0\Web\Microsoft.Web.Publishing.Tasks.dll</WebPublishingTasks>
  </PropertyGroup>
  <PropertyGroup Condition="$(WebPublishingTasks) == '' and Exists('$(MSBuildExtensionsPath)\Microsoft\VisualStudio\v12.0\Web\Microsoft.Web.Publishing.Tasks.dll')">
    <WebPublishingTasks>$(MSBuildExtensionsPath)\Microsoft\VisualStudio\v12.0\Web\Microsoft.Web.Publishing.Tasks.dll</WebPublishingTasks>
  </PropertyGroup>
  <PropertyGroup Condition="$(WebPublishingTasks) == '' and Exists('$(MSBuildExtensionsPath)\Microsoft\VisualStudio\v11.0\Web\Microsoft.Web.Publishing.Tasks.dll')">
    <WebPublishingTasks>$(MSBuildExtensionsPath)\Microsoft\VisualStudio\v11.0\Web\Microsoft.Web.Publishing.Tasks.dll</WebPublishingTasks>
  </PropertyGroup>
  <PropertyGroup Condition="$(WebPublishingTasks) == '' and Exists('$(MSBuildExtensionsPath)\Microsoft\VisualStudio\v10.0\Web\Microsoft.Web.Publishing.Tasks.dll')">
    <WebPublishingTasks>$(MSBuildExtensionsPath)\Microsoft\VisualStudio\v10.0\Web\Microsoft.Web.Publishing.Tasks.dll</WebPublishingTasks>
  </PropertyGroup>
  <UsingTask TaskName="TransformXml" AssemblyFile="$(WebPublishingTasks)" Condition="'$(WebPublishingTasks)' != ''" />
  <UsingTask TaskName="TransformXml" AssemblyFile="$(VSWherePath)\Microsoft\VisualStudio\v15.0\Web\Microsoft.Web.Publishing.Tasks.dll" Condition="'$(VSWherePath)' != ''" />
  <Target Name="BeforeBuild">
    <Message Text="WebPublishingTasks: $(WebPublishingTasks)" Importance="high" />
    <Message Text="VSWherePath: $(VSWherePath)" Importance="high" />
    <!-- Create web.config file from Template if it doesn't exist -->
    <Copy SourceFiles="$(ProjectDir)web.Template.config" DestinationFiles="$(ProjectDir)Web.config" OverwriteReadOnlyFiles="true" SkipUnchangedFiles="false" Condition="!Exists('$(ProjectDir)Web.config')" />
    <!-- Transform the local Web.config file in Visual Studio -->
    <TransformXml Source="$(ProjectDir)Web.config" Transform="$(ProjectDir)web.Template.$(Configuration).config" Destination="$(ProjectDir)Web.$(Configuration).config.transformed" Condition="$(BuildingInsideVisualStudio) == true" />
    <!-- Always transform the Template file when not in VS (ie: build.bat) -->
    <TransformXml Source="$(ProjectDir)Web.Template.config" Transform="$(ProjectDir)web.Template.$(Configuration).config" Destination="Web.$(Configuration).config.transformed" Condition="$(BuildingInsideVisualStudio) != true" />
    <!-- Create ClientDependency.config file from Template if it doesn't exist -->
    <Copy SourceFiles="$(ProjectDir)Config\ClientDependency.Release.config" DestinationFiles="$(ProjectDir)Config\ClientDependency.config" OverwriteReadOnlyFiles="true" SkipUnchangedFiles="false" Condition="!Exists('$(ProjectDir)Config\ClientDependency.config')" />
    <!-- Only runs if the Belle build folder doesn't yet exist -->
    <Message Text="Skipping BelleBuild because UmbracoBuild is '$(UmbracoBuild)', " Importance="High" Condition="'$(UmbracoBuild)' != ''" />
    <Message Text="Running BelleBuild because $(ProjectDir)\..\Umbraco.Web.UI\Umbraco\lib does not exist" Importance="High" Condition="!Exists('$(ProjectDir)\..\Umbraco.Web.UI\Umbraco\lib')" />
    <CallTarget Targets="BelleBuild" Condition="!Exists('$(ProjectDir)\..\Umbraco.Web.UI\Umbraco\lib') and '$(UmbracoBuild)' == ''" />
    <Message Text="Skipping BelleBuild because $(ProjectDir)\..\Umbraco.Web.UI\Umbraco\lib exists or UmbracoBuild is not set" Importance="High" Condition="Exists('$(ProjectDir)\..\Umbraco.Web.UI\Umbraco\lib') and '$(UmbracoBuild)' == ''" />
  </Target>
  <Target Name="AfterBuild">
    <Copy SourceFiles="$(ProjectDir)Web.$(Configuration).config.transformed" DestinationFiles="$(ProjectDir)Web.config" OverwriteReadOnlyFiles="true" SkipUnchangedFiles="false" Condition="$(BuildingInsideVisualStudio) == true" />
  </Target>
  <Target Name="BelleBuild" BeforeTargets="Rebuild" Condition="'$(UmbracoBuild)' == ''">
    <Exec WorkingDirectory="$(ProjectDir)\..\..\" Command="powershell -ExecutionPolicy RemoteSigned -Command &quot;&amp;{ $env:PSModulePath = \&quot;$pwd\build\Modules\;$env:PSModulePath\&quot; ; Import-Module Umbraco.Build -Force -DisableNameChecking ; build-umbraco compile-belle }&quot;" />
  </Target>
  <Import Project="..\packages\AutoMapper.3.3.1\tools\AutoMapper.targets" Condition="Exists('..\packages\AutoMapper.3.3.1\tools\AutoMapper.targets')" />
  <Target Name="EnsureNuGetPackageBuildImports" BeforeTargets="PrepareForBuild">
    <PropertyGroup>
      <ErrorText>This project references NuGet package(s) that are missing on this computer. Use NuGet Package Restore to download them.  For more information, see http://go.microsoft.com/fwlink/?LinkID=322105. The missing file is {0}.</ErrorText>
    </PropertyGroup>
    <Error Condition="!Exists('..\packages\Microsoft.Net.Compilers.1.3.2\build\Microsoft.Net.Compilers.props')" Text="$([System.String]::Format('$(ErrorText)', '..\packages\Microsoft.Net.Compilers.1.3.2\build\Microsoft.Net.Compilers.props'))" />
    <Error Condition="!Exists('..\packages\Microsoft.CodeDom.Providers.DotNetCompilerPlatform.2.0.0\build\net45\Microsoft.CodeDom.Providers.DotNetCompilerPlatform.props')" Text="$([System.String]::Format('$(ErrorText)', '..\packages\Microsoft.CodeDom.Providers.DotNetCompilerPlatform.2.0.0\build\net45\Microsoft.CodeDom.Providers.DotNetCompilerPlatform.props'))" />
  </Target>
</Project><|MERGE_RESOLUTION|>--- conflicted
+++ resolved
@@ -52,11 +52,8 @@
     <MvcProjectUpgradeChecked>true</MvcProjectUpgradeChecked>
     <UseGlobalApplicationHostFile />
     <Use64BitIISExpress />
-<<<<<<< HEAD
     <NuGetPackageImportStamp>
     </NuGetPackageImportStamp>
-=======
->>>>>>> 53c21842
   </PropertyGroup>
   <PropertyGroup Condition=" '$(Configuration)|$(Platform)' == 'Debug|AnyCPU' ">
     <OutputPath>bin\</OutputPath>
