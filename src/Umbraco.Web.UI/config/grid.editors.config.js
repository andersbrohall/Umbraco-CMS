[
    {
        "name": "Rich text editor",
        "alias": "rte",
        "view": "rte",
        "icon": "icon-article"
    },
    {
        "name": "Image",
<<<<<<< HEAD
        "nameTemplate": "{{ 'Image: ' + (value.udi | ncNodeName) }}",
=======
        "nameTemplate": "{{ value && value.udi ? (value.udi | ncNodeName) : '' }}",
>>>>>>> 1c70d04c
        "alias": "media",
        "view": "media",
        "icon": "icon-picture"
    },
    {
        "name": "Macro",
<<<<<<< HEAD
        "nameTemplate": "{{ 'Macro: ' + value.macroAlias }}",
=======
        "nameTemplate": "{{ value && value.macroAlias ? value.macroAlias : '' }}",
>>>>>>> 1c70d04c
        "alias": "macro",
        "view": "macro",
        "icon": "icon-settings-alt"
    },
    {
        "name": "Embed",
        "alias": "embed",
        "view": "embed",
        "icon": "icon-movie-alt"
    },
    {
        "name": "Headline",
<<<<<<< HEAD
        "nameTemplate": "{{ 'Headline: ' + value }}",
=======
        "nameTemplate": "{{ value }}",
>>>>>>> 1c70d04c
        "alias": "headline",
        "view": "textstring",
        "icon": "icon-coin",
        "config": {
            "style": "font-size: 36px; line-height: 45px; font-weight: bold",
            "markup": "<h1>#value#</h1>"
        }
    },
    {
        "name": "Quote",
        "nameTemplate": "{{ value ? value.substring(0,32) + (value.length > 32 ? '...' : '') : '' }}",
        "alias": "quote",
        "view": "textstring",
        "icon": "icon-quote",
        "config": {
            "style": "border-left: 3px solid #ccc; padding: 10px; color: #ccc; font-family: serif; font-style: italic; font-size: 18px",
            "markup": "<blockquote>#value#</blockquote>"
        }
    }
]<|MERGE_RESOLUTION|>--- conflicted
+++ resolved
@@ -7,22 +7,14 @@
     },
     {
         "name": "Image",
-<<<<<<< HEAD
-        "nameTemplate": "{{ 'Image: ' + (value.udi | ncNodeName) }}",
-=======
         "nameTemplate": "{{ value && value.udi ? (value.udi | ncNodeName) : '' }}",
->>>>>>> 1c70d04c
         "alias": "media",
         "view": "media",
         "icon": "icon-picture"
     },
     {
         "name": "Macro",
-<<<<<<< HEAD
-        "nameTemplate": "{{ 'Macro: ' + value.macroAlias }}",
-=======
         "nameTemplate": "{{ value && value.macroAlias ? value.macroAlias : '' }}",
->>>>>>> 1c70d04c
         "alias": "macro",
         "view": "macro",
         "icon": "icon-settings-alt"
@@ -35,11 +27,7 @@
     },
     {
         "name": "Headline",
-<<<<<<< HEAD
-        "nameTemplate": "{{ 'Headline: ' + value }}",
-=======
         "nameTemplate": "{{ value }}",
->>>>>>> 1c70d04c
         "alias": "headline",
         "view": "textstring",
         "icon": "icon-coin",
