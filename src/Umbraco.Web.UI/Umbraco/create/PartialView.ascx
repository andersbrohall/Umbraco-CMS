﻿<%@ Control Language="C#" AutoEventWireup="true" CodeBehind="PartialView.ascx.cs" Inherits="Umbraco.Web.UI.Umbraco.Create.PartialView" %>
<%@ Import Namespace="umbraco" %>
<%@ Register TagPrefix="cc1" Namespace="umbraco.uicontrols" Assembly="controls" %>

<cc1:Pane runat="server">
    <cc1:PropertyPanel runat="server" text="Filename (without .cshtml)">
        <asp:TextBox id="FileName" Runat="server" CssClass="bigInput input-large-type input-block-level"></asp:TextBox>
        <asp:RequiredFieldValidator id="RequiredFieldValidator1" ErrorMessage="*" ControlToValidate="FileName" runat="server">*</asp:RequiredFieldValidator>
    </cc1:PropertyPanel>

    <cc1:PropertyPanel runat="server" Text="Template">
        <asp:ListBox id="PartialViewTemplate" Runat="server" Width="350" CssClass="bigInput input-large-type input-block-level" Rows="1" SelectionMode="Single">
	        <asp:ListItem Value="clean.xslt">Clean</asp:ListItem>
        </asp:ListBox>
    </cc1:PropertyPanel>
    
    <cc1:PropertyPanel runat="server">
        <asp:CheckBox ID="CreateMacroCheckBox" Runat="server" Checked="true" Text="Create Macro"></asp:CheckBox>
    </cc1:PropertyPanel>
</cc1:Pane>

<<<<<<< HEAD
<!-- added to support missing postback on enter in IE -->
<asp:TextBox runat="server" style="visibility:hidden;display:none;" ID="Textbox1"/>
<input type="hidden" name="nodeType" value="-1">


<cc1:Pane runat="server" CssClass="btn-toolbar umb-btn-toolbar">
     <a href="#" class="btn btn-link" onclick="UmbClientMgr.closeModalWindow()"><%=umbraco.ui.Text("cancel")%></a>
     <asp:Button id="sbmt" Runat="server" CssClass="btn btn-primary" Text="Save" onclick="SubmitButton_Click"></asp:Button>
</cc1:Pane>
=======
<%--<input type="hidden" name="nodeType" value="-1">--%>
<div>
    <asp:TextBox ID="FileName" runat="server" CssClass="bigInput"></asp:TextBox>
</div>
<div>
    Choose a snippet:<br />
    <asp:ListBox ID="PartialViewTemplate" runat="server" Width="350" CssClass="bigInput" Rows="1"  SelectionMode="Single" />
</div>

<div class="submit-footer">
    <asp:Button ID="SubmitButton" runat="server" OnClick="SubmitButton_Click" Text='<%#ui.Text("create") %>'></asp:Button>
    &nbsp; <em><%= umbraco.ui.Text("or") %></em> &nbsp;
    <a href="#" onclick="UmbClientMgr.closeModalWindow()"><%=umbraco.ui.Text("cancel")%></a>
</div>
>>>>>>> 16bce424
<|MERGE_RESOLUTION|>--- conflicted
+++ resolved
@@ -18,8 +18,6 @@
         <asp:CheckBox ID="CreateMacroCheckBox" Runat="server" Checked="true" Text="Create Macro"></asp:CheckBox>
     </cc1:PropertyPanel>
 </cc1:Pane>
-
-<<<<<<< HEAD
 <!-- added to support missing postback on enter in IE -->
 <asp:TextBox runat="server" style="visibility:hidden;display:none;" ID="Textbox1"/>
 <input type="hidden" name="nodeType" value="-1">
@@ -28,20 +26,4 @@
 <cc1:Pane runat="server" CssClass="btn-toolbar umb-btn-toolbar">
      <a href="#" class="btn btn-link" onclick="UmbClientMgr.closeModalWindow()"><%=umbraco.ui.Text("cancel")%></a>
      <asp:Button id="sbmt" Runat="server" CssClass="btn btn-primary" Text="Save" onclick="SubmitButton_Click"></asp:Button>
-</cc1:Pane>
-=======
-<%--<input type="hidden" name="nodeType" value="-1">--%>
-<div>
-    <asp:TextBox ID="FileName" runat="server" CssClass="bigInput"></asp:TextBox>
-</div>
-<div>
-    Choose a snippet:<br />
-    <asp:ListBox ID="PartialViewTemplate" runat="server" Width="350" CssClass="bigInput" Rows="1"  SelectionMode="Single" />
-</div>
-
-<div class="submit-footer">
-    <asp:Button ID="SubmitButton" runat="server" OnClick="SubmitButton_Click" Text='<%#ui.Text("create") %>'></asp:Button>
-    &nbsp; <em><%= umbraco.ui.Text("or") %></em> &nbsp;
-    <a href="#" onclick="UmbClientMgr.closeModalWindow()"><%=umbraco.ui.Text("cancel")%></a>
-</div>
->>>>>>> 16bce424
+</cc1:Pane>