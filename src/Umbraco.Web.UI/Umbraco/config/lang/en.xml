<?xml version="1.0" encoding="utf-8" standalone="yes"?>
<language alias="en" intName="English (UK)" localName="English (UK)" lcid="" culture="en-GB">
  <creator>
    <name>The Umbraco community</name>
    <link>https://our.umbraco.com/documentation/Extending-Umbraco/Language-Files</link>
  </creator>
  <area alias="actions">
    <key alias="assignDomain">Culture and Hostnames</key>
    <key alias="auditTrail">Audit Trail</key>
    <key alias="browse">Browse Node</key>
    <key alias="changeDocType">Change Document Type</key>
    <key alias="copy">Copy</key>
    <key alias="create">Create</key>
    <key alias="export">Export</key>
    <key alias="createPackage">Create Package</key>
    <key alias="createGroup">Create group</key>
    <key alias="delete">Delete</key>
    <key alias="disable">Disable</key>
    <key alias="emptyRecycleBin">Empty recycle bin</key>
    <key alias="enable">Enable</key>
    <key alias="exportDocumentType">Export Document Type</key>
    <key alias="importDocumentType">Import Document Type</key>
    <key alias="importPackage">Import Package</key>
    <key alias="liveEdit">Edit in Canvas</key>
    <key alias="logout">Exit</key>
    <key alias="move">Move</key>
    <key alias="notify">Notifications</key>
    <key alias="protect">Public access</key>
    <key alias="publish">Publish</key>
    <key alias="unpublish">Unpublish</key>
    <key alias="refreshNode">Reload</key>
    <key alias="republish">Republish entire site</key>
    <key alias="rename" version="7.3.0">Rename</key>
    <key alias="restore" version="7.3.0">Restore</key>
    <key alias="SetPermissionsForThePage">Set permissions for the page %0%</key>
    <key alias="chooseWhereToCopy">Choose where to copy</key>
    <key alias="chooseWhereToMove">Choose where to move</key>
    <key alias="toInTheTreeStructureBelow">to in the tree structure below</key>
    <key alias="infiniteEditorChooseWhereToCopy">Choose where to copy the selected item(s)</key>
    <key alias="infiniteEditorChooseWhereToMove">Choose where to move the selected item(s)</key>
    <key alias="wasMovedTo">was moved to</key>
    <key alias="wasCopiedTo">was copied to</key>
    <key alias="wasDeleted">was deleted</key>
    <key alias="rights">Permissions</key>
    <key alias="rollback">Rollback</key>
    <key alias="sendtopublish">Send To Publish</key>
    <key alias="sendToTranslate">Send To Translation</key>
    <key alias="setGroup">Set group</key>
    <key alias="sort">Sort</key>
    <key alias="translate">Translate</key>
    <key alias="update">Update</key>
    <key alias="setPermissions">Set permissions</key>
    <key alias="unlock">Unlock</key>
    <key alias="createblueprint">Create Content Template</key>
    <key alias="resendInvite">Resend Invitation</key>
  </area>
  <area alias="actionCategories">
    <key alias="content">Content</key>
    <key alias="administration">Administration</key>
    <key alias="structure">Structure</key>
    <key alias="other">Other</key>
  </area>
  <area alias="actionDescriptions">
    <key alias="assignDomain">Allow access to assign culture and hostnames</key>
    <key alias="auditTrail">Allow access to view a node's history log</key>
    <key alias="browse">Allow access to view a node</key>
    <key alias="changeDocType">Allow access to change document type for a node</key>
    <key alias="copy">Allow access to copy a node</key>
    <key alias="create">Allow access to create nodes</key>
    <key alias="delete">Allow access to delete nodes</key>
    <key alias="move">Allow access to move a node</key>
    <key alias="protect">Allow access to set and change public access for a node</key>
    <key alias="publish">Allow access to publish a node</key>
    <key alias="unpublish">Allow access to unpublish a node</key>
    <key alias="rights">Allow access to change permissions for a node</key>
    <key alias="rollback">Allow access to roll back a node to a previous state</key>
    <key alias="sendtopublish">Allow access to send a node for approval before publishing</key>
    <key alias="sendToTranslate">Allow access to send a node for translation</key>
    <key alias="sort">Allow access to change the sort order for nodes</key>
    <key alias="translate">Allow access to translate a node</key>
    <key alias="update">Allow access to save a node</key>
    <key alias="createblueprint">Allow access to create a Content Template</key>
  </area>
  <area alias="apps">
    <key alias="umbContent">Content</key>
    <key alias="umbInfo">Info</key>
  </area>
  <area alias="assignDomain">
    <key alias="permissionDenied">Permission denied.</key>
    <key alias="addNew">Add new Domain</key>
    <key alias="remove">remove</key>
    <key alias="invalidNode">Invalid node.</key>
    <key alias="invalidDomain">One or more domains have an invalid format.</key>
    <key alias="duplicateDomain">Domain has already been assigned.</key>
    <key alias="language">Language</key>
    <key alias="domain">Domain</key>
    <key alias="domainCreated">New domain '%0%' has been created</key>
    <key alias="domainDeleted">Domain '%0%' is deleted</key>
    <key alias="domainExists">Domain '%0%' has already been assigned</key>
    <key alias="domainUpdated">Domain '%0%' has been updated</key>
    <key alias="orEdit">Edit Current Domains</key>
    <key alias="domainHelpWithVariants">
    	<![CDATA[Valid domain names are: "example.com", "www.example.com", "example.com:8080", or "https://www.example.com/".
     Furthermore also one-level paths in domains are supported, eg. "example.com/en" or "/en".]]></key>
    <key alias="inherit">Inherit</key>
    <key alias="setLanguage">Culture</key>
        <key alias="setLanguageHelp">
            <![CDATA[Set the culture for nodes below the current node,<br /> or inherit culture from parent nodes. Will also apply<br />
      to the current node, unless a domain below applies too.]]>
        </key>
    <key alias="setDomains">Domains</key>
  </area>
  <area alias="buttons">
    <key alias="clearSelection">Clear selection</key>
    <key alias="select">Select</key>
    <key alias="somethingElse">Do something else</key>
    <key alias="bold">Bold</key>
    <key alias="deindent">Cancel Paragraph Indent</key>
    <key alias="formFieldInsert">Insert form field</key>
    <key alias="graphicHeadline">Insert graphic headline</key>
    <key alias="htmlEdit">Edit Html</key>
    <key alias="indent">Indent Paragraph</key>
    <key alias="italic">Italic</key>
    <key alias="justifyCenter">Center</key>
    <key alias="justifyLeft">Justify Left</key>
    <key alias="justifyRight">Justify Right</key>
    <key alias="linkInsert">Insert Link</key>
    <key alias="linkLocal">Insert local link (anchor)</key>
    <key alias="listBullet">Bullet List</key>
    <key alias="listNumeric">Numeric List</key>
    <key alias="macroInsert">Insert macro</key>
    <key alias="pictureInsert">Insert picture</key>
    <key alias="publishAndClose">Publish and close</key>
    <key alias="publishDescendants">Publish with descendants</key>
    <key alias="relations">Edit relations</key>
    <key alias="returnToList">Return to list</key>
    <key alias="save">Save</key>
    <key alias="saveAndClose">Save and close</key>
    <key alias="saveAndPublish">Save and publish</key>
    <key alias="saveAndSchedule">Save and schedule</key>
    <key alias="saveToPublish">Save and send for approval</key>
    <key alias="saveListView">Save list view</key>
    <key alias="schedulePublish">Schedule</key>
    <key alias="showPage">Preview</key>
    <key alias="showPageDisabled">Preview is disabled because there's no template assigned</key>
    <key alias="styleChoose">Choose style</key>
    <key alias="styleShow">Show styles</key>
    <key alias="tableInsert">Insert table</key>
    <key alias="saveAndGenerateModels">Save and generate models</key>
    <key alias="undo">Undo</key>
    <key alias="redo">Redo</key>
    <key alias="deleteTag">Delete tag</key>
    <key alias="confirmActionCancel">Cancel</key>
    <key alias="confirmActionConfirm">Confirm</key>
	<key alias="morePublishingOptions">More publishing options</key>
  </area>
  <area alias="auditTrails">
    <key alias="atViewingFor">Viewing for</key>
    <key alias="delete">Content deleted</key>
    <key alias="unpublish">Content unpublished</key>
    <key alias="publish">Content saved and Published</key>
    <key alias="publishvariant">Content saved and published for languages: %0% </key>
    <key alias="save">Content saved</key>
    <key alias="savevariant">Content saved for languages: %0%</key>
    <key alias="move">Content moved</key>
    <key alias="copy">Content copied</key>
    <key alias="rollback">Content rolled back</key>
    <key alias="sendtopublish">Content sent for publishing</key>
    <key alias="sendtopublishvariant">Content sent for publishing for languages: %0%</key>
    <key alias="sort">Sort child items performed by user</key>
    <key alias="smallCopy">Copy</key>
    <key alias="smallPublish">Publish</key>
    <key alias="smallPublishVariant">Publish</key>
    <key alias="smallMove">Move</key>
    <key alias="smallSave">Save</key>
    <key alias="smallSaveVariant">Save</key>
    <key alias="smallDelete">Delete</key>
    <key alias="smallUnpublish">Unpublish</key>
    <key alias="smallRollBack">Rollback</key>
    <key alias="smallSendToPublish">Send To Publish</key>
    <key alias="smallSendToPublishVariant">Send To Publish</key>
    <key alias="smallSort">Sort</key>
    <key alias="historyIncludingVariants">History (all variants)</key>
  </area>
  <area alias="changeDocType">
    <key alias="changeDocTypeInstruction">To change the document type for the selected content, first select from the list of valid types for this location.</key>
    <key alias="changeDocTypeInstruction2">Then confirm and/or amend the mapping of properties from the current type to the new, and click Save.</key>
    <key alias="contentRepublished">The content has been re-published.</key>
    <key alias="currentProperty">Current Property</key>
    <key alias="currentType">Current type</key>
    <key alias="docTypeCannotBeChanged">The document type cannot be changed, as there are no alternatives valid for this location.  An alternative will be valid if it is allowed under the parent of the selected content item and that all existing child content items are allowed to be created under it.</key>
    <key alias="docTypeChanged">Document Type Changed</key>
    <key alias="mapProperties">Map Properties</key>
    <key alias="mapToProperty">Map to Property</key>
    <key alias="newTemplate">New Template</key>
    <key alias="newType">New Type</key>
    <key alias="none">none</key>
    <key alias="selectedContent">Content</key>
    <key alias="selectNewDocType">Select New Document Type</key>
    <key alias="successMessage">The document type of the selected content has been successfully changed to [new type] and the following properties mapped:</key>
    <key alias="to">to</key>
    <key alias="validationErrorPropertyWithMoreThanOneMapping">Could not complete property mapping as one or more properties have more than one mapping defined.</key>
    <key alias="validDocTypesNote">Only alternate types valid for the current location are displayed.</key>
  </area>
  <area alias="codefile">
    <key alias="createFolderFailedById">Failed to create a folder under parent with ID %0%</key>
    <key alias="createFolderFailedByName">Failed to create a folder under parent with name %0%</key>
    <key alias="createFolderIllegalChars">The folder name cannot contain illegal characters.</key>
    <key alias="deleteItemFailed">Failed to delete item: %0%</key>
  </area>
  <area alias="content">
    <key alias="isPublished" version="7.2">Is Published</key>
    <key alias="about">About this page</key>
    <key alias="alias">Alias</key>
    <key alias="alternativeTextHelp">(how would you describe the picture over the phone)</key>
    <key alias="alternativeUrls">Alternative Links</key>
    <key alias="clickToEdit">Click to edit this item</key>
    <key alias="createBy">Created by</key>
    <key alias="createByDesc" version="7.0">Original author</key>
    <key alias="updatedBy" version="7.0">Updated by</key>
    <key alias="createDate">Created</key>
    <key alias="createDateDesc" version="7.0">Date/time this document was created</key>
    <key alias="documentType">Document Type</key>
    <key alias="editing">Editing</key>
    <key alias="expireDate">Remove at</key>
    <key alias="itemChanged">This item has been changed after publication</key>
    <key alias="itemNotPublished">This item is not published</key>
    <key alias="lastPublished">Last published</key>
    <key alias="noItemsToShow">There are no items to show</key>
    <key alias="listViewNoItems" version="7.1.5">There are no items to show in the list.</key>
    <key alias="listViewNoContent">No content has been added</key>
    <key alias="listViewNoMembers">No members have been added</key>
    <key alias="mediatype">Media Type</key>
    <key alias="mediaLinks">Link to media item(s)</key>
    <key alias="membergroup">Member Group</key>
    <key alias="memberrole">Role</key>
    <key alias="membertype">Member Type</key>
    <key alias="noChanges">No changes have been made</key>
    <key alias="noDate">No date chosen</key>
    <key alias="nodeName">Page title</key>
    <key alias="noMediaLink">This media item has no link</key>
    <key alias="otherElements">Properties</key>
    <key alias="parentNotPublished">This document is published but is not visible because the parent '%0%' is unpublished</key>
    <key alias="parentCultureNotPublished">This culture is published but is not visible because it is unpublished on parent '%0%'</key>
    <key alias="parentNotPublishedAnomaly">This document is published but is not in the cache</key>
    <key alias="getUrlException">Could not get the url</key>
    <key alias="routeError">This document is published but its url would collide with content %0%</key>
    <key alias="routeErrorCannotRoute">This document is published but its url cannot be routed</key>
    <key alias="publish">Publish</key>
    <key alias="published">Published</key>
    <key alias="publishedPendingChanges">Published (pending changes)</key>
    <key alias="publishStatus">Publication Status</key>
    <key alias="publishDescendantsHelp"><![CDATA[Click <em>Publish with descendants</em> to publish <strong>%0%</strong> and all content items underneath and thereby making their content publicly available.]]></key>
    <key alias="publishDescendantsWithVariantsHelp"><![CDATA[Click <em>Publish with descendants</em> to publish <strong>the selected languages</strong> and the same languages of content items underneath and thereby making their content publicly available.]]></key>
    <key alias="releaseDate">Publish at</key>
    <key alias="unpublishDate">Unpublish at</key>
    <key alias="removeDate">Clear Date</key>
    <key alias="setDate">Set date</key>
    <key alias="sortDone">Sortorder is updated</key>
    <key alias="sortHelp">To sort the nodes, simply drag the nodes or click one of the column headers. You can select multiple nodes by holding the "shift" or "control" key while selecting</key>
    <key alias="statistics">Statistics</key>
    <key alias="titleOptional">Title (optional)</key>
    <key alias="altTextOptional">Alternative text (optional)</key>
    <key alias="type">Type</key>
    <key alias="unpublish">Unpublish</key>
    <key alias="unpublished">Unpublished</key>
    <key alias="updateDate">Last edited</key>
    <key alias="updateDateDesc" version="7.0">Date/time this document was edited</key>
    <key alias="uploadClear">Remove file(s)</key>
	<key alias="uploadClearImageContext">Click here to remove the image from the media item</key>
    <key alias="uploadClearFileContext">Click here to remove the file from the media item</key>
    <key alias="urls">Link to document</key>
    <key alias="memberof">Member of group(s)</key>
    <key alias="notmemberof">Not a member of group(s)</key>
    <key alias="childItems" version="7.0">Child items</key>
    <key alias="target" version="7.0">Target</key>
    <key alias="scheduledPublishServerTime">This translates to the following time on the server:</key>
    <key alias="scheduledPublishDocumentation"><![CDATA[<a href="https://our.umbraco.com/documentation/Getting-Started/Data/Scheduled-Publishing/#timezones" target="_blank">What does this mean?</a>]]></key>
    <key alias="nestedContentDeleteItem">Are you sure you want to delete this item?</key>
    <key alias="nestedContentEditorNotSupported">Property %0% uses editor %1% which is not supported by Nested Content.</key>
    <key alias="nestedContentDeleteAllItems">Are you sure you want to delete all items?</key>
    <key alias="nestedContentNoContentTypes">No content types are configured for this property.</key>
    <key alias="nestedContentAddElementType">Add element type</key>
    <key alias="nestedContentSelectElementTypeModalTitle">Select element type</key>
    <key alias="nestedContentGroupHelpText">Select the group whose properties should be displayed. If left blank, the first group on the element type will be used.</key>
    <key alias="nestedContentTemplateHelpTextPart1">Enter an angular expression to evaluate against each item for its name. Use</key>
    <key alias="nestedContentTemplateHelpTextPart2">to display the item index</key>
    <key alias="addTextBox">Add another text box</key>
    <key alias="removeTextBox">Remove this text box</key>
    <key alias="contentRoot">Content root</key>
    <key alias="includeUnpublished">Include drafts: also publish unpublished content items.</key>
    <key alias="isSensitiveValue">This value is hidden. If you need access to view this value please contact your website administrator.</key>
    <key alias="isSensitiveValue_short">This value is hidden.</key>
    <key alias="languagesToPublishForFirstTime">What languages would you like to publish? All languages with content are saved!</key>
    <key alias="languagesToPublish">What languages would you like to publish?</key>
    <key alias="languagesToSave">What languages would you like to save?</key>
    <key alias="languagesToSaveForFirstTime">All languages with content are saved on creation!</key>
    <key alias="languagesToSendForApproval">What languages would you like to send for approval?</key>
    <key alias="languagesToSchedule">What languages would you like to schedule?</key>
    <key alias="languagesToUnpublish">Select the languages to unpublish. Unpublishing a mandatory language will unpublish all languages.</key>
    <key alias="publishedLanguages">Published Languages</key>
    <key alias="unpublishedLanguages">Unpublished Languages</key>
    <key alias="unmodifiedLanguages">Unmodified Languages</key>
    <key alias="untouchedLanguagesForFirstTime">These languages haven't been created</key>
    <key alias="readyToPublish">Ready to Publish?</key>
    <key alias="readyToSave">Ready to Save?</key>
    <key alias="sendForApproval">Send for approval</key>
    <key alias="schedulePublishHelp">Select the date and time to publish and/or unpublish the content item.</key>
    <key alias="createEmpty">Create new</key>
    <key alias="createFromClipboard">Paste from clipboard</key>
    <key alias="nodeIsInTrash">This item is in the Recycle Bin</key>
  </area>
  <area alias="blueprints">
    <key alias="createBlueprintFrom">Create a new Content Template from '%0%'</key>
    <key alias="blankBlueprint">Blank</key>
    <key alias="selectBlueprint">Select a Content Template</key>
    <key alias="createdBlueprintHeading">Content Template created</key>
    <key alias="createdBlueprintMessage">A Content Template was created from '%0%'</key>
    <key alias="duplicateBlueprintMessage">Another Content Template with the same name already exists</key>
    <key alias="blueprintDescription">A Content Template is predefined content that an editor can select to use as the basis for creating new content</key>
  </area>
  <area alias="media">
    <key alias="clickToUpload">Click to upload</key>
    <key alias="orClickHereToUpload">or click here to choose files</key>
    <key alias="dragFilesHereToUpload">You can drag files here to upload</key>
    <key alias="disallowedFileType">Cannot upload this file, it does not have an approved file type</key>
    <key alias="maxFileSize">Max file size is</key>
    <key alias="mediaRoot">Media root</key>
    <key alias="moveFailed">Failed to move media</key>
    <key alias="copyFailed">Failed to copy media</key>
    <key alias="createFolderFailed">Failed to create a folder under parent id %0%</key>
    <key alias="renameFolderFailed">Failed to rename the folder with id %0%</key>
    <key alias="dragAndDropYourFilesIntoTheArea">Drag and drop your file(s) into the area</key>
  </area>
  <area alias="member">
    <key alias="createNewMember">Create a new member</key>
    <key alias="allMembers">All Members</key>
    <key alias="memberGroupNoProperties">Member groups have no additional properties for editing.</key>
  </area>
  <area alias="create">
    <key alias="chooseNode">Where do you want to create the new %0%</key>
    <key alias="createUnder">Create an item under</key>
    <key alias="createContentBlueprint">Select the document type you want to make a content template for</key>
    <key alias="enterFolderName">Enter a folder name</key>
    <key alias="updateData">Choose a type and a title</key>
    <key alias="noDocumentTypes" version="7.0"><![CDATA[There are no allowed document types available for creating content here. You must enable these in <strong>Document Types</strong> within the <strong>Settings</strong> section, by editing the <strong>Allowed child node types</strong> under <strong>Permissions</strong>.]]></key>
    <key alias="noDocumentTypesAtRoot"><![CDATA[There are no document types available for creating content here. You must create these in <strong>Document Types</strong> within the <strong>Settings</strong> section.]]></key>
    <key alias="noDocumentTypesWithNoSettingsAccess">The selected page in the content tree doesn't allow for any pages to be created below it.</key>
    <key alias="noDocumentTypesEditPermissions">Edit permissions for this document type</key>
    <key alias="noDocumentTypesCreateNew">Create a new document type</key>
    <key alias="noDocumentTypesAllowedAtRoot"><![CDATA[There are no allowed document types available for creating content here. You must enable these in <strong>Document Types</strong> within the <strong>Settings</strong> section, by changing the <strong>Allow as root</strong> option under <strong>Permissions</strong>.]]></key>
    <key alias="noMediaTypes" version="7.0"><![CDATA[There are no allowed media types available for creating media here. You must enable these in <strong>Media Types Types</strong> within the <strong>Settings</strong> section, by editing the <strong>Allowed child node types</strong> under <strong>Permissions</strong>.]]></key>
    <key alias="noMediaTypesWithNoSettingsAccess">The selected media in the tree doesn't allow for any other media to be created below it.</key>
    <key alias="noMediaTypesEditPermissions">Edit permissions for this media type</key>
    <key alias="documentTypeWithoutTemplate">Document Type without a template</key>
    <key alias="newFolder">New folder</key>
    <key alias="newDataType">New data type</key>
    <key alias="newJavascriptFile">New JavaScript file</key>
    <key alias="newEmptyPartialView">New empty partial view</key>
    <key alias="newPartialViewMacro">New partial view macro</key>
    <key alias="newPartialViewFromSnippet">New partial view from snippet</key>
    <key alias="newPartialViewMacroFromSnippet">New partial view macro from snippet</key>
    <key alias="newPartialViewMacroNoMacro">New partial view macro (without macro)</key>
    <key alias="newStyleSheetFile">New style sheet file</key>
    <key alias="newRteStyleSheetFile">New Rich Text Editor style sheet file</key>
  </area>
  <area alias="dashboard">
    <key alias="browser">Browse your website</key>
    <key alias="dontShowAgain">- Hide</key>
    <key alias="nothinghappens">If Umbraco isn't opening, you might need to allow popups from this site</key>
    <key alias="openinnew">has opened in a new window</key>
    <key alias="restart">Restart</key>
    <key alias="visit">Visit</key>
    <key alias="welcome">Welcome</key>
  </area>
  <area alias="prompt">
    <key alias="stay">Stay</key>
    <key alias="discardChanges">Discard changes</key>
    <key alias="unsavedChanges">You have unsaved changes</key>
    <key alias="unsavedChangesWarning">Are you sure you want to navigate away from this page? - you have unsaved changes</key>
    <key alias="confirmListViewPublish">Publishing will make the selected items visible on the site.</key>
    <key alias="confirmListViewUnpublish">Unpublishing will remove the selected items and all their descendants from the site.</key>
    <key alias="confirmUnpublish">Unpublishing will remove this page and all its descendants from the site.</key>
    <key alias="doctypeChangeWarning">You have unsaved changes. Making changes to the Document Type will discard the changes.</key>
  </area>
  <area alias="bulk">
    <key alias="done">Done</key>
    <key alias="deletedItem">Deleted %0% item</key>
    <key alias="deletedItems">Deleted %0% items</key>
    <key alias="deletedItemOfItem">Deleted %0% out of %1% item</key>
    <key alias="deletedItemOfItems">Deleted %0% out of %1% items</key>
    <key alias="publishedItem">Published %0% item</key>
    <key alias="publishedItems">Published %0% items</key>
    <key alias="publishedItemOfItem">Published %0% out of %1% item</key>
    <key alias="publishedItemOfItems">Published %0% out of %1% items</key>
    <key alias="unpublishedItem">Unpublished %0% item</key>
    <key alias="unpublishedItems">Unpublished %0% items</key>
    <key alias="unpublishedItemOfItem">Unpublished %0% out of %1% item</key>
    <key alias="unpublishedItemOfItems">Unpublished %0% out of %1% items</key>
    <key alias="movedItem">Moved %0% item</key>
    <key alias="movedItems">Moved %0% items</key>
    <key alias="movedItemOfItem">Moved %0% out of %1% item</key>
    <key alias="movedItemOfItems">Moved %0% out of %1% items</key>
    <key alias="copiedItem">Copied %0% item</key>
    <key alias="copiedItems">Copied %0% items</key>
    <key alias="copiedItemOfItem">Copied %0% out of %1% item</key>
    <key alias="copiedItemOfItems">Copied %0% out of %1% items</key>
  </area>
  <area alias="defaultdialogs">
    <key alias="nodeNameLinkPicker">Link title</key>
    <key alias="urlLinkPicker">Link</key>
    <key alias="anchorLinkPicker">Anchor / querystring</key>
    <key alias="anchorInsert">Name</key>
    <key alias="assignDomain">Manage hostnames</key>
    <key alias="closeThisWindow">Close this window</key>
    <key alias="confirmdelete">Are you sure you want to delete</key>
    <key alias="confirmdisable">Are you sure you want to disable</key>
    <key alias="confirmlogout">Are you sure?</key>
    <key alias="confirmSure">Are you sure?</key>
    <key alias="cut">Cut</key>
    <key alias="editdictionary">Edit Dictionary Item</key>
    <key alias="editlanguage">Edit Language</key>
    <key alias="editSelectedMedia">Edit selected media</key>
    <key alias="insertAnchor">Insert local link</key>
    <key alias="insertCharacter">Insert character</key>
    <key alias="insertgraphicheadline">Insert graphic headline</key>
    <key alias="insertimage">Insert picture</key>
    <key alias="insertlink">Insert link</key>
    <key alias="insertMacro">Click to add a Macro</key>
    <key alias="inserttable">Insert table</key>
    <key alias="languagedeletewarning">This will delete the language</key>
    <key alias="languageChangeWarning">Changing the culture for a language may be an expensive operation and will result in the content cache and indexes being rebuilt</key>
    <key alias="lastEdited">Last Edited</key>
    <key alias="link">Link</key>
    <key alias="linkinternal">Internal link:</key>
    <key alias="linklocaltip">When using local links, insert "#" in front of link</key>
    <key alias="linknewwindow">Open in new window?</key>
	<key alias="macroContainerSettings">Macro Settings</key>
    <key alias="macroDoesNotHaveProperties">This macro does not contain any properties you can edit</key>
    <key alias="paste">Paste</key>
    <key alias="permissionsEdit">Edit permissions for</key>
    <key alias="permissionsSet">Set permissions for</key>
    <key alias="permissionsSetForGroup">Set permissions for %0% for user group %1%</key>
    <key alias="permissionsHelp">Select the users groups you want to set permissions for</key>
    <key alias="recycleBinDeleting">The items in the recycle bin are now being deleted. Please do not close this window while this operation takes place</key>
    <key alias="recycleBinIsEmpty">The recycle bin is now empty</key>
    <key alias="recycleBinWarning">When items are deleted from the recycle bin, they will be gone forever</key>
    <key alias="regexSearchError"><![CDATA[<a target='_blank' href='http://regexlib.com'>regexlib.com</a>'s webservice is currently experiencing some problems, which we have no control over. We are very sorry for this inconvenience.]]></key>
    <key alias="regexSearchHelp">Search for a regular expression to add validation to a form field. Example: 'email, 'zip-code' 'url'</key>
    <key alias="removeMacro">Remove Macro</key>
    <key alias="requiredField">Required Field</key>
    <key alias="sitereindexed">Site is reindexed</key>
    <key alias="siterepublished">The website cache has been refreshed. All publish content is now up to date. While all unpublished content is still unpublished</key>
    <key alias="siterepublishHelp">The website cache will be refreshed. All published content will be updated, while unpublished content will stay unpublished.</key>
    <key alias="tableColumns">Number of columns</key>
    <key alias="tableRows">Number of rows</key>
    <key alias="thumbnailimageclickfororiginal">Click on the image to see full size</key>
    <key alias="treepicker">Pick item</key>
    <key alias="viewCacheItem">View Cache Item</key>
    <key alias="relateToOriginalLabel">Relate to original</key>
    <key alias="includeDescendants">Include descendants</key>
    <key alias="theFriendliestCommunity">The friendliest community</key>
    <key alias="linkToPage">Link to page</key>
    <key alias="openInNewWindow">Opens the linked document in a new window or tab</key>
    <key alias="linkToMedia">Link to media</key>
    <key alias="selectContentStartNode">Select content start node</key>
    <key alias="selectMedia">Select media</key>
    <key alias="selectMediaType">Select media type</key>
    <key alias="selectIcon">Select icon</key>
    <key alias="selectItem">Select item</key>
    <key alias="selectLink">Select link</key>
    <key alias="selectMacro">Select macro</key>
    <key alias="selectContent">Select content</key>
    <key alias="selectContentType">Select content type</key>
    <key alias="selectMediaStartNode">Select media start node</key>
    <key alias="selectMember">Select member</key>
    <key alias="selectMemberGroup">Select member group</key>
    <key alias="selectMemberType">Select member type</key>
    <key alias="selectNode">Select node</key>
    <key alias="selectSections">Select sections</key>
    <key alias="selectUsers">Select users</key>
    <key alias="noIconsFound">No icons were found</key>
    <key alias="noMacroParams">There are no parameters for this macro</key>
    <key alias="noMacros">There are no macros available to insert</key>
    <key alias="externalLoginProviders">External login providers</key>
    <key alias="exceptionDetail">Exception Details</key>
    <key alias="stacktrace">Stacktrace</key>
    <key alias="innerException">Inner Exception</key>
    <key alias="linkYour">Link your</key>
    <key alias="unLinkYour">Un-link your</key>
    <key alias="account">account</key>
    <key alias="selectEditor">Select editor</key>
    <key alias="selectSnippet">Select snippet</key>
    <key alias="variantdeletewarning">This will delete the node and all its languages. If you only want to delete one language, you should unpublish the node in that language instead.</key>
  </area>
  <area alias="dictionary">
    <key alias="noItems">There are no dictionary items.</key>
  </area>
  <area alias="dictionaryItem">
    <key alias="description"><![CDATA[
      Edit the different language versions for the dictionary item '<em>%0%</em>' below
   ]]></key>
    <key alias="displayName">Culture Name</key>
    <key alias="changeKeyError"><![CDATA[
      The key '%0%' already exists.
   ]]></key>
    <key alias="overviewTitle">Dictionary overview</key>
  </area>
  <area alias="examineManagement">
    <key alias="configuredSearchers">Configured Searchers</key>
    <key alias="configuredSearchersDescription">Shows properties and tools for any configured Searcher (i.e. such as a multi-index searcher)</key>
    <key alias="fieldValues">Field values</key>
    <key alias="healthStatus">Health status</key>
    <key alias="healthStatusDescription">The health status of the index and if it can be read</key>
    <key alias="indexers">Indexers</key>
    <key alias="indexInfo">Index info</key>
    <key alias="indexInfoDescription">Lists the properties of the index</key>
    <key alias="manageIndexes">Manage Examine's indexes</key>
    <key alias="manageIndexesDescription">Allows you to view the details of each index and provides some tools for managing the indexes</key>
    <key alias="rebuildIndex">Rebuild index</key>
    <key alias="rebuildIndexWarning"><![CDATA[
      This will cause the index to be rebuilt.<br />
      Depending on how much content there is in your site this could take a while.<br />
      It is not recommended to rebuild an index during times of high website traffic or when editors are editing content.
     ]]>
    </key>
    <key alias="searchers">Searchers</key>
    <key alias="searchDescription">Search the index and view the results</key>
    <key alias="tools">Tools</key>
    <key alias="toolsDescription">Tools to manage the index</key>
    <key alias="fields">fields</key>
    <key alias="indexCannotRead">The index cannot be read and will need to be rebuilt</key>
    <key alias="processIsTakingLonger">The process is taking longer than expected, check the umbraco log to see if there have been any errors during this operation</key>
    <key alias="indexCannotRebuild">This index cannot be rebuilt because it has no assigned</key>
    <key alias="iIndexPopulator">IIndexPopulator</key>
  </area>
  <area alias="placeholders">
    <key alias="username">Enter your username</key>
    <key alias="password">Enter your password</key>
    <key alias="confirmPassword">Confirm your password</key>
    <key alias="nameentity">Name the %0%...</key>
    <key alias="entername">Enter a name...</key>
    <key alias="enteremail">Enter an email...</key>
    <key alias="enterusername">Enter a username...</key>
    <key alias="label">Label...</key>
    <key alias="enterDescription">Enter a description...</key>
    <key alias="search">Type to search...</key>
    <key alias="filter">Type to filter...</key>
    <key alias="enterTags">Type to add tags (press enter after each tag)...</key>
    <key alias="email">Enter your email</key>
    <key alias="enterMessage">Enter a message...</key>
    <key alias="usernameHint">Your username is usually your email</key>
    <key alias="anchor">#value or ?key=value</key>
    <key alias="enterAlias">Enter alias...</key>
    <key alias="generatingAlias">Generating alias...</key>
    <key alias="a11yCreateItem">Create item</key>
    <key alias="a11yCreate">Create</key>
    <key alias="a11yEdit">Edit</key>
    <key alias="a11yName">Name</key>
  </area>
  <area alias="editcontenttype">
    <key alias="createListView" version="7.2">Create custom list view</key>
    <key alias="removeListView" version="7.2">Remove custom list view</key>
    <key alias="aliasAlreadyExists">A content type, media type or member type with this alias already exists</key>
  </area>
  <area alias="renamecontainer">
    <key alias="renamed">Renamed</key>
    <key alias="enterNewFolderName">Enter a new folder name here</key>
    <key alias="folderWasRenamed">%0% was renamed to %1%</key>
  </area>
  <area alias="editdatatype">
    <key alias="addPrevalue">Add prevalue</key>
    <key alias="dataBaseDatatype">Database datatype</key>
    <key alias="guid">Property editor GUID</key>
    <key alias="renderControl">Property editor</key>
    <key alias="rteButtons">Buttons</key>
    <key alias="rteEnableAdvancedSettings">Enable advanced settings for</key>
    <key alias="rteEnableContextMenu">Enable context menu</key>
    <key alias="rteMaximumDefaultImgSize">Maximum default size of inserted images</key>
    <key alias="rteRelatedStylesheets">Related stylesheets</key>
    <key alias="rteShowLabel">Show label</key>
    <key alias="rteWidthAndHeight">Width and height</key>
    <key alias="allPropTypes">All property types &amp; property data</key>
    <key alias="willBeDeleted">using this data type will be deleted permanently, please confirm you want to delete these as well</key>
    <key alias="yesDelete">Yes, delete</key>
    <key alias="andAllRelated">and all property types &amp; property data using this data type</key>
    <key alias="selectFolder">Select the folder to move</key>
    <key alias="inTheTree">to in the tree structure below</key>
    <key alias="wasMoved">was moved underneath</key>
  </area>
  <area alias="errorHandling">
    <key alias="errorButDataWasSaved">Your data has been saved, but before you can publish this page there are some errors you need to fix first:</key>
    <key alias="errorChangingProviderPassword">The current membership provider does not support changing password (EnablePasswordRetrieval need to be true)</key>
    <key alias="errorExistsWithoutTab">%0% already exists</key>
    <key alias="errorHeader">There were errors:</key>
    <key alias="errorHeaderWithoutTab">There were errors:</key>
    <key alias="errorInPasswordFormat">The password should be a minimum of %0% characters long and contain at least %1% non-alpha numeric character(s)</key>
    <key alias="errorIntegerWithoutTab">%0% must be an integer</key>
    <key alias="errorMandatory">The %0% field in the %1% tab is mandatory</key>
    <key alias="errorMandatoryWithoutTab">%0% is a mandatory field</key>
    <key alias="errorRegExp">%0% at %1% is not in a correct format</key>
    <key alias="errorRegExpWithoutTab">%0% is not in a correct format</key>
  </area>
  <area alias="errors">
    <key alias="receivedErrorFromServer">Received an error from the server</key>
    <key alias="dissallowedMediaType">The specified file type has been disallowed by the administrator</key>
    <key alias="codemirroriewarning">NOTE! Even though CodeMirror is enabled by configuration, it is disabled in Internet Explorer because it's not stable enough.</key>
    <key alias="contentTypeAliasAndNameNotNull">Please fill both alias and name on the new property type!</key>
    <key alias="filePermissionsError">There is a problem with read/write access to a specific file or folder</key>
    <key alias="macroErrorLoadingPartialView">Error loading Partial View script (file: %0%)</key>
    <key alias="missingTitle">Please enter a title</key>
    <key alias="missingType">Please choose a type</key>
    <key alias="pictureResizeBiggerThanOrg">You're about to make the picture larger than the original size. Are you sure that you want to proceed?</key>
    <key alias="startNodeDoesNotExists">Startnode deleted, please contact your administrator</key>
    <key alias="stylesMustMarkBeforeSelect">Please mark content before changing style</key>
    <key alias="stylesNoStylesOnPage">No active styles available</key>
    <key alias="tableColMergeLeft">Please place cursor at the left of the two cells you wish to merge</key>
    <key alias="tableSplitNotSplittable">You cannot split a cell that hasn't been merged.</key>
    <key alias="propertyHasErrors">This property is invalid</key>
  </area>
  <area alias="general">
    <key alias="about">About</key>
    <key alias="action">Action</key>
    <key alias="actions">Actions</key>
    <key alias="add">Add</key>
    <key alias="alias">Alias</key>
    <key alias="all">All</key>
    <key alias="areyousure">Are you sure?</key>
    <key alias="back">Back</key>
    <key alias="backToOverview">Back to overview</key>
    <key alias="border">Border</key>
    <key alias="by">by</key>
    <key alias="cancel">Cancel</key>
    <key alias="cellMargin">Cell margin</key>
    <key alias="choose">Choose</key>
    <key alias="clear">Clear</key>
    <key alias="close">Close</key>
    <key alias="closewindow">Close Window</key>
    <key alias="comment">Comment</key>
    <key alias="confirm">Confirm</key>
    <key alias="constrain">Constrain</key>
    <key alias="constrainProportions">Constrain proportions</key>
    <key alias="content">Content</key>
    <key alias="continue">Continue</key>
    <key alias="copy">Copy</key>
    <key alias="create">Create</key>
    <key alias="database">Database</key>
    <key alias="date">Date</key>
    <key alias="default">Default</key>
    <key alias="delete">Delete</key>
    <key alias="deleted">Deleted</key>
    <key alias="deleting">Deleting...</key>
    <key alias="design">Design</key>
    <key alias="dictionary">Dictionary</key>
    <key alias="dimensions">Dimensions</key>
    <key alias="down">Down</key>
    <key alias="download">Download</key>
    <key alias="edit">Edit</key>
    <key alias="edited">Edited</key>
    <key alias="elements">Elements</key>
    <key alias="email">Email</key>
    <key alias="error">Error</key>
    <key alias="field">Field</key>
    <key alias="findDocument">Find</key>
    <key alias="first">First</key>
    <key alias="focalPoint">Focal point</key>
    <key alias="general">General</key>
    <key alias="groups">Groups</key>
    <key alias="group">Group</key>
    <key alias="height">Height</key>
    <key alias="help">Help</key>
    <key alias="hide">Hide</key>
    <key alias="history">History</key>
    <key alias="icon">Icon</key>
    <key alias="id">Id</key>
    <key alias="import">Import</key>
    <key alias="includeFromsubFolders">Include subfolders in search</key>
    <key alias="info">Info</key>
    <key alias="innerMargin">Inner margin</key>
    <key alias="insert">Insert</key>
    <key alias="install">Install</key>
    <key alias="invalid">Invalid</key>
    <key alias="justify">Justify</key>
    <key alias="label">Label</key>
    <key alias="language">Language</key>
    <key alias="last">Last</key>
    <key alias="layout">Layout</key>
    <key alias="links">Links</key>
    <key alias="loading">Loading</key>
    <key alias="locked">Locked</key>
    <key alias="login">Login</key>
    <key alias="logoff">Log off</key>
    <key alias="logout">Logout</key>
    <key alias="macro">Macro</key>
    <key alias="mandatory">Mandatory</key>
    <key alias="message">Message</key>
    <key alias="move">Move</key>
    <key alias="name">Name</key>
    <key alias="new">New</key>
    <key alias="next">Next</key>
    <key alias="no">No</key>
    <key alias="of">of</key>
    <key alias="off">Off</key>
    <key alias="ok">OK</key>
    <key alias="open">Open</key>
    <key alias="options">Options</key>
    <key alias="on">On</key>
    <key alias="or">or</key>
    <key alias="orderBy">Order by</key>
    <key alias="password">Password</key>
    <key alias="path">Path</key>
    <key alias="pleasewait">One moment please...</key>
    <key alias="previous">Previous</key>
    <key alias="properties">Properties</key>
    <key alias="rebuild">Rebuild</key>
    <key alias="reciept">Email to receive form data</key>
    <key alias="recycleBin">Recycle Bin</key>
    <key alias="recycleBinEmpty">Your recycle bin is empty</key>
    <key alias="reload">Reload</key>
    <key alias="remaining">Remaining</key>
    <key alias="remove">Remove</key>
    <key alias="rename">Rename</key>
    <key alias="renew">Renew</key>
    <key alias="required" version="7.0">Required</key>
    <key alias="retrieve">Retrieve</key>
    <key alias="retry">Retry</key>
    <key alias="rights">Permissions</key>
    <key alias="scheduledPublishing">Scheduled Publishing</key>
    <key alias="search">Search</key>
    <key alias="searchNoResult">Sorry, we can not find what you are looking for.</key>
    <key alias="noItemsInList">No items have been added</key>
    <key alias="server">Server</key>
    <key alias="settings">Settings</key>
    <key alias="show">Show</key>
    <key alias="showPageOnSend">Show page on Send</key>
    <key alias="size">Size</key>
    <key alias="sort">Sort</key>
    <key alias="status">Status</key>
    <key alias="submit">Submit</key>
    <key alias="type">Type</key>
    <key alias="typeToSearch">Type to search...</key>
    <key alias="under">under</key>
    <key alias="up">Up</key>
    <key alias="update">Update</key>
    <key alias="upgrade">Upgrade</key>
    <key alias="upload">Upload</key>
    <key alias="url">Url</key>
    <key alias="user">User</key>
    <key alias="username">Username</key>
    <key alias="value">Value</key>
    <key alias="view">View</key>
    <key alias="welcome">Welcome...</key>
    <key alias="width">Width</key>
    <key alias="yes">Yes</key>
    <key alias="folder">Folder</key>
    <key alias="searchResults">Search results</key>
    <key alias="reorder">Reorder</key>
    <key alias="reorderDone">I am done reordering</key>
    <key alias="preview">Preview</key>
    <key alias="changePassword">Change password</key>
    <key alias="to">to</key>
    <key alias="listView">List view</key>
    <key alias="saving">Saving...</key>
    <key alias="current">current</key>
    <key alias="embed">Embed</key>
    <key alias="selected">selected</key>
    <key alias="other">Other</key>
    <key alias="articles">Articles</key>
    <key alias="videos">Videos</key>
    <key alias="clear">Clear</key>
    <key alias="installing">Installing</key>
  </area>
  <area alias="colors">
    <key alias="blue">Blue</key>
  </area>
  <area alias="shortcuts">
    <key alias="addGroup">Add group</key>
    <key alias="addProperty">Add property</key>
    <key alias="addEditor">Add editor</key>
    <key alias="addTemplate">Add template</key>
    <key alias="addChildNode">Add child node</key>
    <key alias="addChild">Add child</key>
    <key alias="editDataType">Edit data type</key>
    <key alias="navigateSections">Navigate sections</key>
    <key alias="shortcut">Shortcuts</key>
    <key alias="showShortcuts">show shortcuts</key>
    <key alias="toggleListView">Toggle list view</key>
    <key alias="toggleAllowAsRoot">Toggle allow as root</key>
    <key alias="commentLine">Comment/Uncomment lines</key>
    <key alias="removeLine">Remove line</key>
    <key alias="copyLineUp">Copy Lines Up</key>
    <key alias="copyLineDown">Copy Lines Down</key>
    <key alias="moveLineUp">Move Lines Up</key>
    <key alias="moveLineDown">Move Lines Down</key>
    <key alias="generalHeader">General</key>
    <key alias="editorHeader">Editor</key>
    <key alias="toggleAllowCultureVariants">Toggle allow culture variants</key>
  </area>
  <area alias="graphicheadline">
    <key alias="backgroundcolor">Background colour</key>
    <key alias="bold">Bold</key>
    <key alias="color">Text colour</key>
    <key alias="font">Font</key>
    <key alias="text">Text</key>
  </area>
  <area alias="headers">
    <key alias="page">Page</key>
  </area>
  <area alias="installer">
    <key alias="databaseErrorCannotConnect">The installer cannot connect to the database.</key>
    <key alias="databaseErrorWebConfig">Could not save the web.config file. Please modify the connection string manually.</key>
    <key alias="databaseFound">Your database has been found and is identified as</key>
    <key alias="databaseHeader">Database configuration</key>
        <key alias="databaseInstall">
            <![CDATA[
      Press the <strong>install</strong> button to install the Umbraco %0% database
    ]]>
        </key>
    <key alias="databaseInstallDone"><![CDATA[Umbraco %0% has now been copied to your database. Press <strong>Next</strong> to proceed.]]></key>
    <key alias="databaseNotFound"><![CDATA[<p>Database not found! Please check that the information in the "connection string" of the "web.config" file is correct.</p>
              <p>To proceed, please edit the "web.config" file (using Visual Studio or your favourite text editor), scroll to the bottom, add the connection string for your database in the key named "UmbracoDbDSN" and save the file. </p>
              <p>
              Click the <strong>retry</strong> button when
              done.<br /><a href="https://our.umbraco.com/documentation/Using-Umbraco/Config-files/webconfig7" target="_blank">
			              More information on editing web.config here.</a></p>]]></key>
    <key alias="databaseText"><![CDATA[To complete this step, you must know some information regarding your database server ("connection string").<br />
        Please contact your ISP if necessary.
        If you're installing on a local machine or server you might need information from your system administrator.]]></key>
    <key alias="databaseUpgrade"><![CDATA[
      <p>
      Press the <strong>upgrade</strong> button to upgrade your database to Umbraco %0%</p>
      <p>
      Don't worry - no content will be deleted and everything will continue working afterwards!
      </p>
      ]]></key>
    <key alias="databaseUpgradeDone"><![CDATA[Your database has been upgraded to the final version %0%.<br />Press <strong>Next</strong> to
      proceed. ]]></key>
    <key alias="databaseUpToDate"><![CDATA[Your current database is up-to-date!. Click <strong>next</strong> to continue the configuration wizard]]></key>
    <key alias="defaultUserChangePass"><![CDATA[<strong>The Default users' password needs to be changed!</strong>]]></key>
    <key alias="defaultUserDisabled"><![CDATA[<strong>The Default user has been disabled or has no access to Umbraco!</strong></p><p>No further actions needs to be taken. Click <b>Next</b> to proceed.]]></key>
    <key alias="defaultUserPassChanged"><![CDATA[<strong>The Default user's password has been successfully changed since the installation!</strong></p><p>No further actions needs to be taken. Click <strong>Next</strong> to proceed.]]></key>
    <key alias="defaultUserPasswordChanged">The password is changed!</key>
    <key alias="greatStart">Get a great start, watch our introduction videos</key>
    <key alias="licenseText">By clicking the next button (or modifying the umbracoConfigurationStatus in web.config), you accept the license for this software as specified in the box below. Notice that this Umbraco distribution consists of two different licenses, the open source MIT license for the framework and the Umbraco freeware license that covers the UI.</key>
    <key alias="None">Not installed yet.</key>
    <key alias="permissionsAffectedFolders">Affected files and folders</key>
    <key alias="permissionsAffectedFoldersMoreInfo">More information on setting up permissions for Umbraco here</key>
    <key alias="permissionsAffectedFoldersText">You need to grant ASP.NET modify permissions to the following files/folders</key>
    <key alias="permissionsAlmostPerfect"><![CDATA[<strong>Your permission settings are almost perfect!</strong><br /><br />
        You can run Umbraco without problems, but you will not be able to install packages which are recommended to take full advantage of Umbraco.]]></key>
    <key alias="permissionsHowtoResolve">How to Resolve</key>
    <key alias="permissionsHowtoResolveLink">Click here to read the text version</key>
    <key alias="permissionsHowtoResolveText"><![CDATA[Watch our <strong>video tutorial</strong> on setting up folder permissions for Umbraco or read the text version.]]></key>
    <key alias="permissionsMaybeAnIssue"><![CDATA[<strong>Your permission settings might be an issue!</strong>
      <br/><br />
      You can run Umbraco without problems, but you will not be able to create folders or install packages which are recommended to take full advantage of Umbraco.]]></key>
    <key alias="permissionsNotReady"><![CDATA[<strong>Your permission settings are not ready for Umbraco!</strong>
          <br /><br />
          In order to run Umbraco, you'll need to update your permission settings.]]></key>
    <key alias="permissionsPerfect"><![CDATA[<strong>Your permission settings are perfect!</strong><br /><br />
              You are ready to run Umbraco and install packages!]]></key>
    <key alias="permissionsResolveFolderIssues">Resolving folder issue</key>
    <key alias="permissionsResolveFolderIssuesLink">Follow this link for more information on problems with ASP.NET and creating folders</key>
    <key alias="permissionsSettingUpPermissions">Setting up folder permissions</key>
    <key alias="permissionsText"><![CDATA[
      Umbraco needs write/modify access to certain directories in order to store files like pictures and PDF's.
      It also stores temporary data (aka: cache) for enhancing the performance of your website.
    ]]></key>
    <key alias="runwayFromScratch">I want to start from scratch</key>
    <key alias="runwayFromScratchText"><![CDATA[
        Your website is completely empty at the moment, so that's perfect if you want to start from scratch and create your own document types and templates.
        (<a href="http://Umbraco.tv/documentation/videos/for-site-builders/foundation/document-types">learn how</a>)
        You can still choose to install Runway later on. Please go to the Developer section and choose Packages.
      ]]></key>
    <key alias="runwayHeader">You've just set up a clean Umbraco platform. What do you want to do next?</key>
    <key alias="runwayInstalled">Runway is installed</key>
    <key alias="runwayInstalledText"><![CDATA[
      You have the foundation in place. Select what modules you wish to install on top of it.<br />
      This is our list of recommended modules, check off the ones you would like to install, or view the <a href="#" onclick="toggleModules(); return false;" id="toggleModuleList">full list of modules</a>
      ]]></key>
    <key alias="runwayOnlyProUsers">Only recommended for experienced users</key>
    <key alias="runwaySimpleSite">I want to start with a simple website</key>
    <key alias="runwaySimpleSiteText"><![CDATA[
      <p>
      "Runway" is a simple website providing some basic document types and templates. The installer can set up Runway for you automatically,
        but you can easily edit, extend or remove it. It's not necessary and you can perfectly use Umbraco without it. However,
        Runway offers an easy foundation based on best practices to get you started faster than ever.
        If you choose to install Runway, you can optionally select basic building blocks called Runway Modules to enhance your Runway pages.
        </p>
        <small>
        <em>Included with Runway:</em> Home page, Getting Started page, Installing Modules page.<br />
        <em>Optional Modules:</em> Top Navigation, Sitemap, Contact, Gallery.
        </small>
      ]]></key>
    <key alias="runwayWhatIsRunway">What is Runway</key>
    <key alias="step1">Step 1/5 Accept license</key>
    <key alias="step2">Step 2/5: Database configuration</key>
    <key alias="step3">Step 3/5: Validating File Permissions</key>
    <key alias="step4">Step 4/5: Check Umbraco security</key>
    <key alias="step5">Step 5/5: Umbraco is ready to get you started</key>
    <key alias="thankYou">Thank you for choosing Umbraco</key>
    <key alias="theEndBrowseSite"><![CDATA[<h3>Browse your new site</h3>
You installed Runway, so why not see how your new website looks.]]></key>
    <key alias="theEndFurtherHelp"><![CDATA[<h3>Further help and information</h3>
Get help from our award winning community, browse the documentation or watch some free videos on how to build a simple site, how to use packages and a quick guide to the Umbraco terminology]]></key>
    <key alias="theEndHeader">Umbraco %0% is installed and ready for use</key>
    <key alias="theEndInstallFailed"><![CDATA[To finish the installation, you'll need to
        manually edit the <strong>/web.config file</strong> and update the AppSetting key <strong>UmbracoConfigurationStatus</strong> in the bottom to the value of <strong>'%0%'</strong>.]]></key>
    <key alias="theEndInstallSuccess"><![CDATA[You can get <strong>started instantly</strong> by clicking the "Launch Umbraco" button below. <br />If you are <strong>new to Umbraco</strong>,
you can find plenty of resources on our getting started pages.]]></key>
    <key alias="theEndOpenUmbraco"><![CDATA[<h3>Launch Umbraco</h3>
To manage your website, simply open the Umbraco back office and start adding content, updating the templates and stylesheets or add new functionality]]></key>
    <key alias="Unavailable">Connection to database failed.</key>
    <key alias="Version3">Umbraco Version 3</key>
    <key alias="Version4">Umbraco Version 4</key>
    <key alias="watch">Watch</key>
    <key alias="welcomeIntro"><![CDATA[This wizard will guide you through the process of configuring <strong>Umbraco %0%</strong> for a fresh install or upgrading from version 3.0.
                                <br /><br />
                                Press <strong>"next"</strong> to start the wizard.]]></key>
  </area>
  <area alias="language">
    <key alias="cultureCode">Culture Code</key>
    <key alias="displayName">Culture Name</key>
  </area>
  <area alias="lockout">
    <key alias="lockoutWillOccur">You've been idle and logout will automatically occur in</key>
    <key alias="renewSession">Renew now to save your work</key>
  </area>
  <area alias="login">
    <key alias="greeting0">Happy super Sunday</key>
    <key alias="greeting1">Happy manic Monday </key>
    <key alias="greeting2">Happy tubular Tuesday</key>
    <key alias="greeting3">Happy wonderful Wednesday</key>
    <key alias="greeting4">Happy thunderous Thursday</key>
    <key alias="greeting5">Happy funky Friday</key>
    <key alias="greeting6">Happy Caturday</key>
    <key alias="instruction">Log in below</key>
    <key alias="signInWith">Sign in with</key>
    <key alias="timeout">Session timed out</key>
    <key alias="bottomText"><![CDATA[<p style="text-align:right;">&copy; 2001 - %0% <br /><a href="http://umbraco.com" style="text-decoration: none" target="_blank">Umbraco.com</a></p> ]]></key>
    <key alias="forgottenPassword">Forgotten password?</key>
    <key alias="forgottenPasswordInstruction">An email will be sent to the address specified with a link to reset your password</key>
    <key alias="requestPasswordResetConfirmation">An email with password reset instructions will be sent to the specified address if it matched our records</key>
    <key alias="showPassword">Show password</key>
    <key alias="hidePassword">Hide password</key>
    <key alias="returnToLogin">Return to login form</key>
    <key alias="setPasswordInstruction">Please provide a new password</key>
    <key alias="setPasswordConfirmation">Your Password has been updated</key>
    <key alias="resetCodeExpired">The link you have clicked on is invalid or has expired</key>
    <key alias="resetPasswordEmailCopySubject">Umbraco: Reset Password</key>
    <key alias="resetPasswordEmailCopyFormat"><![CDATA[
        <html>
			<head>
				<meta name='viewport' content='width=device-width'>
				<meta http-equiv='Content-Type' content='text/html; charset=UTF-8'>
			</head>
			<body class='' style='font-family: sans-serif; -webkit-font-smoothing: antialiased; font-size: 14px; color: #392F54; line-height: 22px; -ms-text-size-adjust: 100%; -webkit-text-size-adjust: 100%; background: #1d1333; margin: 0; padding: 0;' bgcolor='#1d1333'>
				<style type='text/css'> @media only screen and (max-width: 620px) {table[class=body] h1 {font-size: 28px !important; margin-bottom: 10px !important; } table[class=body] .wrapper {padding: 32px !important; } table[class=body] .article {padding: 32px !important; } table[class=body] .content {padding: 24px !important; } table[class=body] .container {padding: 0 !important; width: 100% !important; } table[class=body] .main {border-left-width: 0 !important; border-radius: 0 !important; border-right-width: 0 !important; } table[class=body] .btn table {width: 100% !important; } table[class=body] .btn a {width: 100% !important; } table[class=body] .img-responsive {height: auto !important; max-width: 100% !important; width: auto !important; } } .btn-primary table td:hover {background-color: #34495e !important; } .btn-primary a:hover {background-color: #34495e !important; border-color: #34495e !important; } .btn  a:visited {color:#FFFFFF;} </style>
				<table border="0" cellpadding="0" cellspacing="0" class="body" style="border-collapse: separate; mso-table-lspace: 0pt; mso-table-rspace: 0pt; width: 100%; background: #1d1333;" bgcolor="#1d1333">
					<tr>
						<td style="font-family: sans-serif; font-size: 14px; vertical-align: top; padding: 24px;" valign="top">
							<table style="border-collapse: separate; mso-table-lspace: 0pt; mso-table-rspace: 0pt; width: 100%;">
								<tr>
									<td background="https://umbraco.com/umbraco/assets/img/application/logo.png" bgcolor="#1d1333" width="28" height="28" valign="top" style="font-family: sans-serif; font-size: 14px; vertical-align: top;">
										<!--[if gte mso 9]> <v:rect xmlns:v="urn:schemas-microsoft-com:vml" fill="true" stroke="false" style="width:30px;height:30px;"> <v:fill type="tile" src="https://umbraco.com/umbraco/assets/img/application/logo.png" color="#1d1333" /> <v:textbox inset="0,0,0,0"> <![endif]-->
										<div> </div>
										<!--[if gte mso 9]> </v:textbox> </v:rect> <![endif]-->
									</td>
									<td style="font-family: sans-serif; font-size: 14px; vertical-align: top;" valign="top"></td>
								</tr>
							</table>
						</td>
					</tr>
				</table>
				<table border='0' cellpadding='0' cellspacing='0' class='body' style='border-collapse: separate; mso-table-lspace: 0pt; mso-table-rspace: 0pt; width: 100%; background: #1d1333;' bgcolor='#1d1333'>
					<tr>
						<td style='font-family: sans-serif; font-size: 14px; vertical-align: top;' valign='top'> </td>
						<td class='container' style='font-family: sans-serif; font-size: 14px; vertical-align: top; display: block; max-width: 560px; width: 560px; margin: 0 auto; padding: 10px;' valign='top'>
							<div class='content' style='box-sizing: border-box; display: block; max-width: 560px; margin: 0 auto; padding: 10px;'>
								<br>
								<table class='main' style='border-collapse: separate; mso-table-lspace: 0pt; mso-table-rspace: 0pt; width: 100%; border-radius: 3px; background: #FFFFFF;' bgcolor='#FFFFFF'>
									<tr>
										<td class='wrapper' style='font-family: sans-serif; font-size: 14px; vertical-align: top; box-sizing: border-box; padding: 50px;' valign='top'>
											<table border='0' cellpadding='0' cellspacing='0' style='border-collapse: separate; mso-table-lspace: 0pt; mso-table-rspace: 0pt; width: 100%;'>
												<tr>
													<td style='line-height: 24px; font-family: sans-serif; font-size: 14px; vertical-align: top;' valign='top'>
														<h1 style='color: #392F54; font-family: sans-serif; font-weight: bold; line-height: 1.4; font-size: 24px; text-align: left; text-transform: capitalize; margin: 0 0 30px;' align='left'>
															Password reset requested
														</h1>
														<p style='color: #392F54; font-family: sans-serif; font-size: 14px; font-weight: normal; margin: 0 0 15px;'>
															Your username to login to the Umbraco back-office is: <strong>%0%</strong>
														</p>
														<p style='color: #392F54; font-family: sans-serif; font-size: 14px; font-weight: normal; margin: 0 0 15px;'>
															<table border='0' cellpadding='0' cellspacing='0' style='border-collapse: separate; mso-table-lspace: 0pt; mso-table-rspace: 0pt; width: auto;'>
																<tbody>
																	<tr>
																		<td style='font-family: sans-serif; font-size: 14px; vertical-align: top; border-radius: 5px; text-align: center; background: #35C786;' align='center' bgcolor='#35C786' valign='top'>
																			<a href='%1%' target='_blank' style='color: #FFFFFF; text-decoration: none; -ms-word-break: break-all; word-break: break-all; border-radius: 5px; box-sizing: border-box; cursor: pointer; display: inline-block; font-size: 14px; font-weight: bold; text-transform: capitalize; background: #35C786; margin: 0; padding: 12px 30px; border: 1px solid #35c786;'>
																				Click this link to reset your password
																			</a>
																		</td>
																	</tr>
																</tbody>
															</table>
														</p>
														<p style='max-width: 400px; display: block; color: #392F54; font-family: sans-serif; font-size: 14px; line-height: 20px; font-weight: normal; margin: 15px 0;'>If you cannot click on the link, copy and paste this URL into your browser window:</p>
															<table border='0' cellpadding='0' cellspacing='0'>
																<tr>
																	<td style='-ms-word-break: break-all; word-break: break-all; font-family: sans-serif; font-size: 11px; line-height:14px;'>
																		<font style="-ms-word-break: break-all; word-break: break-all; font-size: 11px; line-height:14px;">
																			<a style='-ms-word-break: break-all; word-break: break-all; color: #392F54; text-decoration: underline; font-size: 11px; line-height:15px;' href='%1%'>%1%</a>
																		</font>
																	</td>
																</tr>
															</table>
														</p>
													</td>
												</tr>
											</table>
										</td>
									</tr>
								</table>
								<br><br><br>
							</div>
						</td>
						<td style='font-family: sans-serif; font-size: 14px; vertical-align: top;' valign='top'> </td>
					</tr>
				</table>
			</body>
		</html>
	]]></key>
  </area>
  <area alias="main">
    <key alias="dashboard">Dashboard</key>
    <key alias="sections">Sections</key>
    <key alias="tree">Content</key>
  </area>
  <area alias="moveOrCopy">
    <key alias="choose">Choose page above...</key>
    <key alias="copyDone">%0% has been copied to %1%</key>
    <key alias="copyTo">Select where the document %0% should be copied to below</key>
    <key alias="moveDone">%0% has been moved to %1%</key>
    <key alias="moveTo">Select where the document %0% should be moved to below</key>
    <key alias="nodeSelected">has been selected as the root of your new content, click 'ok' below.</key>
    <key alias="noNodeSelected">No node selected yet, please select a node in the list above before clicking 'ok'</key>
    <key alias="notAllowedByContentType">The current node is not allowed under the chosen node because of its type</key>
    <key alias="notAllowedByPath">The current node cannot be moved to one of its subpages</key>
    <key alias="notAllowedAtRoot">The current node cannot exist at the root</key>
    <key alias="notValid">The action isn't allowed since you have insufficient permissions on 1 or more child documents.</key>
    <key alias="relateToOriginal">Relate copied items to original</key>
  </area>
  <area alias="notifications">
    <key alias="editNotifications"><![CDATA[Select your notification for <strong>%0%</strong>]]></key>
    <key alias="notificationsSavedFor">Notification settings saved for</key>
    <key alias="mailBody"><![CDATA[
      Hi %0%

      This is an automated mail to inform you that the task '%1%'
      has been performed on the page '%2%'
      by the user '%3%'

      Go to http://%4%/#/content/content/edit/%5% to edit.

      %6%

      Have a nice day!

      Cheers from the Umbraco robot
    ]]></key>
    <key alias="mailBodyVariantSummary">The following languages have been modified %0%</key>
    <key alias="mailBodyHtml"><![CDATA[
        <html>
			<head>
				<meta name='viewport' content='width=device-width'>
				<meta http-equiv='Content-Type' content='text/html; charset=UTF-8'>
			</head>
			<body class='' style='font-family: sans-serif; -webkit-font-smoothing: antialiased; font-size: 14px; color: #392F54; line-height: 22px; -ms-text-size-adjust: 100%; -webkit-text-size-adjust: 100%; background: #1d1333; margin: 0; padding: 0;' bgcolor='#1d1333'>
				<style type='text/css'> @media only screen and (max-width: 620px) {table[class=body] h1 {font-size: 28px !important; margin-bottom: 10px !important; } table[class=body] .wrapper {padding: 32px !important; } table[class=body] .article {padding: 32px !important; } table[class=body] .content {padding: 24px !important; } table[class=body] .container {padding: 0 !important; width: 100% !important; } table[class=body] .main {border-left-width: 0 !important; border-radius: 0 !important; border-right-width: 0 !important; } table[class=body] .btn table {width: 100% !important; } table[class=body] .btn a {width: 100% !important; } table[class=body] .img-responsive {height: auto !important; max-width: 100% !important; width: auto !important; } } .btn-primary table td:hover {background-color: #34495e !important; } .btn-primary a:hover {background-color: #34495e !important; border-color: #34495e !important; } .btn  a:visited {color:#FFFFFF;} </style>
				<table border="0" cellpadding="0" cellspacing="0" class="body" style="border-collapse: separate; mso-table-lspace: 0pt; mso-table-rspace: 0pt; width: 100%; background: #1d1333;" bgcolor="#1d1333">
					<tr>
						<td style="font-family: sans-serif; font-size: 14px; vertical-align: top; padding: 24px;" valign="top">
							<table style="border-collapse: separate; mso-table-lspace: 0pt; mso-table-rspace: 0pt; width: 100%;">
								<tr>
									<td background="https://umbraco.com/umbraco/assets/img/application/logo.png" bgcolor="#1d1333" width="28" height="28" valign="top" style="font-family: sans-serif; font-size: 14px; vertical-align: top;">
										<!--[if gte mso 9]> <v:rect xmlns:v="urn:schemas-microsoft-com:vml" fill="true" stroke="false" style="width:30px;height:30px;"> <v:fill type="tile" src="https://umbraco.com/umbraco/assets/img/application/logo.png" color="#1d1333" /> <v:textbox inset="0,0,0,0"> <![endif]-->
										<div> </div>
										<!--[if gte mso 9]> </v:textbox> </v:rect> <![endif]-->
									</td>
									<td style="font-family: sans-serif; font-size: 14px; vertical-align: top;" valign="top"></td>
								</tr>
							</table>
						</td>
					</tr>
				</table>
				<table border='0' cellpadding='0' cellspacing='0' class='body' style='border-collapse: separate; mso-table-lspace: 0pt; mso-table-rspace: 0pt; width: 100%; background: #1d1333;' bgcolor='#1d1333'>
					<tr>
						<td style='font-family: sans-serif; font-size: 14px; vertical-align: top;' valign='top'> </td>
						<td class='container' style='font-family: sans-serif; font-size: 14px; vertical-align: top; display: block; max-width: 560px; width: 560px; margin: 0 auto; padding: 10px;' valign='top'>
							<div class='content' style='box-sizing: border-box; display: block; max-width: 560px; margin: 0 auto; padding: 10px;'>
								<br>
								<table class='main' style='border-collapse: separate; mso-table-lspace: 0pt; mso-table-rspace: 0pt; width: 100%; border-radius: 3px; background: #FFFFFF;' bgcolor='#FFFFFF'>
									<tr>
										<td class='wrapper' style='font-family: sans-serif; font-size: 14px; vertical-align: top; box-sizing: border-box; padding: 50px;' valign='top'>
											<table border='0' cellpadding='0' cellspacing='0' style='border-collapse: separate; mso-table-lspace: 0pt; mso-table-rspace: 0pt; width: 100%;'>
												<tr>
													<td style='line-height: 24px; font-family: sans-serif; font-size: 14px; vertical-align: top;' valign='top'>
														<h1 style='color: #392F54; font-family: sans-serif; font-weight: bold; line-height: 1.4; font-size: 24px; text-align: left; text-transform: capitalize; margin: 0 0 30px;' align='left'>
															Hi %0%,
														</h1>
														<p style='color: #392F54; font-family: sans-serif; font-size: 14px; font-weight: normal; margin: 0 0 15px;'>
															This is an automated mail to inform you that the task <strong>'%1%'</strong> has been performed on the page <a style="color: #392F54; text-decoration: none; -ms-word-break: break-all; word-break: break-all;" href="http://%4%/#/content/content/edit/%5%"><strong>'%2%'</strong></a> by the user <strong>'%3%'</strong>
														</p>
														<table border='0' cellpadding='0' cellspacing='0' class='btn btn-primary' style='border-collapse: separate; mso-table-lspace: 0pt; mso-table-rspace: 0pt; width: 100%; box-sizing: border-box;'>
															<tbody>
																<tr>
																	<td align='left' style='font-family: sans-serif; font-size: 14px; vertical-align: top; padding-bottom: 15px;' valign='top'>
																		<table border='0' cellpadding='0' cellspacing='0' style='border-collapse: separate; mso-table-lspace: 0pt; mso-table-rspace: 0pt; width: auto;'><tbody><tr>
																			<td style='font-family: sans-serif; font-size: 14px; vertical-align: top; border-radius: 5px; text-align: center; background: #35C786;' align='center' bgcolor='#35C786' valign='top'>
																				<a href='http://%4%/#/content/content/edit/%5%' target='_blank' style='color: #FFFFFF; text-decoration: none; -ms-word-break: break-all; word-break: break-all; border-radius: 5px; box-sizing: border-box; cursor: pointer; display: inline-block; font-size: 14px; font-weight: bold; text-transform: capitalize; background: #35C786; margin: 0; padding: 12px 30px; border: 1px solid #35c786;'>EDIT</a> </td> </tr></tbody></table>
																	</td>
																</tr>
															</tbody>
														</table>
														<p style='color: #392F54; font-family: sans-serif; font-size: 14px; font-weight: normal; margin: 0 0 15px;'>
															<h3>Update summary:</h3>
															%6%
														</p>
														<p style='color: #392F54; font-family: sans-serif; font-size: 14px; font-weight: normal; margin: 0 0 15px;'>
															Have a nice day!<br /><br />
															Cheers from the Umbraco robot
														</p>
													</td>
												</tr>
											</table>
										</td>
									</tr>
								</table>
								<br><br><br>
							</div>
						</td>
						<td style='font-family: sans-serif; font-size: 14px; vertical-align: top;' valign='top'> </td>
					</tr>
				</table>
			</body>
		</html>
	]]></key>
    <key alias="mailBodyVariantHtmlSummary"><![CDATA[<p>The following languages have been modified:</p>
        %0%
    ]]></key>
    <key alias="mailSubject">[%0%] Notification about %1% performed on %2%</key>
    <key alias="notifications">Notifications</key>
  </area>
  <area alias="packager">
    <key alias="actions">Actions</key>
    <key alias="created">Created</key>
    <key alias="createPackage">Create package</key>
    <key alias="chooseLocalPackageText"><![CDATA[
      Choose Package from your machine, by clicking the Browse<br />
         button and locating the package. Umbraco packages usually have a ".umb" or ".zip" extension.
      ]]></key>
    <key alias="deletewarning">This will delete the package</key>
    <key alias="dropHere">Drop to upload</key>
    <key alias="includeAllChildNodes">Include all child nodes</key>
    <key alias="orClickHereToUpload">or click here to choose package file</key>
    <key alias="uploadPackage">Upload package</key>
    <key alias="localPackageDescription">Install a local package by selecting it from your machine. Only install packages from sources you know and trust</key>
    <key alias="uploadAnother">Upload another package</key>
    <key alias="cancelAndUploadAnother">Cancel and upload another package</key>
    <key alias="accept">I accept</key>
    <key alias="termsOfUse">terms of use</key>

    <key alias="pathToFile">Path to file</key>
    <key alias="pathToFileDescription">Absolute path to file (ie: /bin/umbraco.bin)</key>
    <key alias="installed">Installed</key>
    <key alias="installedPackages">Installed packages</key>
    <key alias="installLocal">Install local</key>
    <key alias="installFinish">Finish</key>
    <key alias="noConfigurationView">This package has no configuration view</key>
    <key alias="noPackagesCreated">No packages have been created yet</key>
    <key alias="noPackages">You don’t have any packages installed</key>
    <key alias="noPackagesDescription"><![CDATA[You don’t have any packages installed. Either install a local package by selecting it from your machine, or browse through available packages using the <strong>'Packages'</strong> icon in the top right of your screen]]></key>
    <key alias="packageActions">Package Actions</key>
    <key alias="packageAuthorUrl">Author URL</key>
    <key alias="packageContent">Package Content</key>
    <key alias="packageFiles">Package Files</key>
    <key alias="packageIconUrl">Icon URL</key>
    <key alias="packageInstall">Install package</key>
    <key alias="packageLicense">License</key>
    <key alias="packageLicenseUrl">License URL</key>
    <key alias="packageProperties">Package Properties</key>
    <key alias="packageSearch">Search for packages</key>
    <key alias="packageSearchResults">Results for</key>
    <key alias="packageNoResults">We couldn’t find anything for</key>
    <key alias="packageNoResultsDescription">Please try searching for another package or browse through the categories</key>
    <key alias="packagesPopular">Popular</key>
    <key alias="packagesNew">New releases</key>
    <key alias="packageHas">has</key>
    <key alias="packageKarmaPoints">karma points</key>
    <key alias="packageInfo">Information</key>
    <key alias="packageOwner">Owner</key>
    <key alias="packageContrib">Contributors</key>
    <key alias="packageCreated">Created</key>
    <key alias="packageCurrentVersion">Current version</key>
    <key alias="packageNetVersion">.NET version</key>
    <key alias="packageDownloads">Downloads</key>
    <key alias="packageLikes">Likes</key>
    <key alias="packageCompatibility">Compatibility</key>
    <key alias="packageCompatibilityDescription">This package is compatible with the following versions of Umbraco, as reported by community members. Full compatability cannot be guaranteed for versions reported below 100%</key>
    <key alias="packageExternalSources">External sources</key>
    <key alias="packageAuthor">Author</key>
    <key alias="packageDocumentation">Documentation</key>
    <key alias="packageMetaData">Package meta data</key>
    <key alias="packageName">Package name</key>
    <key alias="packageNoItemsHeader">Package doesn't contain any items</key>
    <key alias="packageNoItemsText"><![CDATA[This package file doesn't contain any items to uninstall.<br/><br/>
      You can safely remove this from the system by clicking "uninstall package" below.]]></key>
    <key alias="packageOptions">Package options</key>
    <key alias="packageReadme">Package readme</key>
    <key alias="packageRepository">Package repository</key>
    <key alias="packageUninstallConfirm">Confirm package uninstall</key>
    <key alias="packageUninstalledHeader">Package was uninstalled</key>
    <key alias="packageUninstalledText">The package was successfully uninstalled</key>
    <key alias="packageUninstallHeader">Uninstall package</key>
    <key alias="packageUninstallText"><![CDATA[You can unselect items you do not wish to remove, at this time, below. When you click "confirm uninstall" all checked-off items will be removed.<br />
      <span style="color: Red; font-weight: bold;">Notice:</span> any documents, media etc depending on the items you remove, will stop working, and could lead to system instability,
      so uninstall with caution. If in doubt, contact the package author.]]></key>
    <key alias="packageVersion">Package version</key>
    <key alias="packageAlreadyInstalled">Package already installed</key>
    <key alias="targetVersionMismatch">This package cannot be installed, it requires a minimum Umbraco version of</key>
    <key alias="installStateUninstalling">Uninstalling...</key>
    <key alias="installStateDownloading">Downloading...</key>
    <key alias="installStateImporting">Importing...</key>
    <key alias="installStateInstalling">Installing...</key>
    <key alias="installStateRestarting">Restarting, please wait...</key>
    <key alias="installStateComplete">All done, your browser will now refresh, please wait...</key>
    <key alias="installStateCompleted">Please click 'Finish' to complete installation and reload the page.</key>
    <key alias="installStateUploading">Uploading package...</key>
  </area>
  <area alias="paste">
    <key alias="doNothing">Paste with full formatting (Not recommended)</key>
    <key alias="errorMessage">The text you're trying to paste contains special characters or formatting. This could be caused by copying text from Microsoft Word. Umbraco can remove special characters or formatting automatically, so the pasted content will be more suitable for the web.</key>
    <key alias="removeAll">Paste as raw text without any formatting at all</key>
    <key alias="removeSpecialFormattering">Paste, but remove formatting (Recommended)</key>
  </area>
  <area alias="publicAccess">
    <key alias="paGroups">Group based protection</key>
    <key alias="paGroupsHelp">If you want to grant access to all members of specific member groups</key>
    <key alias="paGroupsNoGroups">You need to create a member group before you can use group based authentication</key>
    <key alias="paErrorPage">Error Page</key>
    <key alias="paErrorPageHelp">Used when people are logged on, but do not have access</key>
    <key alias="paHowWould"><![CDATA[Choose how to restrict access to the page <strong>%0%</strong>]]></key>
    <key alias="paIsProtected"><![CDATA[<strong>%0%</strong> is now protected]]></key>
    <key alias="paIsRemoved"><![CDATA[Protection removed from <strong>%0%</strong>]]></key>
    <key alias="paLoginPage">Login Page</key>
    <key alias="paLoginPageHelp">Choose the page that contains the login form</key>
    <key alias="paRemoveProtection">Remove protection...</key>
    <key alias="paRemoveProtectionConfirm"><![CDATA[Are you sure you want to remove the protection from the page <strong>%0%</strong>?]]></key>
    <key alias="paSelectPages">Select the pages that contain login form and error messages</key>
    <key alias="paSelectGroups"><![CDATA[Select the groups who have access to the page <strong>%0%</strong>]]></key>
    <key alias="paSelectMembers"><![CDATA[Select the members who have access to the page <strong>%0%</strong>]]></key>
    <key alias="paMembers">Specific members protection</key>
    <key alias="paMembersHelp">If you wish to grant access to specific members</key>
  </area>
  <area alias="publish">
    <key alias="contentPublishedFailedAwaitingRelease"><![CDATA[
      %0% could not be published because the item is scheduled for release.
    ]]></key>
    <key alias="contentPublishedFailedExpired"><![CDATA[
      %0% could not be published because the item has expired.
    ]]></key>
    <key alias="contentPublishedFailedInvalid"><![CDATA[
      %0% could not be published because these properties:  %1%  did not pass validation rules.
    ]]></key>
    <key alias="contentPublishedFailedByEvent"><![CDATA[
      %0% could not be published, a 3rd party add-in cancelled the action.
    ]]></key>
    <key alias="contentPublishedFailedByParent"><![CDATA[
      %0% can not be published, because a parent page is not published.
    ]]></key>
    <key alias="contentPublishedFailedByMissingName"><![CDATA[%0% can not be published, because its missing a name.]]></key>
    <key alias="includeUnpublished">Include unpublished subpages</key>
    <key alias="inProgress">Publishing in progress - please wait...</key>
    <key alias="inProgressCounter">%0% out of %1% pages have been published...</key>
    <key alias="nodePublish">%0% has been published</key>
    <key alias="nodePublishAll">%0% and subpages have been published</key>
    <key alias="publishAll">Publish %0% and all its subpages</key>
    <key alias="publishHelp"><![CDATA[Click <em>Publish</em> to publish <strong>%0%</strong> and thereby making its content publicly available.<br/><br />
      You can publish this page and all its subpages by checking <em>Include unpublished subpages</em> below.
      ]]></key>
  </area>
  <area alias="colorpicker">
    <key alias="noColors">You have not configured any approved colours</key>
  </area>
  <area alias="contentPicker">
    <key alias="allowedItemTypes">You can only select items of type(s): %0%</key>
    <key alias="pickedTrashedItem">You have picked a content item currently deleted or in the recycle bin</key>
    <key alias="pickedTrashedItems">You have picked content items currently deleted or in the recycle bin</key>
  </area>
  <area alias="mediaPicker">
    <key alias="deletedItem">Deleted item</key>
    <key alias="pickedTrashedItem">You have picked a media item currently deleted or in the recycle bin</key>
    <key alias="pickedTrashedItems">You have picked media items currently deleted or in the recycle bin</key>
    <key alias="trashed">Trashed</key>
  </area>
  <area alias="relatedlinks">
    <key alias="enterExternal">enter external link</key>
    <key alias="chooseInternal">choose internal page</key>
    <key alias="caption">Caption</key>
    <key alias="link">Link</key>
    <key alias="newWindow">Open in new window</key>
    <key alias="captionPlaceholder">enter the display caption</key>
    <key alias="externalLinkPlaceholder">Enter the link</key>
  </area>
  <area alias="imagecropper">
    <key alias="reset">Reset crop</key>
    <key alias="saveCrop">Save crop</key>
    <key alias="addCrop">Add new crop</key>
    <key alias="updateEditCrop">Done</key>
    <key alias="undoEditCrop">Undo edits</key>
  </area>
  <area alias="rollback">
    <key alias="headline">Select a version to compare with the current version</key>
    <key alias="currentVersion">Current version</key>
    <key alias="diffHelp"><![CDATA[This shows the differences between the current version and the selected version<br /><del>Red</del> text will not be shown in the selected version. , <ins>green means added</ins>]]></key>
    <key alias="documentRolledBack">Document has been rolled back</key>
    <key alias="htmlHelp">This displays the selected version as HTML, if you wish to see the difference between 2 versions at the same time, use the diff view</key>
    <key alias="rollbackTo">Rollback to</key>
    <key alias="selectVersion">Select version</key>
    <key alias="view">View</key>
  </area>
  <area alias="scripts">
    <key alias="editscript">Edit script file</key>
  </area>
  <area alias="sections">
    <key alias="concierge">Concierge</key>
    <key alias="content">Content</key>
    <key alias="courier">Courier</key>
    <key alias="developer">Developer</key>
    <key alias="forms">Forms</key>
    <key alias="help" version="7.0">Help</key>
    <key alias="installer">Umbraco Configuration Wizard</key>
    <key alias="media">Media</key>
    <key alias="member">Members</key>
    <key alias="newsletters">Newsletters</key>
    <key alias="packages">Packages</key>
    <key alias="settings">Settings</key>
    <key alias="statistics">Statistics</key>
    <key alias="translation">Translation</key>
    <key alias="users">Users</key>
  </area>
  <area alias="help">
    <key alias="tours">Tours</key>
    <key alias="theBestUmbracoVideoTutorials">The best Umbraco video tutorials</key>
    <key alias="umbracoForum">Visit our.umbraco.com</key>
    <key alias="umbracoTv">Visit umbraco.tv</key>
  </area>
  <area alias="settings">
    <key alias="defaulttemplate">Default template</key>
    <key alias="importDocumentTypeHelp">To import a document type, find the ".udt" file on your computer by clicking the "Browse" button and click "Import" (you'll be asked for confirmation on the next screen)</key>
    <key alias="newtabname">New Tab Title</key>
    <key alias="nodetype">Node type</key>
    <key alias="objecttype">Type</key>
    <key alias="stylesheet">Stylesheet</key>
    <key alias="script">Script</key>
    <key alias="tab">Tab</key>
    <key alias="tabname">Tab Title</key>
    <key alias="tabs">Tabs</key>
    <key alias="contentTypeEnabled">Master Content Type enabled</key>
    <key alias="contentTypeUses">This Content Type uses</key>
    <key alias="asAContentMasterType">as a Master Content Type. Tabs from Master Content Types are not shown and can only be edited on the Master Content Type itself</key>
    <key alias="noPropertiesDefinedOnTab">No properties defined on this tab. Click on the "add a new property" link at the top to create a new property.</key>
    <key alias="createMatchingTemplate">Create matching template</key>
    <key alias="addIcon">Add icon</key>
  </area>
  <area alias="sort">
    <key alias="sortOrder">Sort order</key>
    <key alias="sortCreationDate">Creation date</key>
    <key alias="sortDone">Sorting complete.</key>
    <key alias="sortHelp">Drag the different items up or down below to set how they should be arranged. Or click the column headers to sort the entire collection of items</key>
    <key alias="sortPleaseWait"><![CDATA[Please wait. Items are being sorted, this can take a while.]]></key>
  </area>
  <area alias="speechBubbles">
    <key alias="validationFailedHeader">Validation</key>
    <key alias="validationFailedMessage">Validation errors must be fixed before the item can be saved</key>
    <key alias="operationFailedHeader">Failed</key>
    <key alias="operationSavedHeader">Saved</key>
    <key alias="invalidUserPermissionsText">Insufficient user permissions, could not complete the operation</key>
    <key alias="operationCancelledHeader">Cancelled</key>
    <key alias="operationCancelledText">Operation was cancelled by a 3rd party add-in</key>
    <key alias="contentPublishedFailedByEvent">Publishing was cancelled by a 3rd party add-in</key>
    <key alias="contentTypeDublicatePropertyType">Property type already exists</key>
    <key alias="contentTypePropertyTypeCreated">Property type created</key>
    <key alias="contentTypePropertyTypeCreatedText"><![CDATA[Name: %0% <br /> DataType: %1%]]></key>
    <key alias="contentTypePropertyTypeDeleted">Propertytype deleted</key>
    <key alias="contentTypeSavedHeader">Document Type saved</key>
    <key alias="contentTypeTabCreated">Tab created</key>
    <key alias="contentTypeTabDeleted">Tab deleted</key>
    <key alias="contentTypeTabDeletedText">Tab with id: %0% deleted</key>
    <key alias="cssErrorHeader">Stylesheet not saved</key>
    <key alias="cssSavedHeader">Stylesheet saved</key>
    <key alias="cssSavedText">Stylesheet saved without any errors</key>
    <key alias="dataTypeSaved">Datatype saved</key>
    <key alias="dictionaryItemSaved">Dictionary item saved</key>
    <key alias="editContentPublishedFailedByParent">Publishing failed because the parent page isn't published</key>
    <key alias="editContentPublishedHeader">Content published</key>
    <key alias="editContentPublishedText">and visible on the website</key>
    <key alias="editContentSavedHeader">Content saved</key>
    <key alias="editContentSavedText">Remember to publish to make changes visible</key>
    <key alias="editContentSendToPublish">Sent For Approval</key>
    <key alias="editContentSendToPublishText">Changes have been sent for approval</key>
    <key alias="editMediaSaved">Media saved</key>
    <key alias="editMemberGroupSaved">Member group saved</key>
    <key alias="editMediaSavedText">Media saved without any errors</key>
    <key alias="editMemberSaved">Member saved</key>
    <key alias="editStylesheetPropertySaved">Stylesheet Property Saved</key>
    <key alias="editStylesheetSaved">Stylesheet saved</key>
    <key alias="editTemplateSaved">Template saved</key>
    <key alias="editUserError">Error saving user (check log)</key>
    <key alias="editUserSaved">User Saved</key>
    <key alias="editUserTypeSaved">User type saved</key>
    <key alias="editUserGroupSaved">User group saved</key>
    <key alias="editCulturesAndHostnamesSaved">Cultures and hostnames saved</key>
    <key alias="editCulturesAndHostnamesError">Error saving cultures and hostnames</key>
    <key alias="fileErrorHeader">File not saved</key>
    <key alias="fileErrorText">file could not be saved. Please check file permissions</key>
    <key alias="fileSavedHeader">File saved</key>
    <key alias="fileSavedText">File saved without any errors</key>
    <key alias="languageSaved">Language saved</key>
    <key alias="mediaTypeSavedHeader">Media Type saved</key>
    <key alias="memberTypeSavedHeader">Member Type saved</key>
    <key alias="memberGroupSavedHeader">Member Group saved</key>
    <key alias="templateErrorHeader">Template not saved</key>
    <key alias="templateErrorText">Please make sure that you do not have 2 templates with the same alias</key>
    <key alias="templateSavedHeader">Template saved</key>
    <key alias="templateSavedText">Template saved without any errors!</key>
    <key alias="contentUnpublished">Content unpublished</key>
    <key alias="partialViewSavedHeader">Partial view saved</key>
    <key alias="partialViewSavedText">Partial view saved without any errors!</key>
    <key alias="partialViewErrorHeader">Partial view not saved</key>
    <key alias="partialViewErrorText">An error occurred saving the file.</key>
    <key alias="permissionsSavedFor">Permissions saved for</key>
    <key alias="deleteUserGroupsSuccess">Deleted %0% user groups</key>
    <key alias="deleteUserGroupSuccess">%0% was deleted</key>
    <key alias="enableUsersSuccess">Enabled %0% users</key>
    <key alias="disableUsersSuccess">Disabled %0% users</key>
    <key alias="enableUserSuccess">%0% is now enabled</key>
    <key alias="disableUserSuccess">%0% is now disabled</key>
    <key alias="setUserGroupOnUsersSuccess">User groups have been set</key>
    <key alias="unlockUsersSuccess">Unlocked %0% users</key>
    <key alias="unlockUserSuccess">%0% is now unlocked</key>
    <key alias="memberExportedSuccess">Member was exported to file</key>
    <key alias="memberExportedError">An error occurred while exporting the member</key>
    <key alias="deleteUserSuccess">User %0% was deleted</key>
    <key alias="resendInviteHeader">Invite user</key>
    <key alias="resendInviteSuccess">Invitation has been re-sent to %0%</key>
    <key alias="documentTypeExportedSuccess">Document type was exported to file</key>
    <key alias="documentTypeExportedError">An error occurred while exporting the document type</key>
  </area>
  <area alias="stylesheet">
    <key alias="addRule">Add style</key>
    <key alias="editRule">Edit style</key>
    <key alias="editorRules">Rich text editor styles</key>
    <key alias="editorRulesHelp">Define the styles that should be available in the rich text editor for this stylesheet</key>
    <key alias="editstylesheet">Edit stylesheet</key>
    <key alias="editstylesheetproperty">Edit stylesheet property</key>
    <key alias="nameHelp">The name displayed in the editor style selector</key>
    <key alias="preview">Preview</key>
    <key alias="previewHelp">How the text will look like in the rich text editor.</key>
    <key alias="selector">Selector</key>
    <key alias="selectorHelp">Uses CSS syntax, e.g. "h1" or ".redHeader"</key>
    <key alias="styles">Styles</key>
    <key alias="stylesHelp">The CSS that should be applied in the rich text editor, e.g. "color:red;"</key>
    <key alias="tabCode">Code</key>
    <key alias="tabRules">Editor</key>
  </area>
  <area alias="template">
    <key alias="deleteByIdFailed">Failed to delete template with ID %0%</key>
    <key alias="edittemplate">Edit template</key>
    <key alias="insertSections">Sections</key>
    <key alias="insertContentArea">Insert content area</key>
    <key alias="insertContentAreaPlaceHolder">Insert content area placeholder</key>
    <key alias="insert">Insert</key>
    <key alias="insertDesc">Choose what to insert into your template</key>
    <key alias="insertDictionaryItem">Dictionary item</key>
    <key alias="insertDictionaryItemDesc">A dictionary item is a placeholder for a translatable piece of text, which makes it easy to create designs for multilingual websites.</key>
    <key alias="insertMacro">Macro</key>
    <key alias="insertMacroDesc">
            A Macro is a configurable component which is great for
            reusable parts of your design, where you need the option to provide parameters,
            such as galleries, forms and lists.
        </key>
    <key alias="insertPageField">Value</key>
    <key alias="insertPageFieldDesc">Displays the value of a named field from the current page, with options to modify the value or fallback to alternative values.</key>
    <key alias="insertPartialView">Partial view</key>
    <key alias="insertPartialViewDesc">
            A partial view is a separate template file which can be rendered inside another
            template, it's great for reusing markup or for separating complex templates into separate files.
        </key>
    <key alias="mastertemplate">Master template</key>
    <key alias="noMaster">No master</key>
    <key alias="renderBody">Render child template</key>
    <key alias="renderBodyDesc"><![CDATA[
     Renders the contents of a child template, by inserting a
     <code>@RenderBody()</code> placeholder.
      ]]></key>
    <key alias="defineSection">Define a named section</key>
    <key alias="defineSectionDesc"><![CDATA[
         Defines a part of your template as a named section by wrapping it in
          <code>@section { ... }</code>. This can be rendered in a
          specific area of the parent of this template, by using <code>@RenderSection</code>.
      ]]></key>
    <key alias="renderSection">Render a named section</key>
    <key alias="renderSectionDesc"><![CDATA[
      Renders a named area of a child template, by inserting a <code>@RenderSection(name)</code> placeholder.
      This renders an area of a child template which is wrapped in a corresponding <code>@section [name]{ ... }</code> definition.
      ]]></key>
    <key alias="sectionName">Section Name</key>
    <key alias="sectionMandatory">Section is mandatory</key>
    <key alias="sectionMandatoryDesc">
            If mandatory, the child template must contain a <code>@section</code> definition, otherwise an error is shown.
        </key>
    <key alias="queryBuilder">Query builder</key>
    <key alias="itemsReturned">items returned, in</key>
    <key alias="copyToClipboard">copy to clipboard</key>
    <key alias="iWant">I want</key>
    <key alias="allContent">all content</key>
    <key alias="contentOfType">content of type "%0%"</key>
    <key alias="from">from</key>
    <key alias="websiteRoot">my website</key>
    <key alias="where">where</key>
    <key alias="and">and</key>
    <key alias="is">is</key>
    <key alias="isNot">is not</key>
    <key alias="before">before</key>
    <key alias="beforeIncDate">before (including selected date)</key>
    <key alias="after">after</key>
    <key alias="afterIncDate">after (including selected date)</key>
    <key alias="equals">equals</key>
    <key alias="doesNotEqual">does not equal</key>
    <key alias="contains">contains</key>
    <key alias="doesNotContain">does not contain</key>
    <key alias="greaterThan">greater than</key>
    <key alias="greaterThanEqual">greater than or equal to</key>
    <key alias="lessThan">less than</key>
    <key alias="lessThanEqual">less than or equal to</key>
    <key alias="id">Id</key>
    <key alias="name">Name</key>
    <key alias="createdDate">Created Date</key>
    <key alias="lastUpdatedDate">Last Updated Date</key>
    <key alias="orderBy">order by</key>
    <key alias="ascending">ascending</key>
    <key alias="descending">descending</key>
    <key alias="template">Template</key>
  </area>
  <area alias="grid">
    <key alias="media">Image</key>
    <key alias="macro">Macro</key>
    <key alias="insertControl">Choose type of content</key>
    <key alias="chooseLayout">Choose a layout</key>
    <key alias="addRows">Add a row</key>
    <key alias="addElement">Add content</key>
    <key alias="dropElement">Drop content</key>
    <key alias="settingsApplied">Settings applied</key>
    <key alias="contentNotAllowed">This content is not allowed here</key>
    <key alias="contentAllowed">This content is allowed here</key>
    <key alias="clickToEmbed">Click to embed</key>
    <key alias="clickToInsertImage">Click to insert image</key>
    <key alias="placeholderImageCaption">Image caption...</key>
    <key alias="placeholderWriteHere">Write here...</key>
    <key alias="gridLayouts">Grid Layouts</key>
    <key alias="gridLayoutsDetail">Layouts are the overall work area for the grid editor, usually you only need one or two different layouts</key>
    <key alias="addGridLayout">Add Grid Layout</key>
    <key alias="addGridLayoutDetail">Adjust the layout by setting column widths and adding additional sections</key>
    <key alias="rowConfigurations">Row configurations</key>
    <key alias="rowConfigurationsDetail">Rows are predefined cells arranged horizontally</key>
    <key alias="addRowConfiguration">Add row configuration</key>
    <key alias="addRowConfigurationDetail">Adjust the row by setting cell widths and adding additional cells</key>
    <key alias="columns">Columns</key>
    <key alias="columnsDetails">Total combined number of columns in the grid layout</key>
    <key alias="settings">Settings</key>
    <key alias="settingsDetails">Configure what settings editors can change</key>
    <key alias="styles">Styles</key>
    <key alias="stylesDetails">Configure what styling editors can change</key>
    <key alias="allowAllEditors">Allow all editors</key>
    <key alias="allowAllRowConfigurations">Allow all row configurations</key>
    <key alias="maxItems">Maximum items</key>
    <key alias="maxItemsDescription">Leave blank or set to 0 for unlimited</key>
    <key alias="setAsDefault">Set as default</key>
    <key alias="chooseExtra">Choose extra</key>
    <key alias="chooseDefault">Choose default</key>
    <key alias="areAdded">are added</key>
        <key alias="warning">Warning</key>
        <key alias="youAreDeleting">You are deleting the row configuration</key>
        <key alias="deletingARow">
            Deleting a row configuration name will result in loss of data for any existing content that is based on this configuration.
        </key>
  </area>
  <area alias="contentTypeEditor">
    <key alias="compositions">Compositions</key>
    <key alias="group">Group</key>
    <key alias="noGroups">You have not added any groups</key>
    <key alias="addGroup">Add group</key>
    <key alias="inheritedFrom">Inherited from</key>
    <key alias="addProperty">Add property</key>
    <key alias="requiredLabel">Required label</key>
    <key alias="enableListViewHeading">Enable list view</key>
    <key alias="enableListViewDescription">Configures the content item to show a sortable and searchable list of its children, the children will not be shown in the tree</key>
    <key alias="allowedTemplatesHeading">Allowed Templates</key>
    <key alias="allowedTemplatesDescription">Choose which templates editors are allowed to use on content of this type</key>
    <key alias="allowAsRootHeading">Allow as root</key>
    <key alias="allowAsRootDescription">Allow editors to create content of this type in the root of the content tree.</key>
    <key alias="childNodesHeading">Allowed child node types</key>
    <key alias="childNodesDescription">Allow content of the specified types to be created underneath content of this type.</key>
    <key alias="chooseChildNode">Choose child node</key>
    <key alias="compositionsDescription">Inherit tabs and properties from an existing document type. New tabs will be added to the current document type or merged if a tab with an identical name exists.</key>
    <key alias="compositionInUse">This content type is used in a composition, and therefore cannot be composed itself.</key>
    <key alias="noAvailableCompositions">There are no content types available to use as a composition.</key>
    <key alias="compositionRemoveWarning">Removing a composition will delete all the associated property data. Once you save the document type there's no way back.</key>
    <key alias="availableEditors">Create new</key>
    <key alias="reuse">Use existing</key>
    <key alias="editorSettings">Editor settings</key>
    <key alias="configuration">Configuration</key>
    <key alias="yesDelete">Yes, delete</key>
    <key alias="movedUnderneath">was moved underneath</key>
    <key alias="copiedUnderneath">was copied underneath</key>
    <key alias="folderToMove">Select the folder to move</key>
    <key alias="folderToCopy">Select the folder to copy</key>
    <key alias="structureBelow">to in the tree structure below</key>
    <key alias="allDocumentTypes">All Document types</key>
    <key alias="allDocuments">All Documents</key>
    <key alias="allMediaItems">All media items</key>
    <key alias="usingThisDocument">using this document type will be deleted permanently, please confirm you want to delete these as well.</key>
    <key alias="usingThisMedia">using this media type will be deleted permanently, please confirm you want to delete these as well.</key>
    <key alias="usingThisMember">using this member type will be deleted permanently, please confirm you want to delete these as well</key>
    <key alias="andAllDocuments">and all documents using this type</key>
    <key alias="andAllMediaItems">and all media items using this type</key>
    <key alias="andAllMembers">and all members using this type</key>
    <key alias="memberCanEdit">Member can edit</key>
    <key alias="memberCanEditDescription">Allow this property value to be edited by the member on their profile page</key>
    <key alias="isSensitiveData">Is sensitive data</key>
    <key alias="isSensitiveDataDescription">Hide this property value from content editors that don't have access to view sensitive information</key>
    <key alias="showOnMemberProfile">Show on member profile</key>
    <key alias="showOnMemberProfileDescription">Allow this property value to be displayed on the member profile page</key>
    <key alias="tabHasNoSortOrder">tab has no sort order</key>
    <key alias="compositionUsageHeading">Where is this composition used?</key>
    <key alias="compositionUsageSpecification">This composition is currently used in the composition of the following content types:</key>
    <key alias="variantsHeading">Allow varying by culture</key>
    <key alias="variantsDescription">Allow editors to create content of this type in different languages.</key>
    <key alias="allowVaryByCulture">Allow varying by culture</key>
    <key alias="elementType">Element type</key>
    <key alias="elementHeading">Is an Element type</key>
    <key alias="elementDescription">An Element type is meant to be used for instance in Nested Content, and not in the tree.</key>
    <key alias="elementCannotToggle">A document type cannot be changed to an Element type once it has been used to create one or more content items.</key>
    <key alias="elementDoesNotSupport">This is not applicable for an Element type</key>
    <key alias="propertyHasChanges">You have made changes to this property. Are you sure you want to discard them?</key>
  </area>
  <area alias="languages">
    <key alias="addLanguage">Add language</key>
    <key alias="mandatoryLanguage">Mandatory language</key>
    <key alias="mandatoryLanguageHelp">Properties on this language have to be filled out before the node can be published.</key>
    <key alias="defaultLanguage">Default language</key>
    <key alias="defaultLanguageHelp">An Umbraco site can only have one default language set.</key>
    <key alias="changingDefaultLanguageWarning">Switching default language may result in default content missing.</key>
    <key alias="fallsbackToLabel">Falls back to</key>
    <key alias="noFallbackLanguageOption">No fall back language</key>
    <key alias="fallbackLanguageDescription">To allow multi-lingual content to fall back to another language if not present in the requested language, select it here.</key>
    <key alias="fallbackLanguage">Fall back language</key>
    <key alias="none">none</key>
  </area>

  <area alias="macro">
    <key alias="addParameter">Add parameter</key>
    <key alias="editParameter">Edit parameter</key>
    <key alias="enterMacroName">Enter macro name</key>
    <key alias="parameters">Parameters</key>
    <key alias="parametersDescription">Define the parameters that should be available when using this macro.</key>
    <key alias="selectViewFile">Select partial view macro file</key>
  </area>
  <area alias="modelsBuilder">
    <key alias="buildingModels">Building models</key>
    <key alias="waitingMessage">this can take a bit of time, don't worry</key>
    <key alias="modelsGenerated">Models generated</key>
    <key alias="modelsGeneratedError">Models could not be generated</key>
    <key alias="modelsExceptionInUlog">Models generation has failed, see exception in U log</key>
  </area>
  <area alias="templateEditor">
    <key alias="addFallbackField">Add fallback field</key>
    <key alias="fallbackField">Fallback field</key>
    <key alias="addDefaultValue">Add default value</key>
    <key alias="defaultValue">Default value</key>
    <key alias="alternativeField">Fallback field</key>
    <key alias="alternativeText">Default value</key>
    <key alias="casing">Casing</key>
    <key alias="encoding">Encoding</key>
    <key alias="chooseField">Choose field</key>
    <key alias="convertLineBreaks">Convert line breaks</key>
    <key alias="convertLineBreaksDescription">Yes, convert line breaks</key>
    <key alias="convertLineBreaksHelp">Replaces line breaks with 'br' html tag</key>
    <key alias="customFields">Custom Fields</key>
    <key alias="dateOnly">Date only</key>
    <key alias="formatAndEncoding">Format and encoding</key>
    <key alias="formatAsDate">Format as date</key>
    <key alias="formatAsDateDescr">Format the value as a date, or a date with time, according to the active culture</key>
    <key alias="htmlEncode">HTML encode</key>
    <key alias="htmlEncodeHelp">Will replace special characters by their HTML equivalent.</key>
    <key alias="insertedAfter">Will be inserted after the field value</key>
    <key alias="insertedBefore">Will be inserted before the field value</key>
    <key alias="lowercase">Lowercase</key>
    <key alias="modifyOutput">Modify output</key>
    <key alias="none">None</key>
    <key alias="outputSample">Output sample</key>
    <key alias="postContent">Insert after field</key>
    <key alias="preContent">Insert before field</key>
    <key alias="recursive">Recursive</key>
    <key alias="recursiveDescr">Yes, make it recursive</key>
    <key alias="separator">Separator</key>
    <key alias="standardFields">Standard Fields</key>
    <key alias="uppercase">Uppercase</key>
    <key alias="urlEncode">URL encode</key>
    <key alias="urlEncodeHelp">Will format special characters in URLs</key>
    <key alias="usedIfAllEmpty">Will only be used when the field values above are empty</key>
    <key alias="usedIfEmpty">This field will only be used if the primary field is empty</key>
    <key alias="withTime">Date and time</key>
  </area>
  <area alias="translation">
    <key alias="details">Translation details</key>
    <key alias="DownloadXmlDTD">Download XML DTD</key>
    <key alias="fields">Fields</key>
    <key alias="includeSubpages">Include subpages</key>
    <key alias="mailBody"><![CDATA[
      Hi %0%

      This is an automated mail to inform you that the document '%1%'
      has been requested for translation into '%5%' by %2%.

      Go to http://%3%/translation/details.aspx?id=%4% to edit.

      Or log into Umbraco to get an overview of your translation tasks
      http://%3%

      Have a nice day!

      Cheers from the Umbraco robot
    ]]></key>
    <key alias="noTranslators">No translator users found. Please create a translator user before you start sending content to translation</key>
    <key alias="pageHasBeenSendToTranslation">The page '%0%' has been send to translation</key>
    <key alias="sendToTranslate">Send the page '%0%' to translation</key>
    <key alias="totalWords">Total words</key>
    <key alias="translateTo">Translate to</key>
    <key alias="translationDone">Translation completed.</key>
    <key alias="translationDoneHelp">You can preview the pages, you've just translated, by clicking below. If the original page is found, you will get a comparison of the 2 pages.</key>
    <key alias="translationFailed">Translation failed, the XML file might be corrupt</key>
    <key alias="translationOptions">Translation options</key>
    <key alias="translator">Translator</key>
    <key alias="uploadTranslationXml">Upload translation XML</key>
  </area>
  <area alias="treeHeaders">
    <key alias="content">Content</key>
    <key alias="contentBlueprints">Content Templates</key>
    <key alias="media">Media</key>
    <key alias="cacheBrowser">Cache Browser</key>
    <key alias="contentRecycleBin">Recycle Bin</key>
    <key alias="createdPackages">Created packages</key>
    <key alias="dataTypes">Data Types</key>
    <key alias="dictionary">Dictionary</key>
    <key alias="installedPackages">Installed packages</key>
    <key alias="installSkin">Install skin</key>
    <key alias="installStarterKit">Install starter kit</key>
    <key alias="languages">Languages</key>
    <key alias="localPackage">Install local package</key>
    <key alias="macros">Macros</key>
    <key alias="mediaTypes">Media Types</key>
    <key alias="member">Members</key>
    <key alias="memberGroups">Member Groups</key>
    <key alias="memberRoles">Member Roles</key>
    <key alias="memberTypes">Member Types</key>
    <key alias="documentTypes">Document Types</key>
    <key alias="relationTypes">Relation Types</key>
    <key alias="packager">Packages</key>
    <key alias="packages">Packages</key>
    <key alias="partialViews">Partial Views</key>
    <key alias="partialViewMacros">Partial View Macro Files</key>
    <key alias="repositories">Install from repository</key>
    <key alias="runway">Install Runway</key>
    <key alias="runwayModules">Runway modules</key>
    <key alias="scripting">Scripting Files</key>
    <key alias="scripts">Scripts</key>
    <key alias="stylesheets">Stylesheets</key>
    <key alias="templates">Templates</key>
    <key alias="logViewer">Log Viewer</key>
    <key alias="users">Users</key>
    <key alias="settingsGroup">Settings</key>
    <key alias="templatingGroup">Templating</key>
    <key alias="thirdPartyGroup">Third Party</key>
  </area>
  <area alias="update">
    <key alias="updateAvailable">New update ready</key>
    <key alias="updateDownloadText">%0% is ready, click here for download</key>
    <key alias="updateNoServer">No connection to server</key>
    <key alias="updateNoServerError">Error checking for update. Please review trace-stack for further information</key>
  </area>
  <area alias="user">
    <key alias="access">Access</key>
    <key alias="accessHelp">Based on the assigned groups and start nodes, the user has access to the following nodes</key>
    <key alias="assignAccess">Assign access</key>
    <key alias="administrators">Administrator</key>
    <key alias="categoryField">Category field</key>
    <key alias="createDate">User created</key>
    <key alias="changePassword">Change Your Password</key>
    <key alias="changePhoto">Change photo</key>
    <key alias="newPassword">New password</key>
    <key alias="noLockouts">hasn't been locked out</key>
    <key alias="noPasswordChange">The password hasn't been changed</key>
    <key alias="confirmNewPassword">Confirm new password</key>
    <key alias="changePasswordDescription">You can change your password for accessing the Umbraco Back Office by filling out the form below and click the 'Change Password' button</key>
    <key alias="contentChannel">Content Channel</key>
    <key alias="createAnotherUser">Create another user</key>
    <key alias="createUserHelp">Create new users to give them access to Umbraco. When a new user is created a password will be generated that you can share with the user.</key>
    <key alias="descriptionField">Description field</key>
    <key alias="disabled">Disable User</key>
    <key alias="documentType">Document Type</key>
    <key alias="editors">Editor</key>
    <key alias="excerptField">Excerpt field</key>
    <key alias="failedPasswordAttempts">Failed login attempts</key>
    <key alias="goToProfile">Go to user profile</key>
    <key alias="groupsHelp">Add groups to assign access and permissions</key>
    <key alias="inviteAnotherUser">Invite another user</key>
    <key alias="inviteUserHelp">Invite new users to give them access to Umbraco. An invite email will be sent to the user with information on how to log in to Umbraco. Invites last for 72 hours.</key>
    <key alias="language">Language</key>
    <key alias="languageHelp">Set the language you will see in menus and dialogs</key>
    <key alias="lastLockoutDate">Last lockout date</key>
    <key alias="lastLogin">Last login</key>
    <key alias="lastPasswordChangeDate">Password last changed</key>
    <key alias="loginname">Username</key>
    <key alias="mediastartnode">Media start node</key>
    <key alias="mediastartnodehelp">Limit the media library to a specific start node</key>
    <key alias="mediastartnodes">Media start nodes</key>
    <key alias="mediastartnodeshelp">Limit the media library to specific start nodes</key>
    <key alias="modules">Sections</key>
    <key alias="noConsole">Disable Umbraco Access</key>
    <key alias="noLogin">has not logged in yet</key>
    <key alias="oldPassword">Old password</key>
    <key alias="password">Password</key>
    <key alias="resetPassword">Reset password</key>
    <key alias="passwordChanged">Your password has been changed!</key>
    <key alias="passwordConfirm">Please confirm the new password</key>
    <key alias="passwordEnterNew">Enter your new password</key>
    <key alias="passwordIsBlank">Your new password cannot be blank!</key>
    <key alias="passwordCurrent">Current password</key>
    <key alias="passwordInvalid">Invalid current password</key>
    <key alias="passwordIsDifferent">There was a difference between the new password and the confirmed password. Please try again!</key>
    <key alias="passwordMismatch">The confirmed password doesn't match the new password!</key>
    <key alias="permissionReplaceChildren">Replace child node permissions</key>
    <key alias="permissionSelectedPages">You are currently modifying permissions for the pages:</key>
    <key alias="permissionSelectPages">Select pages to modify their permissions</key>
    <key alias="removePhoto">Remove photo</key>
    <key alias="permissionsDefault">Default permissions</key>
    <key alias="permissionsGranular">Granular permissions</key>
    <key alias="permissionsGranularHelp">Set permissions for specific nodes</key>
    <key alias="profile">Profile</key>
    <key alias="searchAllChildren">Search all children</key>
    <key alias="sectionsHelp">Add sections to give users access</key>
    <key alias="selectUserGroups">Select user groups</key>
    <key alias="noStartNode">No start node selected</key>
    <key alias="noStartNodes">No start nodes selected</key>
    <key alias="startnode">Content start node</key>
    <key alias="startnodehelp">Limit the content tree to a specific start node</key>
    <key alias="startnodes">Content start nodes</key>
    <key alias="startnodeshelp">Limit the content tree to specific start nodes</key>
    <key alias="updateDate">User last updated</key>
    <key alias="userCreated">has been created</key>
    <key alias="userCreatedSuccessHelp">The new user has successfully been created. To log in to Umbraco use the password below.</key>
    <key alias="userManagement">User management</key>
    <key alias="username">Name</key>
    <key alias="userPermissions">User permissions</key>
    <key alias="usergroup">User group</key>
    <key alias="userInvited">has been invited</key>
    <key alias="userInvitedSuccessHelp">An invitation has been sent to the new user with details about how to log in to Umbraco.</key>
    <key alias="userinviteWelcomeMessage">Hello there and welcome to Umbraco! In just 1 minute you’ll be good to go, we just need you to setup a password and add a picture for your avatar.</key>
    <key alias="userinviteExpiredMessage">Welcome to Umbraco! Unfortunately your invite has expired. Please contact your administrator and ask them to resend it.</key>
        <key alias="userinviteAvatarMessage">Uploading a photo of yourself will make it easy for other users to recognize you. Click the circle above to upload your photo.</key>
    <key alias="writer">Writer</key>
    <key alias="change">Change</key>
    <key alias="yourProfile" version="7.0">Your profile</key>
    <key alias="yourHistory" version="7.0">Your recent history</key>
    <key alias="sessionExpires" version="7.0">Session expires in</key>
    <key alias="inviteUser">Invite user</key>
    <key alias="createUser">Create user</key>
    <key alias="sendInvite">Send invite</key>
    <key alias="backToUsers">Back to users</key>
    <key alias="inviteEmailCopySubject">Umbraco: Invitation</key>
    <key alias="inviteEmailCopyFormat"><![CDATA[
        <html>
			<head>
				<meta name='viewport' content='width=device-width'>
				<meta http-equiv='Content-Type' content='text/html; charset=UTF-8'>
			</head>
			<body class='' style='font-family: sans-serif; -webkit-font-smoothing: antialiased; font-size: 14px; color: #392F54; line-height: 22px; -ms-text-size-adjust: 100%; -webkit-text-size-adjust: 100%; background: #1d1333; margin: 0; padding: 0;' bgcolor='#1d1333'>
				<style type='text/css'> @media only screen and (max-width: 620px) {table[class=body] h1 {font-size: 28px !important; margin-bottom: 10px !important; } table[class=body] .wrapper {padding: 32px !important; } table[class=body] .article {padding: 32px !important; } table[class=body] .content {padding: 24px !important; } table[class=body] .container {padding: 0 !important; width: 100% !important; } table[class=body] .main {border-left-width: 0 !important; border-radius: 0 !important; border-right-width: 0 !important; } table[class=body] .btn table {width: 100% !important; } table[class=body] .btn a {width: 100% !important; } table[class=body] .img-responsive {height: auto !important; max-width: 100% !important; width: auto !important; } } .btn-primary table td:hover {background-color: #34495e !important; } .btn-primary a:hover {background-color: #34495e !important; border-color: #34495e !important; } .btn  a:visited {color:#FFFFFF;} </style>
				<table border="0" cellpadding="0" cellspacing="0" class="body" style="border-collapse: separate; mso-table-lspace: 0pt; mso-table-rspace: 0pt; width: 100%; background: #1d1333;" bgcolor="#1d1333">
					<tr>
						<td style="font-family: sans-serif; font-size: 14px; vertical-align: top; padding: 24px;" valign="top">
							<table style="border-collapse: separate; mso-table-lspace: 0pt; mso-table-rspace: 0pt; width: 100%;">
								<tr>
									<td background="https://umbraco.com/umbraco/assets/img/application/logo.png" bgcolor="#1d1333" width="28" height="28" valign="top" style="font-family: sans-serif; font-size: 14px; vertical-align: top;">
										<!--[if gte mso 9]> <v:rect xmlns:v="urn:schemas-microsoft-com:vml" fill="true" stroke="false" style="width:30px;height:30px;"> <v:fill type="tile" src="https://umbraco.com/umbraco/assets/img/application/logo.png" color="#1d1333" /> <v:textbox inset="0,0,0,0"> <![endif]-->
										<div> </div>
										<!--[if gte mso 9]> </v:textbox> </v:rect> <![endif]-->
									</td>
									<td style="font-family: sans-serif; font-size: 14px; vertical-align: top;" valign="top"></td>
								</tr>
							</table>
						</td>
					</tr>
				</table>
				<table border='0' cellpadding='0' cellspacing='0' class='body' style='border-collapse: separate; mso-table-lspace: 0pt; mso-table-rspace: 0pt; width: 100%; background: #1d1333;' bgcolor='#1d1333'>
					<tr>
						<td style='font-family: sans-serif; font-size: 14px; vertical-align: top;' valign='top'> </td>
						<td class='container' style='font-family: sans-serif; font-size: 14px; vertical-align: top; display: block; max-width: 560px; width: 560px; margin: 0 auto; padding: 10px;' valign='top'>
							<div class='content' style='box-sizing: border-box; display: block; max-width: 560px; margin: 0 auto; padding: 10px;'>
								<br>
								<table class='main' style='border-collapse: separate; mso-table-lspace: 0pt; mso-table-rspace: 0pt; width: 100%; border-radius: 3px; background: #FFFFFF;' bgcolor='#FFFFFF'>
									<tr>
										<td class='wrapper' style='font-family: sans-serif; font-size: 14px; vertical-align: top; box-sizing: border-box; padding: 50px;' valign='top'>
											<table border='0' cellpadding='0' cellspacing='0' style='border-collapse: separate; mso-table-lspace: 0pt; mso-table-rspace: 0pt; width: 100%;'>
												<tr>
													<td style='line-height: 24px; font-family: sans-serif; font-size: 14px; vertical-align: top;' valign='top'>
														<h1 style='color: #392F54; font-family: sans-serif; font-weight: bold; line-height: 1.4; font-size: 24px; text-align: left; text-transform: capitalize; margin: 0 0 30px;' align='left'>
															Hi %0%,
														</h1>
														<p style='color: #392F54; font-family: sans-serif; font-size: 14px; font-weight: normal; margin: 0 0 15px;'>
															You have been invited by <a href="mailto:%4%" style="text-decoration: underline; color: #392F54; -ms-word-break: break-all; word-break: break-all;">%1%</a> to the Umbraco Back Office.
														</p>
														<p style='color: #392F54; font-family: sans-serif; font-size: 14px; font-weight: normal; margin: 0 0 15px;'>
															Message from <a href="mailto:%1%" style="text-decoration: none; color: #392F54; -ms-word-break: break-all; word-break: break-all;">%1%</a>:
															<br/>
															<em>%2%</em>
														</p>
														<table border='0' cellpadding='0' cellspacing='0' class='btn btn-primary' style='border-collapse: separate; mso-table-lspace: 0pt; mso-table-rspace: 0pt; width: 100%; box-sizing: border-box;'>
															<tbody>
																<tr>
																	<td align='left' style='font-family: sans-serif; font-size: 14px; vertical-align: top; padding-bottom: 15px;' valign='top'>
																		<table border='0' cellpadding='0' cellspacing='0' style='border-collapse: separate; mso-table-lspace: 0pt; mso-table-rspace: 0pt; width: auto;'>
																			<tbody>
																				<tr>
																					<td style='font-family: sans-serif; font-size: 14px; vertical-align: top; border-radius: 5px; text-align: center; background: #35C786;' align='center' bgcolor='#35C786' valign='top'>
																						<a href='%3%' target='_blank' style='color: #FFFFFF; text-decoration: none; -ms-word-break: break-all; word-break: break-all; border-radius: 5px; box-sizing: border-box; cursor: pointer; display: inline-block; font-size: 14px; font-weight: bold; text-transform: capitalize; background: #35C786; margin: 0; padding: 12px 30px; border: 1px solid #35c786;'>
																							Click this link to accept the invite
																						</a>
																					</td>
																				</tr>
																			</tbody>
																		</table>
																	</td>
																</tr>
															</tbody>
														</table>
														<p style='max-width: 400px; display: block; color: #392F54; font-family: sans-serif; font-size: 14px; line-height: 20px; font-weight: normal; margin: 15px 0;'>If you cannot click on the link, copy and paste this URL into your browser window:</p>
															<table border='0' cellpadding='0' cellspacing='0'>
																<tr>
																	<td style='-ms-word-break: break-all; word-break: break-all; font-family: sans-serif; font-size: 11px; line-height:14px;'>
																		<font style="-ms-word-break: break-all; word-break: break-all; font-size: 11px; line-height:14px;">
																			<a style='-ms-word-break: break-all; word-break: break-all; color: #392F54; text-decoration: underline; font-size: 11px; line-height:15px;' href='%3%'>%3%</a>
																		</font>
																	</td>
																</tr>
															</table>
														</p>
													</td>
												</tr>
											</table>
										</td>
									</tr>
								</table>
								<br><br><br>
							</div>
						</td>
						<td style='font-family: sans-serif; font-size: 14px; vertical-align: top;' valign='top'> </td>
					</tr>
				</table>
			</body>
    </html>]]></key>
    <key alias="invite">Invite</key>
    <key alias="defaultInvitationMessage">Resending invitation...</key>
    <key alias="deleteUser">Delete User</key>
    <key alias="deleteUserConfirmation">Are you sure you wish to delete this user account?</key>
    <key alias="stateAll">All</key>
    <key alias="stateActive">Active</key>
    <key alias="stateDisabled">Disabled</key>
    <key alias="stateLockedOut">Locked out</key>
    <key alias="stateInvited">Invited</key>
    <key alias="stateInactive">Inactive</key>
    <key alias="sortNameAscending">Name (A-Z)</key>
    <key alias="sortNameDescending">Name (Z-A)</key>
    <key alias="sortCreateDateAscending">Newest</key>
    <key alias="sortCreateDateDescending">Oldest</key>
    <key alias="sortLastLoginDateDescending">Last login</key>
    <key alias="noUserGroupsAdded">No user groups have been added</key>
  </area>
  <area alias="validation">
    <key alias="validation">Validation</key>
    <key alias="noValidation">No validation</key>
    <key alias="validateAsEmail">Validate as an email address</key>
    <key alias="validateAsNumber">Validate as a number</key>
    <key alias="validateAsUrl">Validate as a URL</key>
    <key alias="enterCustomValidation">...or enter a custom validation</key>
    <key alias="fieldIsMandatory">Field is mandatory</key>
    <key alias="mandatoryMessage">Enter a custom validation error message (optional)</key>
    <key alias="validationRegExp">Enter a regular expression</key>
    <key alias="validationRegExpMessage">Enter a custom validation error message (optional)</key>
    <key alias="minCount">You need to add at least</key>
    <key alias="maxCount">You can only have</key>
    <key alias="items">items</key>
    <key alias="itemsSelected">items selected</key>
    <key alias="invalidDate">Invalid date</key>
    <key alias="invalidNumber">Not a number</key>
    <key alias="invalidEmail">Invalid email</key>
    <key alias="customValidation">Custom validation</key>
    <key alias="entriesShort"><![CDATA[Minimum %0% entries, requires <strong>%1%</strong> more.]]></key>
    <key alias="entriesExceed"><![CDATA[Maximum %0% entries, <strong>%1%</strong> too many.]]></key>
  </area>
  <area alias="healthcheck">
    <!-- The following keys get these tokens passed in:
	     0: Current value
		   1: Recommended value
		   2: XPath
		   3: Configuration file path
	  -->
    <key alias="checkSuccessMessage">Value is set to the recommended value: '%0%'.</key>
    <key alias="rectifySuccessMessage">Value was set to '%1%' for XPath '%2%' in configuration file '%3%'.</key>
    <key alias="checkErrorMessageDifferentExpectedValue">Expected value '%1%' for '%2%' in configuration file '%3%', but found '%0%'.</key>
    <key alias="checkErrorMessageUnexpectedValue">Found unexpected value '%0%' for '%2%' in configuration file '%3%'.</key>
    <!-- The following keys get these tokens passed in:
	     0: Current value
		   1: Recommended value
	  -->
    <key alias="customErrorsCheckSuccessMessage">Custom errors are set to '%0%'.</key>
    <key alias="customErrorsCheckErrorMessage">Custom errors are currently set to '%0%'. It is recommended to set this to '%1%' before go live.</key>
    <key alias="customErrorsCheckRectifySuccessMessage">Custom errors successfully set to '%0%'.</key>
    <key alias="macroErrorModeCheckSuccessMessage">MacroErrors are set to '%0%'.</key>
    <key alias="macroErrorModeCheckErrorMessage">MacroErrors are set to '%0%' which will prevent some or all pages in your site from loading completely if there are any errors in macros. Rectifying this will set the value to '%1%'.</key>
    <key alias="macroErrorModeCheckRectifySuccessMessage">MacroErrors are now set to '%0%'.</key>
    <!-- The following keys get these tokens passed in:
	     0: Current value
		   1: Recommended value
		   2: Server version
	  -->
    <key alias="trySkipIisCustomErrorsCheckSuccessMessage">Try Skip IIS Custom Errors is set to '%0%' and you're using IIS version '%1%'.</key>
    <key alias="trySkipIisCustomErrorsCheckErrorMessage">Try Skip IIS Custom Errors is currently '%0%'. It is recommended to set this to '%1%' for your IIS version (%2%).</key>
    <key alias="trySkipIisCustomErrorsCheckRectifySuccessMessage">Try Skip IIS Custom Errors successfully set to '%0%'.</key>
    <!-- The following keys get predefined tokens passed in that are not all the same, like above -->
    <key alias="configurationServiceFileNotFound">File does not exist: '%0%'.</key>
    <key alias="configurationServiceNodeNotFound"><![CDATA[Unable to find <strong>'%0%'</strong> in config file <strong>'%1%'</strong>.]]></key>
    <key alias="configurationServiceError">There was an error, check log for full error: %0%.</key>
    <key alias="databaseSchemaValidationCheckDatabaseOk">Database - The database schema is correct for this version of Umbraco</key>
    <key alias="databaseSchemaValidationCheckDatabaseErrors">%0% problems were detected with your database schema (Check the log for details)</key>
    <key alias="databaseSchemaValidationCheckDatabaseLogMessage">Some errors were detected while validating the database schema against the current version of Umbraco.</key>
    <key alias="httpsCheckValidCertificate">Your website's certificate is valid.</key>
    <key alias="httpsCheckInvalidCertificate">Certificate validation error: '%0%'</key>
    <key alias="httpsCheckExpiredCertificate">Your website's SSL certificate has expired.</key>
    <key alias="httpsCheckExpiringCertificate">Your website's SSL certificate is expiring in %0% days.</key>
    <key alias="healthCheckInvalidUrl">Error pinging the URL %0% - '%1%'</key>
    <key alias="httpsCheckIsCurrentSchemeHttps">You are currently %0% viewing the site using the HTTPS scheme.</key>
    <key alias="httpsCheckConfigurationRectifyNotPossible">The appSetting 'Umbraco.Core.UseHttps' is set to 'false' in your web.config file. Once you access this site using the HTTPS scheme, that should be set to 'true'.</key>
    <key alias="httpsCheckConfigurationCheckResult">The appSetting 'Umbraco.Core.UseHttps' is set to '%0%' in your web.config file, your cookies are %1% marked as secure.</key>
    <key alias="httpsCheckEnableHttpsError">Could not update the 'Umbraco.Core.UseHttps' setting in your web.config file. Error: %0%</key>
    <!-- The following keys don't get tokens passed in -->
    <key alias="httpsCheckEnableHttpsButton">Enable HTTPS</key>
    <key alias="httpsCheckEnableHttpsDescription">Sets umbracoSSL setting to true in the appSettings of the web.config file.</key>
    <key alias="httpsCheckEnableHttpsSuccess">The appSetting 'Umbraco.Core.UseHttps' is now set to 'true' in your web.config file, your cookies will be marked as secure.</key>
    <key alias="rectifyButton">Fix</key>
    <key alias="cannotRectifyShouldNotEqual">Cannot fix a check with a value comparison type of 'ShouldNotEqual'.</key>
    <key alias="cannotRectifyShouldEqualWithValue">Cannot fix a check with a value comparison type of 'ShouldEqual' with a provided value.</key>
    <key alias="valueToRectifyNotProvided">Value to fix check not provided.</key>
    <key alias="compilationDebugCheckSuccessMessage">Debug compilation mode is disabled.</key>
    <key alias="compilationDebugCheckErrorMessage">Debug compilation mode is currently enabled. It is recommended to disable this setting before go live.</key>
    <key alias="compilationDebugCheckRectifySuccessMessage">Debug compilation mode successfully disabled.</key>
    <key alias="traceModeCheckSuccessMessage">Trace mode is disabled.</key>
    <key alias="traceModeCheckErrorMessage">Trace mode is currently enabled. It is recommended to disable this setting before go live.</key>
    <key alias="traceModeCheckRectifySuccessMessage">Trace mode successfully disabled.</key>
    <key alias="folderPermissionsCheckMessage">All folders have the correct permissions set.</key>
    <!-- The following keys get these tokens passed in:
	    0: Comma delimitted list of failed folder paths
  	-->
    <key alias="requiredFolderPermissionFailed"><![CDATA[The following folders must be set up with modify permissions but could not be acccessed: <strong>%0%</strong>.]]></key>
    <key alias="optionalFolderPermissionFailed"><![CDATA[The following folders must be set up with modify permissions for certain Umbraco operations to function but could not be acccessed: <strong>%0%</strong>. If they aren't being written to no action need be taken.]]></key>
    <key alias="filePermissionsCheckMessage">All files have the correct permissions set.</key>
    <!-- The following keys get these tokens passed in:
	    0: Comma delimitted list of failed folder paths
  	-->
    <key alias="requiredFilePermissionFailed"><![CDATA[The following files must be set up with write permissions but could not be acccessed: <strong>%0%</strong>.]]></key>
    <key alias="optionalFilePermissionFailed"><![CDATA[The following files must be set up with write permissions for certain Umbraco operations to function but could not be acccessed: <strong>%0%</strong>. If they aren't being written to no action need be taken.]]></key>
    <key alias="clickJackingCheckHeaderFound"><![CDATA[The header or meta-tag <strong>X-Frame-Options</strong> used to control whether a site can be IFRAMEd by another was found.]]></key>
    <key alias="clickJackingCheckHeaderNotFound"><![CDATA[The header or meta-tag <strong>X-Frame-Options</strong> used to control whether a site can be IFRAMEd by another was not found.]]></key>
    <key alias="setHeaderInConfig">Set Header in Config</key>
    <key alias="clickJackingSetHeaderInConfigDescription">Adds a value to the httpProtocol/customHeaders section of web.config to prevent the site being IFRAMEd by other websites.</key>
    <key alias="clickJackingSetHeaderInConfigSuccess">A setting to create a header preventing IFRAMEing of the site by other websites has been added to your web.config file.</key>
    <key alias="setHeaderInConfigError">Could not update web.config file. Error: %0%</key>
    <key alias="noSniffCheckHeaderFound"><![CDATA[The header or meta-tag <strong>X-Content-Type-Options</strong> used to protect against MIME sniffing vulnerabilities was found.]]></key>
    <key alias="noSniffCheckHeaderNotFound"><![CDATA[The header or meta-tag <strong>X-Content-Type-Options</strong> used to protect against MIME sniffing vulnerabilities was not found.]]></key>
    <key alias="noSniffSetHeaderInConfigDescription">Adds a value to the httpProtocol/customHeaders section of web.config to protect against MIME sniffing vulnerabilities.</key>
    <key alias="noSniffSetHeaderInConfigSuccess">A setting to create a header protecting against MIME sniffing vulnerabilities has been added to your web.config file.</key>
    <key alias="hSTSCheckHeaderFound"><![CDATA[The header <strong>Strict-Transport-Security</strong>, also known as the HSTS-header, was found.]]></key>
    <key alias="hSTSCheckHeaderNotFound"><![CDATA[The header <strong>Strict-Transport-Security</strong> was not found.]]></key>
    <key alias="hSTSSetHeaderInConfigDescription">Adds the header 'Strict-Transport-Security' with the value 'max-age=10886400' to the httpProtocol/customHeaders section of web.config. Use this fix only if you will have your domains running with https for the next 18 weeks (minimum).</key>
    <key alias="hSTSSetHeaderInConfigSuccess">The HSTS header has been added to your web.config file.</key>
    <key alias="xssProtectionCheckHeaderFound"><![CDATA[The header <strong>X-XSS-Protection</strong> was found.]]></key>
    <key alias="xssProtectionCheckHeaderNotFound"><![CDATA[The header <strong>X-XSS-Protection</strong> was not found.]]></key>
    <key alias="xssProtectionSetHeaderInConfigDescription">Adds the header 'X-XSS-Protection' with the value '1; mode=block' to the httpProtocol/customHeaders section of web.config. </key>
    <key alias="xssProtectionSetHeaderInConfigSuccess">The X-XSS-Protection header has been added to your web.config file.</key>
    <!-- The following key get these tokens passed in:
	    0: Comma delimitted list of headers found
  	-->
    <key alias="excessiveHeadersFound"><![CDATA[The following headers revealing information about the website technology were found: <strong>%0%</strong>.]]></key>
    <key alias="excessiveHeadersNotFound">No headers revealing information about the website technology were found.</key>
    <key alias="smtpMailSettingsNotFound">In the Web.config file, system.net/mailsettings could not be found.</key>
    <key alias="smtpMailSettingsHostNotConfigured">In the Web.config file system.net/mailsettings section, the host is not configured.</key>
    <key alias="smtpMailSettingsConnectionSuccess">SMTP settings are configured correctly and the service is operating as expected.</key>
    <key alias="smtpMailSettingsConnectionFail">The SMTP server configured with host '%0%' and port '%1%' could not be reached. Please check to ensure the SMTP settings in the Web.config file system.net/mailsettings are correct.</key>
    <key alias="notificationEmailsCheckSuccessMessage"><![CDATA[Notification email has been set to <strong>%0%</strong>.]]></key>
    <key alias="notificationEmailsCheckErrorMessage"><![CDATA[Notification email is still set to the default value of <strong>%0%</strong>.]]></key>
    <key alias="scheduledHealthCheckEmailBody"><![CDATA[<html><body><p>Results of the scheduled Umbraco Health Checks run on %0% at %1% are as follows:</p>%2%</body></html>]]></key>
    <key alias="scheduledHealthCheckEmailSubject">Umbraco Health Check Status: %0%</key>
    <key alias="checkAllGroups">Check All Groups</key>
    <key alias="checkGroup">Check group</key>
    <key alias="helpText">
        <![CDATA[
        <p>The health checker evaluates various areas of your site for best practice settings, configuration, potential problems, etc. You can easily fix problems by pressing a button.
        You can add your own health checks, have a look at <a href="https://our.umbraco.com/documentation/Extending/Healthcheck/" target="_blank" class="btn-link -underline">the documentation for more information</a> about custom health checks.</p>
        ]]>
    </key>
  </area>
  <area alias="redirectUrls">
    <key alias="disableUrlTracker">Disable URL tracker</key>
    <key alias="enableUrlTracker">Enable URL tracker</key>
    <key alias="originalUrl">Original URL</key>
    <key alias="redirectedTo">Redirected To</key>
    <key alias="redirectUrlManagement">Redirect Url Management</key>
    <key alias="panelInformation">The following URLs redirect to this content item:</key>
    <key alias="noRedirects">No redirects have been made</key>
    <key alias="noRedirectsDescription">When a published page gets renamed or moved a redirect will automatically be made to the new page.</key>
    <key alias="confirmRemove">Are you sure you want to remove the redirect from '%0%' to '%1%'?</key>
    <key alias="redirectRemoved">Redirect URL removed.</key>
    <key alias="redirectRemoveError">Error removing redirect URL.</key>
    <key alias="redirectRemoveWarning">This will remove the redirect</key>
    <key alias="confirmDisable">Are you sure you want to disable the URL tracker?</key>
    <key alias="disabledConfirm">URL tracker has now been disabled.</key>
    <key alias="disableError">Error disabling the URL tracker, more information can be found in your log file.</key>
    <key alias="enabledConfirm">URL tracker has now been enabled.</key>
    <key alias="enableError">Error enabling the URL tracker, more information can be found in your log file.</key>
  </area>
  <area alias="emptyStates">
    <key alias="emptyDictionaryTree">No Dictionary items to choose from</key>
  </area>
  <area alias="textbox">
    <key alias="characters_left"><![CDATA[<strong>%0%</strong> characters left.]]></key>
    <key alias="characters_exceed"><![CDATA[Maximum %0% characters, <strong>%1%</strong> too many.]]></key>
  </area>
  <area alias="recycleBin">
    <key alias="contentTrashed">Trashed content with Id: {0} related to original parent content with Id: {1}</key>
    <key alias="mediaTrashed">Trashed media with Id: {0} related to original parent media item with Id: {1}</key>
    <key alias="itemCannotBeRestored">Cannot automatically restore this item</key>
    <key alias="itemCannotBeRestoredHelpText">There is no location where this item can be automatically restored. You can move the item manually using the tree below.</key>
    <key alias="wasRestored">was restored under</key>
  </area>
  <area alias="relationType">
    <key alias="direction">Direction</key>
    <key alias="parentToChild">Parent to child</key>
    <key alias="bidirectional">Bidirectional</key>
    <key alias="parent">Parent</key>
    <key alias="child">Child</key>
    <key alias="count">Count</key>
    <key alias="relations">Relations</key>
    <key alias="created">Created</key>
    <key alias="comment">Comment</key>
    <key alias="name">Name</key>
    <key alias="noRelations">No relations for this relation type.</key>
    <key alias="tabRelationType">Relation Type</key>
    <key alias="tabRelations">Relations</key>
  </area>
  <area alias="dashboardTabs">
    <key alias="contentIntro">Getting Started</key>
    <key alias="contentRedirectManager">Redirect URL Management</key>
    <key alias="mediaFolderBrowser">Content</key>
    <key alias="settingsWelcome">Welcome</key>
    <key alias="settingsExamine">Examine Management</key>
    <key alias="settingsPublishedStatus">Published Status</key>
    <key alias="settingsModelsBuilder">Models Builder</key>
    <key alias="settingsHealthCheck">Health Check</key>
    <key alias="settingsProfiler">Profiling</key>
    <key alias="memberIntro">Getting Started</key>
    <key alias="formsInstall">Install Umbraco Forms</key>
  </area>
  <area alias="visuallyHiddenTexts">
    <key alias="goBack">Go back</key>
    <key alias="activeListLayout">Active layout:</key>
    <key alias="jumpTo">Jump to</key>
    <key alias="group">group</key>
    <key alias="passed">passed</key>
    <key alias="warning">warning</key>
    <key alias="failed">failed</key>
    <key alias="suggestion">suggestion</key>
    <key alias="checkPassed">Check passed</key>
    <key alias="checkFailed">Check failed</key>
    <key alias="openBackofficeSearch">Open backoffice search</key>
    <key alias="openCloseBackofficeHelp">Open/Close backoffice help</key>
    <key alias="openCloseBackofficeProfileOptions">Open/Close your profile options</key>
    <key alias="openContextMenu">Open context menu for</key>
    <key alias="currentLanguage">Current language</key>
    <key alias="switchLanguage">Switch language to</key>
    <key alias="createNewFolder">Create new folder</key>
    <key alias="newPartialView">Partial View</key>
    <key alias="newPartialViewMacro">Partial View Macro</key>
    <key alias="newMember">Member</key>
    <key alias="newDataType">Data type</key>
    <key alias="redirectDashboardSearchLabel">Search the redirect dashboard</key>
    <key alias="userGroupSearchLabel">Search the user group section</key>
    <key alias="userSearchLabel">Search the users section</key>
    <key alias="createItem">Create item</key>
    <key alias="create">Create</key>
    <key alias="edit">Edit</key>
    <key alias="name">Name</key>
  </area>
  <area alias="references">
    <key alias="tabName">References</key>
    <key alias="DataTypeNoReferences">This Data Type has no references.</key>
    <key alias="labelUsedByDocumentTypes">Used in Document Types</key>
    <key alias="noDocumentTypes">No references to Document Types.</key>
    <key alias="labelUsedByMediaTypes">Used in Media Types</key>
    <key alias="noMediaTypes">No references to Media Types.</key>
    <key alias="labelUsedByMemberTypes">Used in Member Types</key>
    <key alias="noMemberTypes">No references to Member Types.</key>
    <key alias="usedByProperties">Used by</key>
    <key alias="labelUsedByDocuments">Used in Documents</key>
    <key alias="labelUsedByMembers">Used in Members</key>
    <key alias="labelUsedByMedia">Used in Media</key>
  </area>
  <area alias="logViewer">
    <key alias="logLevels">Log Levels</key>
    <key alias="savedSearches">Saved Searches</key>
    <key alias="totalItems">Total Items</key>
    <key alias="timestamp">Timestamp</key>
    <key alias="level">Level</key>
    <key alias="machine">Machine</key>
    <key alias="message">Message</key>
    <key alias="exception">Exception</key>
    <key alias="properties">Properties</key>
    <key alias="searchWithGoogle">Search With Google</key>
    <key alias="searchThisMessageWithGoogle">Search this message with Google</key>
    <key alias="searchWithBing">Search With Bing</key>
    <key alias="searchThisMessageWithBing">Search this message with Bing</key>
    <key alias="searchOurUmbraco">Search Our Umbraco</key>
    <key alias="searchThisMessageOnOurUmbracoForumsAndDocs">Search this message on Our Umbraco forums and docs</key>
    <key alias="searchOurUmbracoWithGoogle">Search Our Umbraco with Google</key>
    <key alias="searchOurUmbracoForumsUsingGoogle">Search Our Umbraco forums using Google</key>
    <key alias="searchUmbracoSource">Search Umbraco Source</key>
    <key alias="searchWithinUmbracoSourceCodeOnGithub">Search within Umbraco source code on Github</key>
    <key alias="searchUmbracoIssues">Search Umbraco Issues</key>
    <key alias="searchUmbracoIssuesOnGithub">Search Umbraco Issues on Github</key>
    <key alias="deleteThisSearch">Delete this search</key>
    <key alias="findLogsWithRequestId">Find Logs with Request ID</key>
    <key alias="findLogsWithNamespace">Find Logs with Namespace</key>
    <key alias="findLogsWithMachineName">Find Logs with Machine Name</key>
    <key alias="open">Open</key>
  </area>
  <area alias="clipboard">
    <key alias="labelForCopyAllEntries">Copy %0%</key>
    <key alias="labelForArrayOfItemsFrom">%0% from %1%</key>
    <key alias="labelForRemoveAllEntries">Remove all items</key>
  </area>
  <area alias="propertyActions">
    <key alias="tooltipForPropertyActionsMenu">Open Property Actions</key>
  </area>
  <area alias="nuCache">
    <key alias="wait">Wait</key>
    <key alias="refreshStatus">Refresh status</key>
    <key alias="memoryCache">Memory Cache</key>
    <key alias="memoryCacheDescription">
        <![CDATA[
            This button lets you reload the in-memory cache, by entirely reloading it from the database
    cache (but it does not rebuild that database cache). This is relatively fast.
    Use it when you think that the memory cache has not been properly refreshed, after some events
    triggered&mdash;which would indicate a minor Umbraco issue.
    (note: triggers the reload on all servers in an LB environment).
    ]]>
    </key>
    <key alias="reload">Reload</key>
    <key alias="databaseCache">Database Cache</key>
    <key alias="databaseCacheDescription">
        <![CDATA[
    This button lets you rebuild the database cache, ie the content of the cmsContentNu table.
    <strong>Rebuilding can be expensive.</strong>
    Use it when reloading is not enough, and you think that the database cache has not been
    properly generated&mdash;which would indicate some critical Umbraco issue.
    ]]>
    </key>
    <key alias="rebuild">Rebuild</key>
    <key alias="internals">Internals</key>
    <key alias="internalsDescription">
        <![CDATA[
    This button lets you trigger a NuCache snapshots collection (after running a fullCLR GC).
    Unless you know what that means, you probably do <em>not</em> need to use it.
    ]]>
    </key>
    <key alias="collect">Collect</key>
    <key alias="publishedCacheStatus">Published Cache Status</key>
    <key alias="caches">Caches</key>
  </area>
  <area alias="profiling">
    <key alias="performanceProfiling">Performance profiling</key>
    <key alias="performanceProfilingDescription">
        <![CDATA[
            <p>
                Umbraco currently runs in debug mode. This means you can use the built-in performance profiler to assess the performance when rendering pages.
            </p>
            <p>
                If you want to activate the profiler for a specific page rendering, simply add <b>umbDebug=true</b> to the querystring when requesting the page.
            </p>
            <p>
                If you want the profiler to be activated by default for all page renderings, you can use the toggle below.
                It will set a cookie in your browser, which then activates the profiler automatically.
                In other words, the profiler will only be active by default in <i>your</i> browser - not everyone else's.
            </p>
    ]]>
    </key>
    <key alias="activateByDefault">Activate the profiler by default</key>
    <key alias="reminder">Friendly reminder</key>
    <key alias="reminderDescription">
        <![CDATA[
        <p>
            You should never let a production site run in debug mode. Debug mode is turned off by setting <b>debug="false"</b> on the <b>&lt;compilation /&gt;</b> element in web.config.
        </p>
    ]]>
    </key>
    <key alias="profilerEnabledDescription">
        <![CDATA[
        <p>
            Umbraco currently does not run in debug mode, so you can't use the built-in profiler. This is how it should be for a production site.
        </p>
        <p>
            Debug mode is turned on by setting <b>debug="true"</b> on the <b>&lt;compilation /&gt;</b> element in web.config.
        </p>
    ]]>
    </key>
  </area>
  <area alias="settingsDashboardVideos">
    <key alias="trainingHeadline">Hours of Umbraco training videos are only a click away</key>
    <key alias="trainingDescription">
        <![CDATA[
            <p>Want to master Umbraco? Spend a couple of minutes learning some best practices by watching one of these videos about using Umbraco. And visit <a href="http://umbraco.tv" target="_blank">umbraco.tv</a> for even more Umbraco videos</p>
        ]]>
    </key>
    <key alias="getStarted">To get you started</key>
  </area>
  <area alias="settingsDashboard">
    <key alias="start">Start here</key>
    <key alias="startDescription">This section contains the building blocks for your Umbraco site. Follow the below links to find out more about working with the items in the Settings section</key>
    <key alias="more">Find out more</key>
    <key alias="bulletPointOne">
        <![CDATA[
        Read more about working with the items in Settings <a class="btn-link -underline" href="https://our.umbraco.com/documentation/Getting-Started/Backoffice/Sections/" target="_blank">in the Documentation section</a> of Our Umbraco
    ]]>
    </key>
    <key alias="bulletPointTwo">
        <![CDATA[
        Ask a question in the <a class="btn-link -underline" href="https://our.umbraco.com/forum" target="_blank">Community Forum</a>
    ]]>
    </key>
    <key alias="bulletPointThree">
        <![CDATA[
        Watch our <a class="btn-link -underline" href="https://umbraco.tv" target="_blank">tutorial videos</a> (some are free, some require a subscription)
    ]]>
    </key>
    <key alias="bulletPointFour">
        <![CDATA[
        Find out about our <a class="btn-link -underline" href="https://umbraco.com/products/" target="_blank">productivity boosting tools and commercial support</a>
    ]]>
    </key>
    <key alias="bulletPointFive">
        <![CDATA[
        Find out about real-life <a class="btn-link -underline" href="https://umbraco.com/training/" target="_blank">training and certification</a> opportunities
    ]]>
    </key>
  </area>
  <area alias="startupDashboard">
    <key alias="fallbackHeadline">Welcome to The Friendly CMS</key>
    <key alias="fallbackDescription">Thank you for choosing Umbraco - we think this could be the beginning of something beautiful. While it may feel overwhelming at first, we've done a lot to make the learning curve as smooth and fast as possible.</key>
<<<<<<< HEAD
=======
  </area>  
  <area alias="formsDashboard">
    <key alias="formsHeadline">Umbraco Forms</key>
    <key alias="formsDescription">Create forms using an intuitive drag and drop interface. From simple contact forms that sends e-mails to advanced questionaires that integrate with CRM systems. Your clients will love it!</key>
>>>>>>> fd11ef6e
  </area>
</language><|MERGE_RESOLUTION|>--- conflicted
+++ resolved
@@ -2385,12 +2385,9 @@
   <area alias="startupDashboard">
     <key alias="fallbackHeadline">Welcome to The Friendly CMS</key>
     <key alias="fallbackDescription">Thank you for choosing Umbraco - we think this could be the beginning of something beautiful. While it may feel overwhelming at first, we've done a lot to make the learning curve as smooth and fast as possible.</key>
-<<<<<<< HEAD
-=======
   </area>  
   <area alias="formsDashboard">
     <key alias="formsHeadline">Umbraco Forms</key>
     <key alias="formsDescription">Create forms using an intuitive drag and drop interface. From simple contact forms that sends e-mails to advanced questionaires that integrate with CRM systems. Your clients will love it!</key>
->>>>>>> fd11ef6e
   </area>
 </language>