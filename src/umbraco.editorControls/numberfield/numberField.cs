using System;
using System.Web.UI;
using System.Web.UI.WebControls;
using System.Globalization;

namespace umbraco.editorControls
{
	public class numberField : TextBox, interfaces.IDataEditor
	{
		private interfaces.IData _data;

		public numberField(interfaces.IData Data) 
        {
			_data = Data;
		}
	
		public Control Editor 
        {
			get
            {
                return this;
            }	
		}

		public virtual bool TreatAsRichTextEditor 
		{
			get 
            {
                return false;
            }
		}

		public bool ShowLabel 
		{
			get 
            {
                return true;
            }
		}
		
		public void Save() 
		{
            if (Text.Trim() != "")
            {
                _data.Value = Text;
            }
            else
            {
                _data.Value = null;
            }
		}

		protected override void OnInit(EventArgs e)
		{
			base.OnInit (e);
            
            this.CssClass = "umbEditorNumberField";

			// load data
            if (_data != null && _data.Value != null)
            {
                this.Text = _data.Value.ToString();
            }
		}

        /// <summary>
        /// The setter ensures that only valid integers are saved - this is to prevent invalid types from being saved into an int db field
        /// </summary>
        public override string Text
        {
            get { return base.Text; }
            set
            {
<<<<<<< HEAD
                if (value != null)
=======
                int integer;

                if (int.TryParse(value, NumberStyles.AllowThousands | NumberStyles.AllowLeadingSign, CultureInfo.InvariantCulture, out integer))
>>>>>>> 0e392b39
                {
                    base.Text = "";//Resets the text-field in case the value is removed

                    int integer;//The value will only be parsed if it contains a valid value
                    if (int.TryParse(value, NumberStyles.AllowThousands, CultureInfo.InvariantCulture, out integer))
                    {
                        base.Text = integer.ToString(CultureInfo.InvariantCulture);
                    }
                }
            }
        }
	}
}
<|MERGE_RESOLUTION|>--- conflicted
+++ resolved
@@ -1,93 +1,88 @@
-using System;
-using System.Web.UI;
-using System.Web.UI.WebControls;
-using System.Globalization;
-
-namespace umbraco.editorControls
-{
-	public class numberField : TextBox, interfaces.IDataEditor
-	{
-		private interfaces.IData _data;
-
-		public numberField(interfaces.IData Data) 
-        {
-			_data = Data;
-		}
-	
-		public Control Editor 
-        {
-			get
-            {
-                return this;
-            }	
-		}
-
-		public virtual bool TreatAsRichTextEditor 
-		{
-			get 
-            {
-                return false;
-            }
-		}
-
-		public bool ShowLabel 
-		{
-			get 
-            {
-                return true;
-            }
-		}
-		
-		public void Save() 
-		{
-            if (Text.Trim() != "")
-            {
-                _data.Value = Text;
-            }
-            else
-            {
-                _data.Value = null;
-            }
-		}
-
-		protected override void OnInit(EventArgs e)
-		{
-			base.OnInit (e);
-            
-            this.CssClass = "umbEditorNumberField";
-
-			// load data
-            if (_data != null && _data.Value != null)
-            {
-                this.Text = _data.Value.ToString();
-            }
-		}
-
-        /// <summary>
-        /// The setter ensures that only valid integers are saved - this is to prevent invalid types from being saved into an int db field
-        /// </summary>
-        public override string Text
-        {
-            get { return base.Text; }
-            set
-            {
-<<<<<<< HEAD
-                if (value != null)
-=======
-                int integer;
-
-                if (int.TryParse(value, NumberStyles.AllowThousands | NumberStyles.AllowLeadingSign, CultureInfo.InvariantCulture, out integer))
->>>>>>> 0e392b39
-                {
-                    base.Text = "";//Resets the text-field in case the value is removed
-
-                    int integer;//The value will only be parsed if it contains a valid value
-                    if (int.TryParse(value, NumberStyles.AllowThousands, CultureInfo.InvariantCulture, out integer))
-                    {
-                        base.Text = integer.ToString(CultureInfo.InvariantCulture);
-                    }
-                }
-            }
-        }
-	}
-}
+using System;
+using System.Web.UI;
+using System.Web.UI.WebControls;
+using System.Globalization;
+
+namespace umbraco.editorControls
+{
+	public class numberField : TextBox, interfaces.IDataEditor
+	{
+		private interfaces.IData _data;
+
+		public numberField(interfaces.IData Data) 
+        {
+			_data = Data;
+		}
+	
+		public Control Editor 
+        {
+			get
+            {
+                return this;
+            }	
+		}
+
+		public virtual bool TreatAsRichTextEditor 
+		{
+			get 
+            {
+                return false;
+            }
+		}
+
+		public bool ShowLabel 
+		{
+			get 
+            {
+                return true;
+            }
+		}
+		
+		public void Save() 
+		{
+            if (Text.Trim() != "")
+            {
+                _data.Value = Text;
+            }
+            else
+            {
+                _data.Value = null;
+            }
+		}
+
+		protected override void OnInit(EventArgs e)
+		{
+			base.OnInit (e);
+            
+            this.CssClass = "umbEditorNumberField";
+
+			// load data
+            if (_data != null && _data.Value != null)
+            {
+                this.Text = _data.Value.ToString();
+            }
+		}
+
+        /// <summary>
+        /// The setter ensures that only valid integers are saved - this is to prevent invalid types from being saved into an int db field
+        /// </summary>
+        public override string Text
+        {
+            get { return base.Text; }
+            set
+            {
+                if (value != null)
+                {
+                    base.Text = "";//Resets the text-field in case the value is removed
+
+                    int integer;//The value will only be parsed if it contains a valid value
+                
+                if (int.TryParse(value, NumberStyles.AllowThousands | NumberStyles.AllowLeadingSign, CultureInfo.InvariantCulture, out integer))
+                    {
+                        base.Text = integer.ToString(CultureInfo.InvariantCulture);
+                    }
+                }
+            }
+        }
+	}
+}