--- conflicted
+++ resolved
@@ -1,4 +1,3 @@
-<<<<<<< HEAD
 ﻿using System.Text;
 using Umbraco.Core;
 using Umbraco.Core.Macros;
@@ -73,130 +72,8 @@
 
             var sourceString = source.ToString();
 
-            // ensures string is parsed for {localLink} and urls are resolved correctly
+            // ensures string is parsed for {localLink} and urls and media are resolved correctly
             sourceString = TemplateUtilities.ParseInternalLinks(sourceString, preview, Current.UmbracoContext);
-            sourceString = TemplateUtilities.ResolveUrlsFromTextString(sourceString);
-
-            // ensure string is parsed for macros and macros are executed correctly
-            sourceString = RenderRteMacros(sourceString, preview);
-
-            // find and remove the rel attributes used in the Umbraco UI from img tags
-            var doc = new HtmlDocument();
-            doc.LoadHtml(sourceString);
-
-            if (doc.ParseErrors.Any() == false && doc.DocumentNode != null)
-            {
-                // Find all images with rel attribute
-                var imgNodes = doc.DocumentNode.SelectNodes("//img[@rel]");
-
-                if (imgNodes != null)
-                {
-                    var modified = false;
-
-                    foreach (var img in imgNodes)
-                    {
-                        var firstOrDefault = img.Attributes.FirstOrDefault(x => x.Name == "rel");
-                        if (firstOrDefault != null)
-                        {
-                            var rel = firstOrDefault.Value;
-
-                            // Check that the rel attribute is a integer before removing
-                            int nodeId;
-                            if (int.TryParse(rel, out nodeId))
-                            {
-                                img.Attributes.Remove("rel");
-                                modified = true;
-                            }
-                        }
-                    }
-
-                    if (modified)
-                    {
-                        return doc.DocumentNode.OuterHtml;
-                    }
-                }
-            }
-
-            return sourceString;
-        }
-    }
-}
-=======
-using System;
-using System.Collections.Generic;
-using System.Text;
-using System.Web;
-using Umbraco.Core;
-using Umbraco.Core.Macros;
-using Umbraco.Core.PropertyEditors;
-using Umbraco.Core.Models.PublishedContent;
-using Umbraco.Core.PropertyEditors.ValueConverters;
-using Umbraco.Web.Templates;
-using System.Linq;
-using HtmlAgilityPack;
-
-namespace Umbraco.Web.PropertyEditors.ValueConverters
-{
-
-    /// <summary>
-    /// A value converter for TinyMCE that will ensure any macro content is rendered properly even when 
-    /// used dynamically.
-    /// </summary>
-    // because that version of RTE converter parses {locallink} and executes macros, when going from
-    // data to source, its source value has to be cached at the request level, because we have no idea
-    // what the macros may depend on actually. An so, object and xpath need to follow... request, too.
-    // note: the TinyMceValueConverter is NOT inherited, so the PropertyValueCache attribute here is not
-    // actually required (since Request is default) but leave it here to be absolutely explicit.
-    [DefaultPropertyValueConverter]
-    [PropertyValueType(typeof(IHtmlString))]
-    [PropertyValueCache(PropertyCacheValue.All, PropertyCacheLevel.Request)]
-    public class RteMacroRenderingValueConverter : TinyMceValueConverter
-	{
-        // NOT thread-safe over a request because it modifies the
-        // global UmbracoContext.Current.InPreviewMode status. So it
-        // should never execute in // over the same UmbracoContext with
-        // different preview modes.
-	    static string RenderRteMacros(string source, bool preview)
-        {
-            // save and set for macro rendering
-            var inPreviewMode = UmbracoContext.Current.InPreviewMode;
-	        UmbracoContext.Current.InPreviewMode = preview;
-
-            var sb = new StringBuilder();
-            
-            try
-	        {
-	            var umbracoHelper = new UmbracoHelper(UmbracoContext.Current);
-	            MacroTagParser.ParseMacros(
-	                source,
-	                //callback for when text block is found
-	                textBlock => sb.Append(textBlock),
-	                //callback for when macro syntax is found
-	                (macroAlias, macroAttributes) => sb.Append(umbracoHelper.RenderMacro(
-	                    macroAlias,
-	                    //needs to be explicitly casted to Dictionary<string, object>
-	                    macroAttributes.ConvertTo(x => (string) x, x => x)).ToString()));
-	        }
-	        finally
-	        {
-                // restore
-                UmbracoContext.Current.InPreviewMode = inPreviewMode;	            
-	        }
-
-            return sb.ToString();
-        }
-
-        public override object ConvertDataToSource(PublishedPropertyType propertyType, object source, bool preview)
-        {
-            if (source == null)
-            {
-                return null;
-            }
-
-            var sourceString = source.ToString();
-
-            // ensures string is parsed for {localLink} and urls and media are resolved correctly
-            sourceString = TemplateUtilities.ParseInternalLinks(sourceString, preview);
             sourceString = TemplateUtilities.ResolveUrlsFromTextString(sourceString);
             sourceString = TemplateUtilities.ResolveMediaFromTextString(sourceString);
 
@@ -243,5 +120,4 @@
             return sourceString;
         }
     }
-}
->>>>>>> 99b80e0f
+}