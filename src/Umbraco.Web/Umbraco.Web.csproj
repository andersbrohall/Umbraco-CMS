﻿<?xml version="1.0" encoding="utf-8"?>
<Project ToolsVersion="15.0">
  <Import Project="$(MSBuildExtensionsPath)\$(MSBuildToolsVersion)\Microsoft.Common.props" Condition="Exists('$(MSBuildExtensionsPath)\$(MSBuildToolsVersion)\Microsoft.Common.props')" />
  <PropertyGroup>
    <TargetFrameworkVersion>v4.7.2</TargetFrameworkVersion>
    <EnableDefaultCompileItems>false</EnableDefaultCompileItems>
    <EnableDefaultEmbeddedResourceItems>false</EnableDefaultEmbeddedResourceItems>
    <ProjectGuid>{651E1350-91B6-44B7-BD60-7207006D7003}</ProjectGuid>
    <OutputType>Library</OutputType>
    <AssemblyName>Umbraco.Web</AssemblyName>
    <RootNamespace>Umbraco.Web</RootNamespace>
    <SolutionDir Condition="$(SolutionDir) == '' Or $(SolutionDir) == '*Undefined*'">..\</SolutionDir>
    <RestorePackages>true</RestorePackages>
    <GenerateSerializationAssemblies>Off</GenerateSerializationAssemblies>
    <TargetFrameworkProfile />
  </PropertyGroup>
  <PropertyGroup Condition=" '$(Configuration)|$(Platform)' == 'Debug|AnyCPU' ">
    <DebugSymbols>true</DebugSymbols>
    <DebugType>full</DebugType>
    <Optimize>false</Optimize>
    <OutputPath>bin\Debug\</OutputPath>
    <DefineConstants>DEBUG;TRACE</DefineConstants>
    <ErrorReport>prompt</ErrorReport>
    <WarningLevel>4</WarningLevel>
    <Prefer32Bit>false</Prefer32Bit>
    <LangVersion>latest</LangVersion>
  </PropertyGroup>
  <PropertyGroup Condition=" '$(Configuration)|$(Platform)' == 'Release|AnyCPU' ">
    <DebugType>pdbonly</DebugType>
    <Optimize>true</Optimize>
    <OutputPath>bin\Release\</OutputPath>
    <DefineConstants>TRACE</DefineConstants>
    <ErrorReport>prompt</ErrorReport>
    <WarningLevel>4</WarningLevel>
    <DocumentationFile>bin\Release\Umbraco.Web.xml</DocumentationFile>
    <Prefer32Bit>false</Prefer32Bit>
    <LangVersion>latest</LangVersion>
  </PropertyGroup>
  <PropertyGroup />
  <ItemGroup>
    <Reference Include="Microsoft.CSharp" />
    <Reference Include="System" />
    <Reference Include="System.ComponentModel.DataAnnotations" />
    <Reference Include="System.Data" />
    <Reference Include="System.Data.DataSetExtensions" />
    <Reference Include="System.Design" />
    <Reference Include="System.DirectoryServices.AccountManagement" />
    <Reference Include="System.Drawing" />
    <Reference Include="System.EnterpriseServices" />
    <Reference Include="System.Runtime.Caching" />
    <Reference Include="System.Runtime.Serialization" />
    <Reference Include="System.ServiceModel" />
    <Reference Include="System.Web" />
    <Reference Include="System.Web.Abstractions" />
    <Reference Include="System.Web.ApplicationServices" />
    <Reference Include="System.Web.Entity" />
    <Reference Include="System.Web.Extensions" />
    <Reference Include="System.Web.Services" />
    <Reference Include="System.Xml" />
    <Reference Include="System.Xml.Linq" />
  </ItemGroup>
  <ItemGroup>
    <PackageReference Include="AutoMapper" Version="7.0.1" />
    <PackageReference Include="ClientDependency" Version="1.9.7" />
    <PackageReference Include="CSharpTest.Net.Collections" Version="14.906.1403.1082" />
    <PackageReference Include="Examine" Version="1.0.0-beta078" />
    <PackageReference Include="HtmlAgilityPack" Version="1.8.9" />
    <PackageReference Include="ImageProcessor">
      <Version>2.6.2.25</Version>
    </PackageReference>
    <PackageReference Include="LightInject" Version="5.1.2" />
    <PackageReference Include="LightInject.Annotation" Version="1.1.0" />
    <PackageReference Include="LightInject.Mvc" Version="2.0.0" />
    <PackageReference Include="LightInject.WebApi" Version="2.0.0" />
    <PackageReference Include="Markdown" Version="2.2.1" />
    <PackageReference Include="Microsoft.AspNet.Identity.Owin" Version="2.2.2" />
    <PackageReference Include="Microsoft.AspNet.Mvc" Version="5.2.6" />
    <PackageReference Include="Microsoft.AspNet.SignalR.Core" Version="2.2.3" />
    <PackageReference Include="Microsoft.AspNet.WebApi" Version="5.2.6" />
    <PackageReference Include="Microsoft.AspNet.WebApi.Client" Version="5.2.6" />
    <PackageReference Include="Microsoft.Owin.Host.SystemWeb" Version="4.0.0" />
    <PackageReference Include="Microsoft.Owin.Security.Cookies" Version="4.0.0" />
    <PackageReference Include="Microsoft.Owin.Security.OAuth" Version="4.0.0" />
    <PackageReference Include="MiniProfiler" Version="3.2.0.157" />
    <PackageReference Include="Newtonsoft.Json" Version="11.0.2" />
    <PackageReference Include="NPoco" Version="3.9.4" />
    <PackageReference Include="Semver" Version="2.0.4" />
    <PackageReference Include="System.Threading.Tasks.Dataflow" Version="4.8.0" />
  </ItemGroup>
  <ItemGroup>
    <ProjectReference Include="..\Umbraco.Core\Umbraco.Core.csproj">
      <Project>{31785bc3-256c-4613-b2f5-a1b0bdded8c1}</Project>
      <Name>Umbraco.Core</Name>
    </ProjectReference>
    <ProjectReference Include="..\Umbraco.Examine\Umbraco.Examine.csproj">
      <Name>Umbraco.Examine</Name>
      <Project>{07FBC26B-2927-4A22-8D96-D644C667FECC}</Project>
    </ProjectReference>
  </ItemGroup>
  <ItemGroup>
    <!-- no globbing for now, painful -->
    <!--
    <Compile Include="**\*.cs" Exclude="obj\**\*.cs;**\*.aspx.cs;**\*.ascx.cs;**\*.designer.cs" />
    -->
    <Compile Include="..\SolutionInfo.cs">
      <Link>Properties\SolutionInfo.cs</Link>
    </Compile>
    <Compile Include="AppBuilderExtensions.cs" />
    <Compile Include="AreaRegistrationContextExtensions.cs" />
    <Compile Include="AspNetHttpContextAccessor.cs" />
    <Compile Include="Cache\DistributedCacheBinder.cs" />
    <Compile Include="Cache\DistributedCacheBinderComposer.cs" />
    <Compile Include="Cache\DistributedCacheBinder_Handlers.cs" />
    <Compile Include="Cache\ContentCacheRefresher.cs" />
    <Compile Include="Cache\IDistributedCacheBinder.cs" />
    <Compile Include="Cache\UserGroupCacheRefresher.cs" />
    <Compile Include="Cache\UserGroupPermissionsCacheRefresher.cs" />
    <Compile Include="Components\BackOfficeUserAuditEventsComposer.cs" />
    <Compile Include="Components\NotificationsComposer.cs" />
    <Compile Include="Components\PublicAccessComposer.cs" />
    <Compile Include="Composing\Composers\InstallerComposer.cs" />
    <Compile Include="Composing\LightInject\LightInjectContainer.cs" />
    <Compile Include="Components\BackOfficeUserAuditEventsComponent.cs" />
    <Compile Include="ContentApps\ListViewContentAppFactory.cs" />
    <Compile Include="Dashboards\ContentDashboard.cs" />
    <Compile Include="Dashboards\DashboardCollection.cs" />
    <Compile Include="Dashboards\DashboardCollectionBuilder.cs" />
    <Compile Include="Dashboards\ExamineDashboard.cs" />
    <Compile Include="Dashboards\FormsDashboard.cs" />
    <Compile Include="Dashboards\HealthCheckDashboard.cs" />
    <Compile Include="Dashboards\MediaDashboard.cs" />
    <Compile Include="Dashboards\MembersDashboard.cs" />
    <Compile Include="Dashboards\ModelsBuilderDashboard.cs" />
    <Compile Include="Dashboards\PublishedStatusDashboard.cs" />
    <Compile Include="Dashboards\RedirectUrlDashboard.cs" />
    <Compile Include="Dashboards\SettingsDashboards.cs" />
    <Compile Include="Editors\BackOfficePreviewModel.cs" />
    <Compile Include="Editors\PackageController.cs" />
    <Compile Include="Editors\KeepAliveController.cs" />
    <Compile Include="Editors\MacrosController.cs" />
    <Compile Include="Editors\RelationTypeController.cs" />
    <Compile Include="Logging\WebProfiler.cs" />
    <Compile Include="Logging\WebProfilerComponent.cs" />
    <Compile Include="Logging\WebProfilerComposer.cs" />
    <Compile Include="Logging\WebProfilerProvider.cs" />
<<<<<<< HEAD
    <Compile Include="Macros\IMacroRenderer.cs" />
=======
    <Compile Include="Media\EmbedProviders\YouTube.cs" />
    <Compile Include="Media\EmbedProviders\EmbedProviderBase.cs" />
    <Compile Include="Media\EmbedProviders\EmbedProvidersCollection.cs" />
    <Compile Include="Media\EmbedProviders\EmbedProvidersCollectionBuilder.cs" />
    <Compile Include="Media\EmbedProviders\Flickr.cs" />
    <Compile Include="Media\EmbedProviders\GettyImages.cs" />
    <Compile Include="Media\EmbedProviders\DailyMotion.cs" />
    <Compile Include="Media\EmbedProviders\SoundCloud.cs" />
    <Compile Include="Media\EmbedProviders\Hulu.cs" />
    <Compile Include="Media\EmbedProviders\Ted.cs" />
    <Compile Include="Media\EmbedProviders\Issuu.cs" />
    <Compile Include="Media\EmbedProviders\Vimeo.cs" />
    <Compile Include="Media\EmbedProviders\Twitter.cs" />
    <Compile Include="Media\EmbedProviders\Kickstarter.cs" />
    <Compile Include="Media\EmbedProviders\OEmbedResponse.cs" />
    <Compile Include="Media\EmbedProviders\Instagram.cs" />
    <Compile Include="Media\EmbedProviders\Slideshare.cs" />
>>>>>>> 9be6acf4
    <Compile Include="Media\Exif\BitConverterEx.cs" />
    <Compile Include="Media\Exif\ExifBitConverter.cs" />
    <Compile Include="Media\Exif\ExifEnums.cs" />
    <Compile Include="Media\Exif\ExifExceptions.cs" />
    <Compile Include="Media\Exif\ExifExtendedProperty.cs" />
    <Compile Include="Media\Exif\ExifFileTypeDescriptor.cs" />
    <Compile Include="Media\Exif\ExifInterOperability.cs" />
    <Compile Include="Media\Exif\ExifProperty.cs" />
    <Compile Include="Media\Exif\ExifPropertyCollection.cs" />
    <Compile Include="Media\Exif\ExifPropertyFactory.cs" />
    <Compile Include="Media\Exif\ExifTag.cs" />
    <Compile Include="Media\Exif\ExifTagFactory.cs" />
    <Compile Include="Media\Exif\IFD.cs" />
    <Compile Include="Media\Exif\ImageFile.cs" />
    <Compile Include="Media\Exif\ImageFileDirectory.cs" />
    <Compile Include="Media\Exif\ImageFileDirectoryEntry.cs" />
    <Compile Include="Media\Exif\ImageFileFormat.cs" />
    <Compile Include="Media\Exif\JFIFEnums.cs" />
    <Compile Include="Media\Exif\JFIFExtendedProperty.cs" />
    <Compile Include="Media\Exif\JFIFThumbnail.cs" />
    <Compile Include="Media\Exif\JPEGExceptions.cs" />
    <Compile Include="Media\Exif\JPEGFile.cs" />
    <Compile Include="Media\Exif\JPEGMarker.cs" />
    <Compile Include="Media\Exif\JPEGSection.cs" />
    <Compile Include="Media\Exif\MathEx.cs" />
    <Compile Include="Media\Exif\SvgFile.cs" />
    <Compile Include="Media\Exif\TIFFFile.cs" />
    <Compile Include="Media\Exif\TIFFHeader.cs" />
    <Compile Include="Media\Exif\TIFFStrip.cs" />
    <Compile Include="Media\Exif\Utility.cs" />
    <Compile Include="Media\ImageHelper.cs" />
    <Compile Include="Media\TypeDetector\JpegDetector.cs" />
    <Compile Include="Media\TypeDetector\RasterizedTypeDetector.cs" />
    <Compile Include="Media\TypeDetector\SvgDetector.cs" />
    <Compile Include="Media\TypeDetector\TIFFDetector.cs" />
    <Compile Include="Media\UploadAutoFillProperties.cs" />
    <Compile Include="Models\ContentEditing\LinkDisplay.cs" />
    <Compile Include="Models\ContentEditing\MacroDisplay.cs" />
    <Compile Include="Models\ContentEditing\MacroParameterDisplay.cs" />
    <Compile Include="Models\TemplateQuery\QueryConditionExtensions.cs" />
    <Compile Include="Routing\IPublishedRouter.cs" />
    <Compile Include="Services\DashboardService.cs" />
    <Compile Include="Services\IDashboardService.cs" />
    <Compile Include="Models\Link.cs" />
    <Compile Include="Models\LinkType.cs" />
    <Compile Include="Models\TemplateQuery\OperatorFactory.cs" />
    <Compile Include="Mvc\OnlyLocalRequestsAttribute.cs" />
    <Compile Include="PropertyEditors\MultiUrlPickerConfiguration.cs" />
    <Compile Include="PropertyEditors\MultiUrlPickerConfigurationEditor.cs" />
    <Compile Include="PropertyEditors\MultiUrlPickerPropertyEditor.cs" />
    <Compile Include="PropertyEditors\MultiUrlPickerValueEditor.cs" />
    <Compile Include="PropertyEditors\ValueConverters\MultiUrlPickerValueConverter.cs" />
    <Compile Include="Templates\ITemplateRenderer.cs" />
    <Compile Include="Trees\BackOfficeSectionCollectionBuilder.cs" />
    <Compile Include="Trees\MediaBackOfficeSection.cs" />
    <Compile Include="Trees\MembersBackOfficeSection.cs" />
    <Compile Include="Trees\PackagesBackOfficeSection.cs" />
    <Compile Include="Trees\SettingsBackOfficeSection.cs" />
    <Compile Include="Trees\TranslationBackOfficeSection.cs" />
    <Compile Include="Trees\TreeCollectionBuilder.cs" />
    <Compile Include="Trees\TreeUse.cs" />
    <Compile Include="Trees\UsersBackOfficeSection.cs" />
    <Compile Include="Trees\Tree.cs" />
    <Compile Include="Trees\ITree.cs" />
    <Compile Include="Models\ContentEditing\PublicAccess.cs" />
    <Compile Include="Models\ContentEditing\ObjectType.cs" />
    <Compile Include="Models\ContentEditing\RelationDisplay.cs" />
    <Compile Include="Models\ContentEditing\RelationTypeDisplay.cs" />
    <Compile Include="Models\ContentEditing\RelationTypeSave.cs" />
    <Compile Include="Models\ContentEditing\RollbackVersion.cs" />
    <Compile Include="Models\ContentEditing\SearchResult.cs" />
    <Compile Include="Models\ContentEditing\SearchResults.cs" />
    <Compile Include="Models\ContentEditing\UnpublishContent.cs" />
    <Compile Include="Models\Mapping\MappingOperationOptionsExtensions.cs" />
    <Compile Include="ContentApps\ContentAppFactoryCollection.cs" />
    <Compile Include="ContentApps\ContentAppFactoryCollectionBuilder.cs" />
    <Compile Include="ContentApps\ContentEditorContentAppFactory.cs" />
    <Compile Include="ContentApps\ContentInfoContentAppFactory.cs" />
    <Compile Include="Models\Mapping\ScheduledPublishDateResolver.cs" />
    <Compile Include="Services\ITreeService.cs" />
    <Compile Include="Services\ISectionService.cs" />
    <Compile Include="Trees\BackOfficeSectionCollection.cs" />
    <Compile Include="PropertyEditors\GridPropertyIndexValueFactory.cs" />
    <Compile Include="PropertyEditors\PropertyEditorsComposer.cs" />
    <Compile Include="PublishedCache\NuCache\NuCacheComposer.cs" />
    <Compile Include="Routing\RedirectTrackingComposer.cs" />
    <Compile Include="Runtime\WebRuntimeComposer.cs" />
    <Compile Include="Scheduling\SchedulerComposer.cs" />
    <Compile Include="Search\ExamineComposer.cs" />
    <Compile Include="Search\GenericIndexDiagnostics.cs" />
    <Compile Include="Search\IUmbracoIndexesCreator.cs" />
    <Compile Include="Search\UmbracoIndexesCreator.cs" />
    <Compile Include="Security\ActiveDirectoryBackOfficeUserPasswordChecker.cs" />
    <Compile Include="Security\BackOfficeClaimsIdentityFactory.cs" />
    <Compile Include="Security\BackOfficeUserManagerMarker.cs" />
    <Compile Include="Security\BackOfficeUserPasswordCheckerResult.cs" />
    <Compile Include="Security\IBackOfficeUserManagerMarker.cs" />
    <Compile Include="Security\IBackOfficeUserPasswordChecker.cs" />
    <Compile Include="Security\IdentityAuditEventArgs.cs" />
    <Compile Include="CompositionExtensions.cs" />
    <Compile Include="Composing\Current.cs" />
    <Compile Include="Editors\BackOfficeAssetsController.cs" />
    <Compile Include="Editors\BackOfficeModel.cs" />
    <Compile Include="Editors\BackOfficeServerVariables.cs" />
    <Compile Include="Editors\LogViewerController.cs" />
    <Compile Include="ImageProcessorLogger.cs" />
    <Compile Include="Macros\MacroTagParser.cs" />
    <Compile Include="Models\ContentEditing\ContentDomainsAndCulture.cs" />
    <Compile Include="Models\ContentEditing\ContentSavedState.cs" />
    <Compile Include="Trees\LogViewerTreeController.cs" />
    <Compile Include="Models\Mapping\ContentSavedStateResolver.cs" />
    <Compile Include="Mvc\ContainerControllerFactory.cs" />
    <Compile Include="OwinExtensions.cs" />
    <Compile Include="Security\BackOfficeCookieAuthenticationProvider.cs" />
    <Compile Include="Security\BackOfficeSignInManager.cs" />
    <Compile Include="Security\BackOfficeUserManager.cs" />
    <Compile Include="Security\SessionIdValidator.cs" />
    <Compile Include="SignalR\PreviewHubComposer.cs" />
    <Compile Include="Trees\FilesTreeController.cs" />
    <Compile Include="Trees\TreeCollection.cs" />
    <Compile Include="JavaScript\ClientDependencyConfiguration.cs" />
    <Compile Include="Editors\Binders\BlueprintItemBinder.cs" />
    <Compile Include="UmbracoApplicationBase.cs" />
    <Compile Include="WebApi\HttpActionContextExtensions.cs" />
    <Compile Include="Models\ContentEditing\IContentSave.cs" />
    <Compile Include="WebApi\SerializeVersionAttribute.cs" />
    <Compile Include="WebApi\TrimModelBinder.cs" />
    <Compile Include="Editors\CodeFileController.cs" />
    <Compile Include="Editors\DictionaryController.cs" />
    <Compile Include="Editors\EditorModelEventArgs.cs" />
    <Compile Include="Editors\EditorValidatorCollection.cs" />
    <Compile Include="Editors\EditorValidatorCollectionBuilder.cs" />
    <Compile Include="Editors\EditorValidatorOfT.cs" />
    <Compile Include="Editors\Filters\MemberValidationHelper.cs" />
    <Compile Include="Editors\ExamineManagementController.cs" />
    <Compile Include="Editors\FromJsonPathAttribute.cs" />
    <Compile Include="Editors\HelpController.cs" />
    <Compile Include="Editors\Filters\IsCurrentUserModelFilterAttribute.cs" />
    <Compile Include="Editors\LanguageController.cs" />
    <Compile Include="WebApi\ParameterSwapControllerActionSelector.cs" />
    <Compile Include="Editors\PasswordChanger.cs" />
    <Compile Include="Editors\PreviewController.cs" />
    <Compile Include="Editors\TemplateController.cs" />
    <Compile Include="Editors\TourController.cs" />
    <Compile Include="HealthCheck\Checks\Security\XssProtectionCheck.cs" />
    <Compile Include="HealthCheck\Checks\Security\HstsCheck.cs" />
    <Compile Include="Editors\UserEditorAuthorizationHelper.cs" />
    <Compile Include="Editors\Filters\UserGroupAuthorizationAttribute.cs" />
    <Compile Include="Editors\Filters\UserGroupEditorAuthorizationHelper.cs" />
    <Compile Include="Editors\UserGroupsController.cs" />
    <Compile Include="Editors\Filters\UserGroupValidateAttribute.cs" />
    <Compile Include="Editors\UsersController.cs" />
    <Compile Include="Features\DisabledFeatures.cs" />
    <Compile Include="Features\EnabledFeatures.cs" />
    <Compile Include="Features\UmbracoFeatures.cs" />
    <Compile Include="HealthCheck\HealthCheckCollection.cs" />
    <Compile Include="HealthCheck\HealthCheckNotificationMethodAttribute.cs" />
    <Compile Include="HealthCheck\HealthCheckNotificationMethodCollection.cs" />
    <Compile Include="HealthCheck\HealthCheckNotificationMethodCollectionBuilder.cs" />
    <Compile Include="HealthCheck\HealthCheckResults.cs" />
    <Compile Include="HealthCheck\HeathCheckCollectionBuilder.cs" />
    <Compile Include="HealthCheck\NotificationMethods\EmailNotificationMethod.cs" />
    <Compile Include="HealthCheck\NotificationMethods\IHealthCheckNotificationMethod.cs" />
    <Compile Include="HealthCheck\NotificationMethods\NotificationMethodBase.cs" />
    <Compile Include="HybridAccessorBase.cs" />
    <Compile Include="HybridUmbracoContextAccessor.cs" />
    <Compile Include="HttpContextUmbracoContextAccessor.cs" />
    <Compile Include="HybridEventMessagesAccessor.cs" />
    <Compile Include="IHttpContextAccessor.cs" />
    <Compile Include="Cache\RelationTypeCacheRefresher.cs" />
    <Compile Include="Composing\Composers\WebMappingProfilesComposer.cs" />
    <Compile Include="Editors\BackOfficeNotificationsController.cs" />
    <Compile Include="Install\InstallStepCollection.cs" />
    <Compile Include="Install\InstallSteps\ConfigureMachineKey.cs" />
    <Compile Include="IPublishedContentQuery.cs" />
    <Compile Include="Editors\MemberGroupController.cs" />
    <Compile Include="Composing\Composers\ControllersComposer.cs" />
    <Compile Include="Editors\EditorValidator.cs" />
    <Compile Include="Macros\MacroContent.cs" />
    <Compile Include="HealthCheck\Checks\Config\AbstractConfigCheck.cs" />
    <Compile Include="HealthCheck\Checks\Config\AcceptableConfiguration.cs" />
    <Compile Include="HealthCheck\Checks\Config\ConfigurationService.cs" />
    <Compile Include="HealthCheck\Checks\Config\ConfigurationServiceResult.cs" />
    <Compile Include="Macros\MacroModel.cs" />
    <Compile Include="HealthCheck\Checks\Config\MacroErrorsCheck.cs" />
    <Compile Include="HealthCheck\Checks\Config\NotificationEmailCheck.cs" />
    <Compile Include="HealthCheck\Checks\Config\TrySkipIisCustomErrorsCheck.cs" />
    <Compile Include="HealthCheck\Checks\Config\CustomErrorsCheck.cs" />
    <Compile Include="HealthCheck\Checks\Config\TraceCheck.cs" />
    <Compile Include="HealthCheck\Checks\Config\ValueComparisonType.cs" />
    <Compile Include="HealthCheck\Checks\Config\CompilationDebugCheck.cs" />
    <Compile Include="HealthCheck\Checks\Security\BaseHttpHeaderCheck.cs" />
    <Compile Include="HealthCheck\Checks\Security\NoSniffCheck.cs" />
    <Compile Include="HealthCheck\Checks\Services\SmtpCheck.cs" />
    <Compile Include="HealthCheck\Checks\Permissions\FolderAndFilePermissionsCheck.cs" />
    <Compile Include="HealthCheck\Checks\Security\ExcessiveHeadersCheck.cs" />
    <Compile Include="HealthCheck\Checks\Security\ClickJackingCheck.cs" />
    <Compile Include="HealthCheck\HealthCheckAction.cs" />
    <Compile Include="HealthCheck\HealthCheckAttribute.cs" />
    <Compile Include="HealthCheck\HealthCheckController.cs" />
    <Compile Include="Macros\MacroPropertyModel.cs" />
    <Compile Include="Macros\MacroRenderer.cs" />
    <Compile Include="HealthCheck\HealthCheckGroup.cs" />
    <Compile Include="HealthCheck\HealthCheck.cs" />
    <Compile Include="HealthCheck\HealthCheckStatus.cs" />
    <Compile Include="HealthCheck\Checks\Security\HttpsCheck.cs" />
    <Compile Include="HealthCheck\StatusResultType.cs" />
    <Compile Include="Models\BackOfficeTour.cs" />
    <Compile Include="Models\BackOfficeTourFile.cs" />
    <Compile Include="Models\BackOfficeTourStep.cs" />
    <Compile Include="Models\ContentEditing\AssignedContentPermissions.cs" />
    <Compile Include="Models\ContentEditing\AssignedUserGroupPermissions.cs" />
    <Compile Include="Models\ContentEditing\CodeFileDisplay.cs" />
    <Compile Include="Models\ContentEditing\ContentRedirectUrl.cs" />
    <Compile Include="Models\ContentEditing\ContentVariantSave.cs" />
    <Compile Include="Models\ContentEditing\ContentVariationDisplay.cs" />
    <Compile Include="Models\ContentEditing\DomainDisplay.cs" />
    <Compile Include="Models\ContentEditing\DomainSave.cs" />
    <Compile Include="Models\ContentEditing\CreatedDocumentTypeCollectionResult.cs" />
    <Compile Include="Models\ContentEditing\DictionaryDisplay.cs" />
    <Compile Include="Models\ContentEditing\DictionaryOverviewDisplay.cs" />
    <Compile Include="Models\ContentEditing\DictionaryOverviewTranslationDisplay.cs" />
    <Compile Include="Models\ContentEditing\DictionarySave.cs" />
    <Compile Include="Models\ContentEditing\DictionaryTranslationDisplay.cs" />
    <Compile Include="Models\ContentEditing\DictionaryTranslationSave.cs" />
    <Compile Include="Models\ContentEditing\EditorNavigation.cs" />
    <Compile Include="Models\ContentEditing\GetAvailableCompositionsFilter.cs" />
    <Compile Include="Editors\IEditorValidator.cs" />
    <Compile Include="Editors\EditorModelEventManager.cs" />
    <Compile Include="HtmlHelperBackOfficeExtensions.cs" />
    <Compile Include="Models\ContentEditing\IContentProperties.cs" />
    <Compile Include="Models\ContentEditing\ITabbedContent.cs" />
    <Compile Include="Models\ContentEditing\NotifySetting.cs" />
    <Compile Include="Models\ContentEditing\Permission.cs" />
    <Compile Include="Models\ContentEditing\PostedFolder.cs" />
    <Compile Include="Models\ContentEditing\SnippetDisplay.cs" />
    <Compile Include="Models\ContentEditing\TemplateDisplay.cs" />
    <Compile Include="Models\ContentEditing\TreeSearchResult.cs" />
    <Compile Include="Models\ContentEditing\UserDisplay.cs" />
    <Compile Include="Models\ContentEditing\UserGroupBasic.cs" />
    <Compile Include="Models\ContentEditing\UserGroupDisplay.cs" />
    <Compile Include="Models\ContentEditing\UserGroupPermissionsSave.cs" />
    <Compile Include="Models\ContentEditing\UserGroupSave.cs" />
    <Compile Include="Models\ContentEditing\UserInvite.cs" />
    <Compile Include="Models\ContentEditing\UserProfile.cs" />
    <Compile Include="Models\ContentEditing\UserSave.cs" />
    <Compile Include="Models\ContentEditing\Language.cs" />
    <Compile Include="Models\ContentTypeImportModel.cs" />
    <Compile Include="Models\Mapping\ActionButtonsResolver.cs" />
    <Compile Include="Models\Mapping\AuditMapperProfile.cs" />
    <Compile Include="Models\Mapping\ContentAppResolver.cs" />
    <Compile Include="Models\Mapping\ContentTypeVariationsResolver.cs" />
    <Compile Include="Models\Mapping\ContentChildOfListViewResolver.cs" />
    <Compile Include="Models\Mapping\ContentUrlResolver.cs" />
    <Compile Include="Models\Mapping\DefaultTemplateResolver.cs" />
    <Compile Include="Models\Mapping\DictionaryMapperProfile.cs" />
    <Compile Include="Models\Mapping\LanguageMapperProfile.cs" />
    <Compile Include="Models\Mapping\MediaAppResolver.cs" />
    <Compile Include="Models\Mapping\MediaChildOfListViewResolver.cs" />
    <Compile Include="Models\Mapping\CodeFileMapperProfile.cs" />
    <Compile Include="Models\Mapping\ContentTreeNodeUrlResolver.cs" />
    <Compile Include="Models\Mapping\ContentTypeUdiResolver.cs" />
    <Compile Include="Models\Mapping\EntityProfileExtensions.cs" />
    <Compile Include="Models\Mapping\ContentTypeBasicResolver.cs" />
    <Compile Include="Models\Mapping\MemberBasicPropertiesResolver.cs" />
    <Compile Include="Models\Mapping\MemberDtoPropertiesResolver.cs" />
    <Compile Include="Models\Mapping\MemberProviderFieldResolver.cs" />
    <Compile Include="Models\Mapping\MembershipScenarioResolver.cs" />
    <Compile Include="Models\Mapping\MembershipUserTypeConverter.cs" />
    <Compile Include="Models\Mapping\MemberTabsAndPropertiesResolver.cs" />
    <Compile Include="Models\Mapping\MemberTreeNodeUrlResolver.cs" />
    <Compile Include="Models\Mapping\PropertyTypeVariationsResolver.cs" />
    <Compile Include="Models\Mapping\RedirectUrlMapperProfile.cs" />
    <Compile Include="Models\Mapping\TemplateMapperProfile.cs" />
    <Compile Include="Models\Mapping\UserGroupDefaultPermissionsResolver.cs" />
    <Compile Include="Models\Mapping\ContentItemDisplayVariationResolver.cs" />
    <Compile Include="Models\PublishedContent\HttpContextVariationContextAccessor.cs" />
    <Compile Include="Models\PublishedContent\PublishedValueFallback.cs" />
    <Compile Include="Models\SendCodeViewModel.cs" />
    <Compile Include="Models\Trees\ExportMember.cs" />
    <Compile Include="Models\UserTourStatus.cs" />
    <Compile Include="Composing\ModuleInjector.cs" />
    <Compile Include="Mvc\FilteredControllerFactoryCollection.cs" />
    <Compile Include="Mvc\FilteredControllerFactoryCollectionBuilder.cs" />
    <Compile Include="Mvc\SurfaceControllerTypeCollection.cs" />
    <Compile Include="PropertyEditors\ContentPickerPropertyEditor.cs" />
    <Compile Include="PropertyEditors\ContentPickerConfiguration.cs" />
    <Compile Include="PropertyEditors\ContentPickerConfigurationEditor.cs" />
    <Compile Include="PropertyEditors\DateConfiguration.cs" />
    <Compile Include="PropertyEditors\DateValueEditor.cs" />
    <Compile Include="PropertyEditors\DateTimeConfiguration.cs" />
    <Compile Include="PropertyEditors\DecimalConfigurationEditor.cs" />
    <Compile Include="PropertyEditors\DropDownFlexiblePropertyEditor.cs" />
    <Compile Include="PropertyEditors\DropDownFlexibleConfigurationEditor.cs" />
    <Compile Include="PropertyEditors\EmailAddressConfigurationEditor.cs" />
    <Compile Include="PropertyEditors\EmailAddressConfiguration.cs" />
    <Compile Include="PropertyEditors\GridConfiguration.cs" />
    <Compile Include="PropertyEditors\GridConfigurationEditor.cs" />
    <Compile Include="PropertyEditors\ImageCropperConfigurationEditor.cs" />
    <Compile Include="PropertyEditors\IntegerConfigurationEditor.cs" />
    <Compile Include="PropertyEditors\ListViewConfiguration.cs" />
    <Compile Include="PropertyEditors\ListViewConfigurationEditor.cs" />
    <Compile Include="PropertyEditors\MacroContainerConfiguration.cs" />
    <Compile Include="PropertyEditors\MacroContainerConfigurationEditor.cs" />
    <Compile Include="PropertyEditors\MarkdownConfiguration.cs" />
    <Compile Include="PropertyEditors\MarkdownConfigurationEditor.cs" />
    <Compile Include="PropertyEditors\MediaPickerPropertyEditor.cs" />
    <Compile Include="PropertyEditors\MediaPickerConfiguration.cs" />
    <Compile Include="PropertyEditors\MediaPickerConfigurationEditor.cs" />
    <Compile Include="PropertyEditors\MemberPickerPropertyEditor.cs" />
    <Compile Include="PropertyEditors\MemberPickerConfiguration.cs" />
    <Compile Include="PropertyEditors\MultiNodePickerConfiguration.cs" />
    <Compile Include="PropertyEditors\MultiNodePickerConfigurationEditor.cs" />
    <Compile Include="PropertyEditors\MultiNodePickerConfigurationTreeSource.cs" />
    <Compile Include="PropertyEditors\MultiNodeTreePickerPropertyEditor.cs" />
    <Compile Include="PropertyEditors\MultipleTextStringConfiguration.cs" />
    <Compile Include="PropertyEditors\MultipleTextStringConfigurationEditor.cs" />
    <Compile Include="PropertyEditors\NestedContentConfiguration.cs" />
    <Compile Include="PropertyEditors\NestedContentConfigurationEditor.cs" />
    <Compile Include="PropertyEditors\NestedContentController.cs" />
    <Compile Include="PropertyEditors\NestedContentPropertyEditor.cs" />
    <Compile Include="PropertyEditors\ParameterEditors\MultipleContentPickerParameterEditor.cs" />
    <Compile Include="PropertyEditors\PropertyEditorsComponent.cs" />
    <Compile Include="PropertyEditors\RichTextConfiguration.cs" />
    <Compile Include="PropertyEditors\SliderConfigurationEditor.cs" />
    <Compile Include="PropertyEditors\TagConfigurationEditor.cs" />
    <Compile Include="PropertyEditors\TextAreaConfiguration.cs" />
    <Compile Include="PropertyEditors\TextAreaConfigurationEditor.cs" />
    <Compile Include="PropertyEditors\TextboxConfiguration.cs" />
    <Compile Include="PropertyEditors\TextboxConfigurationEditor.cs" />
    <Compile Include="PropertyEditors\TextOnlyValueEditor.cs" />
    <Compile Include="PropertyEditors\TrueFalseConfiguration.cs" />
    <Compile Include="PropertyEditors\TrueFalseConfigurationEditor.cs" />
    <Compile Include="PropertyEditors\UserPickerConfiguration.cs" />
    <Compile Include="PropertyEditors\ValueConverters\FlexibleDropdownPropertyValueConverter.cs" />
    <Compile Include="PropertyEditors\ValueConverters\NestedContentManyValueConverter.cs" />
    <Compile Include="PropertyEditors\ValueConverters\NestedContentValueConverterBase.cs" />
    <Compile Include="PropertyEditors\ValueConverters\NestedContentSingleValueConverter.cs" />
    <Compile Include="PropertyEditors\ValueConverters\MediaPickerValueConverter.cs" />
    <Compile Include="PropertyEditors\ValueConverters\MemberPickerValueConverter.cs" />
    <Compile Include="PropertyEditors\ValueConverters\MultiNodeTreePickerValueConverter.cs" />
    <Compile Include="PropertyEditors\ValueListUniqueValueValidator.cs" />
    <Compile Include="PublishedCache\IPublishedSnapshot.cs" />
    <Compile Include="PublishedCache\IDefaultCultureAccessor.cs" />
    <Compile Include="PublishedCache\NuCache\DataSource\BTree.ContentDataSerializer.cs" />
    <Compile Include="PublishedCache\NuCache\DataSource\BTree.ContentNodeKitSerializer.cs" />
    <Compile Include="PublishedCache\NuCache\DataSource\BTree.DictionaryOfCultureVariationSerializer.cs" />
    <Compile Include="PublishedCache\NuCache\DataSource\BTree.DictionaryOfPropertyDataSerializer.cs" />
    <Compile Include="PublishedCache\NuCache\DataSource\ContentNestedData.cs" />
    <Compile Include="PublishedCache\NuCache\DataSource\CultureVariation.cs" />
    <Compile Include="PublishedCache\NuCache\DataSource\IDataSource.cs" />
    <Compile Include="PublishedCache\NuCache\DataSource\PropertyData.cs" />
    <Compile Include="PublishedCache\NuCache\DataSource\SerializerBase.cs" />
    <Compile Include="PublishedCache\NuCache\NuCacheComponent.cs" />
    <Compile Include="PublishedCache\NuCache\PublishedSnapshot.cs" />
    <Compile Include="PublishedCache\PublishedElement.cs" />
    <Compile Include="PublishedCache\PublishedElementPropertyBase.cs" />
    <Compile Include="PropertyEditors\ValueConverters\ContentPickerValueConverter.cs" />
    <Compile Include="PublishedCache\PublishedSnapshotServiceBase.cs" />
    <Compile Include="PublishedCache\IDomainCache.cs" />
    <Compile Include="PublishedCache\IPublishedSnapshotAccessor.cs" />
    <Compile Include="PublishedCache\IPublishedSnapshotService.cs" />
    <Compile Include="PublishedCache\IPublishedMemberCache.cs" />
    <Compile Include="PublishedCache\NuCache\CacheKeys.cs" />
    <Compile Include="PublishedCache\NuCache\ContentCache.cs" />
    <Compile Include="PublishedCache\NuCache\ContentNode.cs" />
    <Compile Include="PublishedCache\NuCache\ContentNodeKit.cs" />
    <Compile Include="PublishedCache\NuCache\ContentStore.cs" />
    <Compile Include="PublishedCache\NuCache\DataSource\BTree.cs" />
    <Compile Include="PublishedCache\NuCache\DataSource\ContentData.cs" />
    <Compile Include="PublishedCache\NuCache\DataSource\ContentSourceDto.cs" />
    <Compile Include="PublishedCache\NuCache\DataSource\DatabaseDataSource.cs" />
    <Compile Include="PublishedCache\NuCache\DomainCache.cs" />
    <Compile Include="PublishedCache\NuCache\PublishedSnapshotService.cs" />
    <Compile Include="PublishedCache\NuCache\MediaCache.cs" />
    <Compile Include="PublishedCache\NuCache\MemberCache.cs" />
    <Compile Include="PublishedCache\NuCache\Navigable\INavigableData.cs" />
    <Compile Include="PublishedCache\NuCache\Navigable\NavigableContent.cs" />
    <Compile Include="PublishedCache\NuCache\Navigable\NavigableContentType.cs" />
    <Compile Include="PublishedCache\NuCache\Navigable\NavigablePropertyType.cs" />
    <Compile Include="PublishedCache\NuCache\Navigable\RootContent.cs" />
    <Compile Include="PublishedCache\NuCache\Navigable\Source.cs" />
    <Compile Include="PublishedCache\NuCache\Property.cs" />
    <Compile Include="PublishedCache\NuCache\PublishedContent.cs" />
    <Compile Include="PublishedCache\NuCache\PublishedMember.cs" />
    <Compile Include="PublishedCache\NuCache\SnapDictionary.cs" />
    <Compile Include="PublishedCache\PublishedCacheBase.cs" />
    <Compile Include="PublishedCache\PublishedContentTypeCache.cs" />
    <Compile Include="PublishedCache\DefaultCultureAccessor.cs" />
    <Compile Include="PublishedCache\UmbracoContextPublishedSnapshotAccessor.cs" />
    <Compile Include="PublishedElementExtensions.cs" />
    <Compile Include="PublishedModels\DummyClassSoThatPublishedModelsNamespaceExists.cs" />
    <Compile Include="Routing\ContentFinderByUrl.cs" />
    <Compile Include="Routing\ContentFinderByUrlAndTemplate.cs" />
    <Compile Include="Routing\ContentFinderCollection.cs" />
    <Compile Include="Routing\ContentFinderCollectionBuilder.cs" />
    <Compile Include="Routing\Domain.cs" />
    <Compile Include="Routing\IContentLastChanceFinder.cs" />
    <Compile Include="Routing\UrlInfo.cs" />
    <Compile Include="Routing\UrlProviderCollection.cs" />
    <Compile Include="Routing\UrlProviderCollectionBuilder.cs" />
    <Compile Include="Scheduling\HealthCheckNotifier.cs" />
    <Compile Include="Search\SearchableApplicationTree.cs" />
    <Compile Include="Search\SearchableTreeAttribute.cs" />
    <Compile Include="Search\SearchableTreeCollection.cs" />
    <Compile Include="Search\SearchableTreeCollectionBuilder.cs" />
    <Compile Include="Search\UmbracoTreeSearcher.cs" />
    <Compile Include="Security\AuthenticationExtensions.cs" />
    <Compile Include="Security\UmbracoSecureDataFormat.cs" />
    <Compile Include="Security\UmbracoAuthTicketDataProtector.cs" />
    <Compile Include="SignalR\IPreviewHub.cs" />
    <Compile Include="SignalR\PreviewHub.cs" />
    <Compile Include="SignalR\PreviewHubComponent.cs" />
    <Compile Include="Suspendable.cs" />
    <Compile Include="Tour\BackOfficeTourFilter.cs" />
    <Compile Include="Tour\TourFilterCollection.cs" />
    <Compile Include="Tour\TourFilterCollectionBuilder.cs" />
    <Compile Include="Trees\ContentBlueprintTreeController.cs" />
    <Compile Include="Trees\RelationTypeTreeController.cs" />
    <Compile Include="Trees\MacrosTreeController.cs" />
    <Compile Include="Models\ContentEditing\MemberGroupDisplay.cs" />
    <Compile Include="Models\ContentEditing\MemberGroupSave.cs" />
    <Compile Include="Trees\MemberGroupTreeController.cs" />
    <Compile Include="Trees\MemberTypeAndGroupTreeControllerBase.cs" />
    <Compile Include="Trees\ScriptsTreeController.cs" />
    <Compile Include="Trees\DictionaryTreeController.cs" />
    <Compile Include="Trees\StylesheetsTreeController.cs" />
    <Compile Include="Trees\UserTreeController.cs" />
    <Compile Include="UmbracoModule.cs" />
    <Compile Include="WebApi\EnableDetailedErrorsAttribute.cs" />
    <Compile Include="WebApi\Filters\AppendUserModifiedHeaderAttribute.cs" />
    <Compile Include="WebApi\Filters\CheckIfUserTicketDataIsStaleAttribute.cs" />
    <Compile Include="WebApi\Filters\FeatureAuthorizeAttribute.cs" />
    <Compile Include="Editors\Filters\MediaItemSaveValidationAttribute.cs" />
    <Compile Include="Editors\Filters\MemberSaveValidationAttribute.cs" />
    <Compile Include="WebApi\SessionHttpControllerRouteHandler.cs" />
    <Compile Include="WebApi\UmbracoApiControllerTypeCollection.cs" />
    <Compile Include="WebApi\UnhandedExceptionLoggerConfigurationAttribute.cs" />
    <Compile Include="WebApi\UnhandledExceptionLogger.cs" />
    <Compile Include="Runtime\WebRuntimeComponent.cs" />
    <Compile Include="Editors\PublishedStatusController.cs" />
    <Compile Include="Editors\NuCacheStatusController.cs" />
    <Compile Include="Actions\ActionAssignDomain.cs" />
    <Compile Include="Actions\ActionBrowse.cs" />
    <Compile Include="Actions\ActionChangeDocType.cs" />
    <Compile Include="Actions\ActionCollection.cs" />
    <Compile Include="Actions\ActionCollectionBuilder.cs" />
    <Compile Include="Actions\ActionCopy.cs" />
    <Compile Include="Actions\ActionCreateBlueprintFromContent.cs" />
    <Compile Include="Actions\ActionDelete.cs" />
    <Compile Include="Actions\ActionMove.cs" />
    <Compile Include="Actions\ActionNew.cs" />
    <Compile Include="Actions\ActionProtect.cs" />
    <Compile Include="Actions\ActionPublish.cs" />
    <Compile Include="Actions\ActionRestore.cs" />
    <Compile Include="Actions\ActionRights.cs" />
    <Compile Include="Actions\ActionRollback.cs" />
    <Compile Include="Actions\ActionSort.cs" />
    <Compile Include="Actions\ActionToPublish.cs" />
    <Compile Include="Actions\ActionUnpublish.cs" />
    <Compile Include="Actions\ActionUpdate.cs" />
    <Compile Include="Actions\IAction.cs" />
    <Compile Include="Models\ContentEditing\EntityBasic.cs" />
    <Compile Include="Trees\ContentBackOfficeSection.cs" />
    <Compile Include="Services\SectionService.cs" />
    <Compile Include="Trees\TreeAttribute.cs" />
    <Compile Include="Models\Trees\TreeNode.cs" />
    <Compile Include="Routing\NotFoundHandlerHelper.cs" />
    <Compile Include="Models\ContentEditing\DocumentTypeDisplay.cs" />
    <Compile Include="Models\ContentEditing\ContentTypeCompositionDisplay.cs" />
    <Compile Include="Models\ContentEditing\ContentTypeSave.cs" />
    <Compile Include="Models\ContentEditing\DocumentTypeSave.cs" />
    <Compile Include="Models\ContentEditing\MediaTypeDisplay.cs" />
    <Compile Include="Models\ContentEditing\MediaTypeSave.cs" />
    <Compile Include="Models\ContentEditing\MemberPropertyTypeBasic.cs" />
    <Compile Include="Models\ContentEditing\MemberPropertyTypeDisplay.cs" />
    <Compile Include="Models\ContentEditing\MemberTypeDisplay.cs" />
    <Compile Include="Models\ContentEditing\MemberTypeSave.cs" />
    <Compile Include="Models\ContentEditing\PostedFiles.cs" />
    <Compile Include="Models\ContentEditing\PropertyGroupBasic.cs" />
    <Compile Include="Models\ContentEditing\PropertyTypeBasic.cs" />
    <Compile Include="Models\ContentEditing\SimpleNotificationModel.cs" />
    <Compile Include="Models\LocalPackageInstallModel.cs" />
    <Compile Include="Models\Mapping\ContentTypeProfileExtensions.cs" />
    <Compile Include="Models\Mapping\LockedCompositionsResolver.cs" />
    <Compile Include="Models\Mapping\PropertyGroupDisplayResolver.cs" />
    <Compile Include="Models\PackageInstallResult.cs" />
    <Compile Include="Models\SetPasswordModel.cs" />
    <Compile Include="Models\RequestPasswordResetModel.cs" />
    <Compile Include="Models\ValidatePasswordResetCodeModel.cs" />
    <Compile Include="Mvc\ControllerContextExtensions.cs" />
    <Compile Include="Mvc\DisableBrowserCacheAttribute.cs" />
    <Compile Include="Mvc\EnsurePartialViewMacroViewContextFilterAttribute.cs" />
    <Compile Include="Mvc\IRenderController.cs" />
    <Compile Include="Mvc\ModelBindingException.cs" />
    <Compile Include="Mvc\RenderIndexActionSelectorAttribute.cs" />
    <Compile Include="Mvc\UmbracoRequireHttpsAttribute.cs" />
    <Compile Include="Mvc\ValidateMvcAngularAntiForgeryTokenAttribute.cs" />
    <Compile Include="OwinMiddlewareConfiguredEventArgs.cs" />
    <Compile Include="PropertyEditors\DateConfigurationEditor.cs" />
    <Compile Include="PropertyEditors\DateTimeConfigurationEditor.cs" />
    <Compile Include="PropertyEditors\DecimalPropertyEditor.cs" />
    <Compile Include="Routing\RedirectTrackingComponent.cs" />
    <Compile Include="Editors\RedirectUrlManagementController.cs" />
    <Compile Include="Models\ContentEditing\RedirectUrlSearchResults.cs" />
    <Compile Include="DefaultEventMessagesFactory.cs" />
    <Compile Include="Routing\ContentFinderByRedirectUrl.cs" />
    <Compile Include="Scheduling\LatchedBackgroundTaskBase.cs" />
    <Compile Include="Security\ExternalSignInAutoLinkOptions.cs" />
    <Compile Include="Security\FixWindowsAuthMiddlware.cs" />
    <Compile Include="Security\ForceRenewalCookieAuthenticationHandler.cs" />
    <Compile Include="Security\ForceRenewalCookieAuthenticationMiddleware.cs" />
    <Compile Include="Security\GetUserSecondsMiddleWare.cs" />
    <Compile Include="Models\ContentEditing\PropertyTypeDisplay.cs" />
    <Compile Include="Models\ContentEditing\PropertyGroupDisplay.cs" />
    <Compile Include="Security\IUmbracoBackOfficeTwoFactorOptions.cs" />
    <Compile Include="Models\Mapping\PropertyTypeGroupResolver.cs" />
    <Compile Include="Services\TreeService.cs" />
    <Compile Include="Security\PreviewAuthenticationMiddleware.cs" />
    <Compile Include="Trees\ContentTypeTreeController.cs" />
    <Compile Include="Trees\PackagesTreeController.cs" />
    <Compile Include="Trees\MediaTypeTreeController.cs" />
    <Compile Include="Trees\MemberTypeTreeController.cs" />
    <Compile Include="Security\WebAuthExtensions.cs" />
    <Compile Include="JavaScript\UmbracoClientDependencyLoader.cs" />
    <Compile Include="UmbracoDefaultOwinStartup.cs" />
    <Compile Include="IUmbracoContextAccessor.cs" />
    <Compile Include="HtmlStringUtilities.cs" />
    <Compile Include="ITagQuery.cs" />
    <Compile Include="IUmbracoComponentRenderer.cs" />
    <Compile Include="Models\Mapping\RelationMapperProfile.cs" />
    <Compile Include="Models\UnLinkLoginModel.cs" />
    <Compile Include="Mvc\MvcVersionCheck.cs" />
    <Compile Include="Scheduling\ThreadingTaskImmutable.cs" />
    <Compile Include="Mvc\ProfilingView.cs" />
    <Compile Include="Mvc\ProfilingViewEngine.cs" />
    <Compile Include="Scheduling\BackgroundTaskRunner.cs" />
    <Compile Include="BatchedDatabaseServerMessenger.cs" />
    <Compile Include="CacheHelperExtensions.cs" />
    <Compile Include="Cache\ApplicationCacheRefresher.cs" />
    <Compile Include="Cache\ContentTypeCacheRefresher.cs" />
    <Compile Include="Cache\DataTypeCacheRefresher.cs" />
    <Compile Include="Cache\DictionaryCacheRefresher.cs" />
    <Compile Include="Cache\DistributedCache.cs" />
    <Compile Include="Cache\DistributedCacheExtensions.cs" />
    <Compile Include="Cache\DistributedCacheBinderComponent.cs" />
    <Compile Include="Cache\DomainCacheRefresher.cs" />
    <Compile Include="Cache\LanguageCacheRefresher.cs" />
    <Compile Include="Cache\MacroCacheRefresher.cs" />
    <Compile Include="Cache\MediaCacheRefresher.cs" />
    <Compile Include="Cache\MemberCacheRefresher.cs" />
    <Compile Include="Cache\MemberGroupCacheRefresher.cs" />
    <Compile Include="Cache\PublicAccessCacheRefresher.cs" />
    <Compile Include="Cache\TemplateCacheRefresher.cs" />
    <Compile Include="Cache\UserCacheRefresher.cs" />
    <Compile Include="Editors\AuthenticationController.cs" />
    <Compile Include="Controllers\UmbProfileController.cs" />
    <Compile Include="Editors\ContentController.cs" />
    <Compile Include="Controllers\UmbLoginStatusController.cs" />
    <Compile Include="Editors\Filters\ContentSaveValidationAttribute.cs" />
    <Compile Include="Editors\ContentTypeControllerBase.cs" />
    <Compile Include="Editors\DashboardController.cs" />
    <Compile Include="Editors\DataTypeController.cs" />
    <Compile Include="Editors\DataTypeValidateAttribute.cs" />
    <Compile Include="Editors\ImagesController.cs" />
    <Compile Include="Editors\PackageInstallController.cs" />
    <Compile Include="Editors\RelationController.cs" />
    <Compile Include="GridTemplateExtensions.cs" />
    <Compile Include="Models\PackageInstallModel.cs" />
    <Compile Include="Models\ContentEditing\DataTypeBasic.cs" />
    <Compile Include="Models\ContentEditing\MemberBasic.cs" />
    <Compile Include="Models\ContentEditing\MemberListDisplay.cs" />
    <Compile Include="Models\TemplateQuery\ContentTypeModel.cs" />
    <Compile Include="Models\TemplateQuery\PropertyModel.cs" />
    <Compile Include="Models\TemplateQuery\SourceModel.cs" />
    <Compile Include="Models\TemplateQuery\TemplateQueryResult.cs" />
    <Compile Include="Models\TemplateQuery\SortExpression.cs" />
    <Compile Include="Models\TemplateQuery\Operator.cs" />
    <Compile Include="Models\TemplateQuery\OperatorTerm.cs" />
    <Compile Include="Models\TemplateQuery\QueryCondition.cs" />
    <Compile Include="Models\TemplateQuery\QueryModel.cs" />
    <Compile Include="Models\TemplateQuery\QueryResultModel.cs" />
    <Compile Include="Editors\TemplateQueryController.cs" />
    <Compile Include="Models\ContentEditing\ContentBaseSave.cs" />
    <Compile Include="Models\ContentEditing\MediaItemSave.cs" />
    <Compile Include="Models\ImageCropAnchor.cs" />
    <Compile Include="Models\ImageCropMode.cs" />
    <Compile Include="Install\InstallException.cs" />
    <Compile Include="Install\InstallStatusTracker.cs" />
    <Compile Include="Install\InstallSteps\DatabaseConfigureStep.cs" />
    <Compile Include="Install\InstallSteps\DatabaseInstallStep.cs" />
    <Compile Include="Install\InstallSteps\DatabaseUpgradeStep.cs" />
    <Compile Include="Install\InstallSteps\FilePermissionsStep.cs" />
    <Compile Include="Install\InstallSteps\SetUmbracoVersionStep.cs" />
    <Compile Include="Install\InstallSteps\StarterKitCleanupStep.cs" />
    <Compile Include="Install\InstallSteps\StarterKitDownloadStep.cs" />
    <Compile Include="Install\InstallSteps\StarterKitInstallStep.cs" />
    <Compile Include="Install\InstallSteps\UpgradeStep.cs" />
    <Compile Include="Install\InstallSteps\NewInstallStep.cs" />
    <Compile Include="Install\Models\DatabaseModel.cs" />
    <Compile Include="Install\Models\DatabaseType.cs" />
    <Compile Include="Install\Models\InstallationType.cs" />
    <Compile Include="Install\Models\InstallInstructions.cs" />
    <Compile Include="Install\Models\InstallPackageModel.cs" />
    <Compile Include="Install\Models\InstallProgressResultModel.cs" />
    <Compile Include="Install\Models\InstallSetup.cs" />
    <Compile Include="Install\Models\InstallSetupResult.cs" />
    <Compile Include="Install\Models\InstallSetupStep.cs" />
    <Compile Include="Install\Models\InstallSetupStepAttribute.cs" />
    <Compile Include="Install\Models\InstallTrackingItem.cs" />
    <Compile Include="Install\Models\Package.cs" />
    <Compile Include="Install\Models\UserModel.cs" />
    <Compile Include="Install\UmbracoInstallArea.cs" />
    <Compile Include="Install\Controllers\InstallApiController.cs" />
    <Compile Include="Install\Controllers\InstallController.cs" />
    <Compile Include="Install\InstallAuthorizeAttribute.cs" />
    <Compile Include="Models\ContentEditing\ListViewAwareContentItemDisplayBase.cs" />
    <Compile Include="Models\ContentEditing\PropertyTypeValidation.cs" />
    <Compile Include="Models\ImageCropRatioMode.cs" />
    <Compile Include="Models\IContentModel.cs" />
    <Compile Include="Models\PartialViewMacroModelExtensions.cs" />
    <Compile Include="Models\PostRedirectModel.cs" />
    <Compile Include="Models\PublishedProperty.cs" />
    <Compile Include="Mvc\ActionExecutedEventArgs.cs" />
    <Compile Include="Mvc\AdminTokenAuthorizeAttribute.cs" />
    <Compile Include="Mvc\NotFoundHandler.cs" />
    <Compile Include="Mvc\PreRenderViewActionFilterAttribute.cs" />
    <Compile Include="Mvc\RedirectToUmbracoUrlResult.cs" />
    <Compile Include="PropertyEditors\GridPropertyEditor.cs" />
    <Compile Include="Mvc\UmbracoVirtualNodeByIdRouteHandler.cs" />
    <Compile Include="PropertyEditors\ValueConverters\MacroContainerValueConverter.cs" />
    <Compile Include="PropertyEditors\TagsDataController.cs" />
    <Compile Include="PublishedCache\PublishedMember.cs" />
    <Compile Include="Models\ContentModelOfTContent.cs" />
    <Compile Include="Mvc\JsonNetResult.cs" />
    <Compile Include="Mvc\MinifyJavaScriptResultAttribute.cs" />
    <Compile Include="Mvc\EnsurePublishedContentRequestAttribute.cs" />
    <Compile Include="Mvc\UmbracoViewPage.cs" />
    <Compile Include="Editors\LogController.cs" />
    <Compile Include="Editors\MacroRenderingController.cs" />
    <Compile Include="Editors\MemberTypeController.cs" />
    <Compile Include="Editors\UpdateCheckController.cs" />
    <Compile Include="MembershipProviderExtensions.cs" />
    <Compile Include="Models\ChangingPasswordModel.cs" />
    <Compile Include="Models\ContentEditing\ModelWithNotifications.cs" />
    <Compile Include="Models\ContentEditing\StyleSheet.cs" />
    <Compile Include="Editors\StylesheetController.cs" />
    <Compile Include="Models\ContentEditing\AuditLog.cs" />
    <Compile Include="Models\ContentEditing\MoveOrCopy.cs" />
    <Compile Include="Models\ContentEditing\MacroParameter.cs" />
    <Compile Include="Models\ContentEditing\MemberDisplay.cs" />
    <Compile Include="Models\ContentEditing\MemberSave.cs" />
    <Compile Include="Models\ContentEditing\RichTextEditorCommand.cs" />
    <Compile Include="Models\ContentEditing\RichTextEditorConfiguration.cs" />
    <Compile Include="Models\ContentEditing\RichTextEditorPlugin.cs" />
    <Compile Include="Models\ContentEditing\StylesheetRule.cs" />
    <Compile Include="Models\ContentEditing\UmbracoEntityTypes.cs" />
    <Compile Include="Models\Mapping\MacroMapperProfile.cs" />
    <Compile Include="Models\Mapping\MemberMapperProfile.cs" />
    <Compile Include="Models\Mapping\TagMapperProfile.cs" />
    <Compile Include="Models\TagModel.cs" />
    <Compile Include="Models\UpgradeCheckResponse.cs" />
    <Compile Include="Models\PasswordChangedModel.cs" />
    <Compile Include="PropertyEditors\ColorPickerConfigurationEditor.cs" />
    <Compile Include="PropertyEditors\EmailAddressPropertyEditor.cs" />
    <Compile Include="PropertyEditors\ImageCropperPropertyEditor.cs" />
    <Compile Include="PropertyEditors\ImageCropperPropertyValueEditor.cs" />
    <Compile Include="PropertyEditors\ListViewPropertyEditor.cs" />
    <Compile Include="PropertyEditors\MacroContainerPropertyEditor.cs" />
    <Compile Include="PropertyEditors\MarkdownPropertyEditor.cs" />
    <Compile Include="PropertyEditors\MemberGroupPickerPropertyEditor.cs" />
    <Compile Include="PropertyEditors\ParameterEditors\ContentTypeParameterEditor.cs" />
    <Compile Include="PropertyEditors\ParameterEditors\MultipleContentTypeParameterEditor.cs" />
    <Compile Include="PropertyEditors\ParameterEditors\MultiplePropertyGroupParameterEditor.cs" />
    <Compile Include="PropertyEditors\ParameterEditors\MultiplePropertyTypeParameterEditor.cs" />
    <Compile Include="PropertyEditors\ParameterEditors\PropertyGroupParameterEditor.cs" />
    <Compile Include="PropertyEditors\ParameterEditors\PropertyTypeParameterEditor.cs" />
    <Compile Include="PropertyEditors\PropertyEditorAssetAttribute.cs" />
    <Compile Include="PropertyEditors\RteEmbedController.cs" />
    <Compile Include="Editors\EntityController.cs" />
    <Compile Include="Editors\MemberController.cs" />
    <Compile Include="Editors\CurrentUserController.cs" />
    <Compile Include="Models\ContentEditing\DataTypeDisplay.cs" />
    <Compile Include="Models\ContentEditing\DataTypeSave.cs" />
    <Compile Include="Models\ContentEditing\DataTypeConfigurationFieldDisplay.cs" />
    <Compile Include="Models\ContentEditing\DataTypeConfigurationFieldSave.cs" />
    <Compile Include="Models\ContentEditing\PropertyEditorBasic.cs" />
    <Compile Include="Models\Mapping\AvailablePropertyEditorsResolver.cs" />
    <Compile Include="Models\Mapping\DatabaseTypeResolver.cs" />
    <Compile Include="Models\Mapping\DataTypeMapperProfile.cs" />
    <Compile Include="Models\Mapping\EntityMapperProfile.cs" />
    <Compile Include="Models\Mapping\DataTypeConfigurationFieldDisplayResolver.cs" />
    <Compile Include="PropertyEditors\CheckBoxListPropertyEditor.cs" />
    <Compile Include="PropertyEditors\ColorPickerPropertyEditor.cs" />
    <Compile Include="PropertyEditors\DatePropertyEditor.cs" />
    <Compile Include="PropertyEditors\DateTimePropertyEditor.cs" />
    <Compile Include="PropertyEditors\DateTimeValidator.cs" />
    <Compile Include="PropertyEditors\IntegerPropertyEditor.cs" />
    <Compile Include="PropertyEditors\MultipleTextStringPropertyEditor.cs" />
    <Compile Include="PropertyEditors\PublishValuesMultipleValueEditor.cs" />
    <Compile Include="PropertyEditors\RadioButtonsPropertyEditor.cs" />
    <Compile Include="PropertyEditors\RichTextPreValueController.cs" />
    <Compile Include="PropertyEditors\RichTextConfigurationEditor.cs" />
    <Compile Include="PropertyEditors\SliderPropertyEditor.cs" />
    <Compile Include="PropertyEditors\TagsPropertyEditor.cs" />
    <Compile Include="PropertyEditors\UploadFileTypeValidator.cs" />
    <Compile Include="PropertyEditors\UserPickerPropertyEditor.cs" />
    <Compile Include="PropertyEditors\ValueListConfigurationEditor.cs" />
    <Compile Include="PublishedContentQuery.cs" />
    <Compile Include="ImageCropperTemplateExtensions.cs" />
    <Compile Include="Mvc\UmbracoVirtualNodeRouteHandler.cs" />
    <Compile Include="Routing\CustomRouteUrlProvider.cs" />
    <Compile Include="Routing\UrlProviderExtensions.cs" />
    <Compile Include="Scheduling\BackgroundTaskRunnerOptions.cs" />
    <Compile Include="Scheduling\IBackgroundTaskRunner.cs" />
    <Compile Include="Scheduling\ILatchedBackgroundTask.cs" />
    <Compile Include="Scheduling\RecurringTaskBase.cs" />
    <Compile Include="Security\AppBuilderExtensions.cs" />
    <Compile Include="Security\AuthenticationOptionsExtensions.cs" />
    <Compile Include="Security\AuthenticationManagerExtensions.cs" />
    <Compile Include="Security\BackOfficeCookieManager.cs" />
    <Compile Include="Security\UmbracoBackOfficeCookieAuthOptions.cs" />
    <Compile Include="Scheduling\TaskAndFactoryExtensions.cs" />
    <Compile Include="Migrations\ClearCsrfCookiesAfterUpgrade.cs" />
    <Compile Include="Components\NotificationsComponent.cs" />
    <Compile Include="TagQuery.cs" />
    <Compile Include="Trees\CoreTreeAttribute.cs" />
    <Compile Include="Trees\DataTypeTreeController.cs" />
    <Compile Include="Trees\FileSystemTreeController.cs" />
    <Compile Include="Trees\LanguageTreeController.cs" />
    <Compile Include="Trees\MemberTreeController.cs" />
    <Compile Include="Trees\MenuRenderingEventArgs.cs" />
    <Compile Include="Models\Trees\CreateChildEntity.cs" />
    <Compile Include="Models\Trees\MenuItemList.cs" />
    <Compile Include="Trees\TemplatesTreeController.cs" />
    <Compile Include="Trees\TreeControllerBase.cs" />
    <Compile Include="JavaScript\AssetInitialization.cs" />
    <Compile Include="JavaScript\CssInitialization.cs" />
    <Compile Include="JavaScript\DependencyPathRenderer.cs" />
    <Compile Include="UmbracoComponentRenderer.cs" />
    <Compile Include="Web References\org.umbraco.our\Reference.cs">
      <AutoGen>True</AutoGen>
      <DesignTime>True</DesignTime>
      <DependentUpon>Reference.map</DependentUpon>
    </Compile>
    <Compile Include="WebApi\AngularJsonMediaTypeFormatter.cs" />
    <Compile Include="WebApi\AngularJsonOnlyConfigurationAttribute.cs" />
    <Compile Include="Editors\Binders\MemberBinder.cs" />
    <Compile Include="WebApi\Filters\AngularAntiForgeryHelper.cs" />
    <Compile Include="WebApi\Filters\AppendCurrentEventMessagesAttribute.cs" />
    <Compile Include="WebApi\Filters\ClearAngularAntiForgeryTokenAttribute.cs" />
    <Compile Include="WebApi\Filters\DisableBrowserCacheAttribute.cs" />
    <Compile Include="WebApi\Filters\EnableOverrideAuthorizationAttribute.cs" />
    <Compile Include="WebApi\Filters\FilterGrouping.cs" />
    <Compile Include="WebApi\Filters\OutgoingEditorModelEventAttribute.cs" />
    <Compile Include="WebApi\Filters\OutgoingNoHyphenGuidFormatAttribute.cs" />
    <Compile Include="WebApi\Filters\OverridableAuthorizationAttribute.cs" />
    <Compile Include="WebApi\Filters\SetAngularAntiForgeryTokensAttribute.cs" />
    <Compile Include="WebApi\Filters\UmbracoWebApiRequireHttpsAttribute.cs" />
    <Compile Include="WebApi\Filters\UmbracoTreeAuthorizeAttribute.cs" />
    <Compile Include="WebApi\Filters\ValidateAngularAntiForgeryTokenAttribute.cs" />
    <Compile Include="WebApi\HttpControllerContextExtensions.cs" />
    <Compile Include="Models\ContentEditing\ContentSortOrder.cs" />
    <Compile Include="Editors\ContentControllerBase.cs" />
    <Compile Include="Editors\ContentTypeController.cs" />
    <Compile Include="Controllers\UmbRegisterController.cs" />
    <Compile Include="Models\ProfileModel.cs" />
    <Compile Include="Models\LoginStatusModel.cs" />
    <Compile Include="PropertyEditors\ValueConverters\MarkdownEditorValueConverter.cs" />
    <Compile Include="PropertyEditors\ValueConverters\TextStringValueConverter.cs" />
    <Compile Include="PublishedPropertyExtension.cs" />
    <Compile Include="Models\UmbracoProperty.cs" />
    <Compile Include="Mvc\MergeParentContextViewDataAttribute.cs" />
    <Compile Include="Mvc\ViewDataDictionaryExtensions.cs" />
    <Compile Include="Models\RegisterModel.cs" />
    <Compile Include="Models\LoginModel.cs" />
    <Compile Include="Editors\MediaTypeController.cs" />
    <Compile Include="Scheduling\IBackgroundTask.cs" />
    <Compile Include="Scheduling\KeepAlive.cs" />
    <Compile Include="Scheduling\LogScrubber.cs" />
    <Compile Include="Scheduling\ScheduledPublishing.cs" />
    <Compile Include="Scheduling\TaskEventArgs.cs" />
    <Compile Include="Security\MembershipHelper.cs" />
    <Compile Include="Editors\SectionController.cs" />
    <Compile Include="Editors\UmbracoAuthorizedJsonController.cs" />
    <Compile Include="HttpCookieExtensions.cs" />
    <Compile Include="Models\ContentEditing\ContentItemDisplayBase.cs" />
    <Compile Include="Models\ContentEditing\ContentSaveAction.cs" />
    <Compile Include="Models\ContentEditing\ContentTypeBasic.cs" />
    <Compile Include="Models\ContentEditing\IErrorModel.cs" />
    <Compile Include="Models\ContentEditing\IHaveUploadedFiles.cs" />
    <Compile Include="Models\ContentEditing\INotificationModel.cs" />
    <Compile Include="Models\ContentEditing\MediaItemDisplay.cs" />
    <Compile Include="Models\ContentEditing\MessagesExtensions.cs" />
    <Compile Include="Models\ContentEditing\Notification.cs" />
    <Compile Include="Models\ContentEditing\Section.cs" />
    <Compile Include="Models\ContentEditing\Tab.cs" />
    <Compile Include="Models\ContentEditing\TabbedContentItem.cs" />
    <Compile Include="Models\ContentEditing\UserBasic.cs" />
    <Compile Include="Models\ContentEditing\UserDetail.cs" />
    <Compile Include="FormDataCollectionExtensions.cs" />
    <Compile Include="Models\Mapping\ContentPropertyBasicConverter.cs" />
    <Compile Include="Models\Mapping\ContentPropertyDisplayConverter.cs" />
    <Compile Include="Models\Mapping\ContentPropertyDtoConverter.cs" />
    <Compile Include="Models\Mapping\ContentPropertyMapperProfile.cs" />
    <Compile Include="Models\Mapping\CreatorResolver.cs" />
    <Compile Include="Models\Mapping\MediaMapperProfile.cs" />
    <Compile Include="Models\Mapping\ContentTypeMapperProfile.cs" />
    <Compile Include="Models\Mapping\ContentMapperProfile.cs" />
    <Compile Include="Models\Mapping\OwnerResolver.cs" />
    <Compile Include="Models\Mapping\SectionMapperProfile.cs" />
    <Compile Include="Models\Mapping\TabsAndPropertiesResolver.cs" />
    <Compile Include="Models\Mapping\UserMapperProfile.cs" />
    <Compile Include="PropertyEditors\FileUploadPropertyEditor.cs" />
    <Compile Include="PropertyEditors\FileUploadPropertyValueEditor.cs" />
    <Compile Include="PropertyEditors\RichTextPropertyEditor.cs" />
    <Compile Include="PropertyEditors\TextAreaPropertyEditor.cs" />
    <Compile Include="PropertyEditors\TextboxPropertyEditor.cs" />
    <Compile Include="PropertyEditors\TrueFalsePropertyEditor.cs" />
    <Compile Include="Trees\MediaTreeController.cs" />
    <Compile Include="Models\Trees\ActionMenuItem.cs" />
    <Compile Include="Trees\ActionUrlMethod.cs" />
    <Compile Include="Trees\ContentTreeControllerBase.cs" />
    <Compile Include="Trees\ISearchableTree.cs" />
    <Compile Include="Models\Trees\MenuItem.cs" />
    <Compile Include="Models\Trees\MenuItemCollection.cs" />
    <Compile Include="Models\Trees\RefreshNode.cs" />
    <Compile Include="Models\ContentEditing\SearchResultEntity.cs" />
    <Compile Include="Models\Trees\TreeRootNode.cs" />
    <Compile Include="Trees\TreeController.cs" />
    <Compile Include="Models\Trees\TreeNodeCollection.cs" />
    <Compile Include="Models\Trees\TreeNodeExtensions.cs" />
    <Compile Include="Trees\TreeNodeRenderingEventArgs.cs" />
    <Compile Include="Trees\TreeNodesRenderingEventArgs.cs" />
    <Compile Include="Trees\TreeQueryStringParameters.cs" />
    <Compile Include="Trees\ApplicationTreeController.cs" />
    <Compile Include="Editors\BackOfficeController.cs" />
    <Compile Include="Security\Providers\MembersMembershipProvider.cs" />
    <Compile Include="Security\Providers\MembersRoleProvider.cs" />
    <Compile Include="Security\Providers\UmbracoMembershipProvider.cs" />
    <Compile Include="Security\Providers\UsersMembershipProvider.cs" />
    <Compile Include="Trees\ContentTreeController.cs" />
    <Compile Include="Trees\TreeRenderingEventArgs.cs" />
    <Compile Include="Trees\UrlHelperExtensions.cs" />
    <Compile Include="JavaScript\JsInitialization.cs" />
    <Compile Include="Models\ContentEditing\ContentItemBasic.cs" />
    <Compile Include="Models\ContentEditing\ContentItemDisplay.cs" />
    <Compile Include="Models\ContentEditing\ContentPropertyCollectionDto.cs" />
    <Compile Include="Models\ContentEditing\ContentItemSave.cs" />
    <Compile Include="Models\ContentEditing\ContentPropertyBasic.cs" />
    <Compile Include="Models\ContentEditing\ContentPropertyDisplay.cs" />
    <Compile Include="Models\ContentEditing\ContentPropertyDto.cs" />
    <Compile Include="HttpRequestExtensions.cs" />
    <Compile Include="HttpUrlHelperExtensions.cs" />
    <Compile Include="Install\FilePermissionHelper.cs" />
    <Compile Include="Install\InstallHelper.cs" />
    <Compile Include="Install\HttpInstallAuthorizeAttribute.cs" />
    <Compile Include="Macros\PartialViewMacroController.cs" />
    <Compile Include="Macros\PartialViewMacroEngine.cs" />
    <Compile Include="Macros\PartialViewMacroPage.cs" />
    <Compile Include="Models\PartialViewMacroModel.cs" />
    <Compile Include="Models\PublishedContentBase.cs" />
    <Compile Include="Mvc\AreaRegistrationExtensions.cs" />
    <Compile Include="Mvc\QueryStringFilterAttribute.cs" />
    <Compile Include="Dictionary\UmbracoCultureDictionary.cs" />
    <Compile Include="Dictionary\UmbracoCultureDictionaryFactory.cs" />
    <Compile Include="Mvc\MemberAuthorizeAttribute.cs" />
    <Compile Include="Mvc\BackOfficeArea.cs" />
    <Compile Include="Mvc\ControllerFactoryExtensions.cs" />
    <Compile Include="Mvc\IRenderMvcController.cs" />
    <Compile Include="Mvc\SurfaceRouteHandler.cs" />
    <Compile Include="Routing\UrlProviderMode.cs" />
    <Compile Include="Search\ExamineIndexModel.cs" />
    <Compile Include="Security\ValidateRequestAttempt.cs" />
    <Compile Include="Security\WebSecurity.cs" />
    <Compile Include="JavaScript\Resources.Designer.cs">
      <AutoGen>True</AutoGen>
      <DesignTime>True</DesignTime>
      <DependentUpon>Resources.resx</DependentUpon>
    </Compile>
    <Compile Include="JavaScript\ServerVariablesParser.cs" />
    <Compile Include="Components\PublicAccessComponent.cs" />
    <Compile Include="CdfLogger.cs" />
    <Compile Include="Controllers\UmbLoginController.cs" />
    <Compile Include="UrlHelperExtensions.cs" />
    <Compile Include="Editors\MediaController.cs" />
    <Compile Include="UrlHelperRenderExtensions.cs" />
    <Compile Include="Editors\Binders\ContentModelBinderHelper.cs" />
    <Compile Include="WebApi\IsBackOfficeAttribute.cs" />
    <Compile Include="Editors\Binders\ContentItemBinder.cs" />
    <Compile Include="Editors\Binders\MediaItemBinder.cs" />
    <Compile Include="WebApi\Filters\EnsureUserPermissionForContentAttribute.cs" />
    <Compile Include="Editors\Filters\ContentItemValidationHelper.cs" />
    <Compile Include="WebApi\Filters\EnsureUserPermissionForMediaAttribute.cs" />
    <Compile Include="WebApi\Filters\FileUploadCleanupFilterAttribute.cs" />
    <Compile Include="WebApi\Filters\FilterAllowedOutgoingContentAttribute.cs" />
    <Compile Include="WebApi\Filters\FilterAllowedOutgoingMediaAttribute.cs" />
    <Compile Include="WebApi\Filters\HttpQueryStringFilterAttribute.cs" />
    <Compile Include="WebApi\Filters\OutgoingDateTimeFormatAttribute.cs" />
    <Compile Include="WebApi\Filters\UmbracoApplicationAuthorizeAttribute.cs" />
    <Compile Include="WebApi\GuidNoHyphenConverter.cs" />
    <Compile Include="WebApi\HttpRequestMessageExtensions.cs" />
    <Compile Include="WebApi\JsonCamelCaseFormatter.cs" />
    <Compile Include="WebApi\MemberAuthorizeAttribute.cs" />
    <Compile Include="WebApi\NamespaceHttpControllerSelector.cs" />
    <Compile Include="WebApi\PrefixlessBodyModelValidator.cs" />
    <Compile Include="WebApi\PrefixlessBodyModelValidatorAttribute.cs" />
    <Compile Include="WebApi\UmbracoApiController.cs" />
    <Compile Include="WebApi\UmbracoApiControllerBase.cs" />
    <Compile Include="Mvc\UmbracoAuthorizeAttribute.cs" />
    <Compile Include="Mvc\NotChildAction.cs" />
    <Compile Include="Mvc\UmbracoAuthorizedController.cs" />
    <Compile Include="Mvc\UmbracoController.cs" />
    <Compile Include="Mvc\UmbracoControllerFactory.cs" />
    <Compile Include="Mvc\UmbracoMvcHandler.cs" />
    <Compile Include="Mvc\UmbracoViewPageOfTModel.cs" />
    <Compile Include="PublishedCache\IPublishedCache.cs" />
    <Compile Include="PublishedCache\IPublishedContentCache.cs" />
    <Compile Include="PublishedCache\IPublishedMediaCache.cs" />
    <Compile Include="PublishedContentExtensions.cs" />
    <Compile Include="ExamineExtensions.cs" />
    <Compile Include="FormlessPage.cs">
      <SubType>ASPXCodeBehind</SubType>
    </Compile>
    <Compile Include="HtmlHelperRenderExtensions.cs" />
    <Compile Include="Scheduling\SchedulerComponent.cs" />
    <Compile Include="ModelStateExtensions.cs" />
    <Compile Include="Mvc\HtmlTagWrapper.cs" />
    <Compile Include="Mvc\HtmlTagWrapperTextNode.cs" />
    <Compile Include="Mvc\IHtmlTagWrapper.cs" />
    <Compile Include="Mvc\MergeModelStateToChildActionAttribute.cs" />
    <Compile Include="Mvc\PluginController.cs" />
    <Compile Include="Mvc\PluginViewEngine.cs" />
    <Compile Include="Mvc\PostedDataProxyInfo.cs" />
    <Compile Include="Mvc\RedirectToUmbracoPageResult.cs" />
    <Compile Include="Mvc\Strings.Designer.cs">
      <AutoGen>True</AutoGen>
      <DesignTime>True</DesignTime>
      <DependentUpon>Strings.resx</DependentUpon>
    </Compile>
    <Compile Include="Mvc\SurfaceController.cs" />
    <Compile Include="Mvc\PluginControllerArea.cs" />
    <Compile Include="Mvc\PluginControllerAttribute.cs" />
    <Compile Include="Mvc\PluginControllerMetadata.cs" />
    <Compile Include="Mvc\UmbracoPageResult.cs" />
    <Compile Include="PropertyEditors\ValueConverters\RteMacroRenderingValueConverter.cs" />
    <Compile Include="RouteCollectionExtensions.cs" />
    <Compile Include="Routing\AliasUrlProvider.cs" />
    <Compile Include="Routing\ContentFinderByConfigured404.cs" />
    <Compile Include="Routing\ContentFinderByPageIdQuery.cs" />
    <Compile Include="Routing\ISiteDomainHelper.cs" />
    <Compile Include="Routing\RoutableAttemptEventArgs.cs" />
    <Compile Include="Routing\DefaultUrlProvider.cs" />
    <Compile Include="Routing\DomainAndUri.cs" />
    <Compile Include="Routing\IUrlProvider.cs" />
    <Compile Include="Routing\SiteDomainHelper.cs" />
    <Compile Include="Routing\EnsureRoutableOutcome.cs" />
    <Compile Include="Routing\PublishedRouter.cs" />
    <Compile Include="Routing\UrlProvider.cs" />
    <Compile Include="Search\ExamineSearcherModel.cs" />
    <Compile Include="Search\ExamineComponent.cs" />
    <Compile Include="Components\DatabaseServerRegistrarAndMessengerComponent.cs" />
    <Compile Include="Templates\TemplateRenderer.cs" />
    <Compile Include="Templates\TemplateUtilities.cs" />
    <Compile Include="Trees\PartialViewMacrosTreeController.cs" />
    <Compile Include="Trees\PartialViewsTreeController.cs" />
    <Compile Include="Models\ContentEditing\NotificationStyle.cs" />
    <Compile Include="UmbracoHelper.cs" />
    <Compile Include="Mvc\ViewContextExtensions.cs" />
    <Compile Include="Mvc\ViewDataContainerExtensions.cs" />
    <Compile Include="Routing\PublishedContentNotFoundHandler.cs" />
    <Compile Include="Mvc\Constants.cs" />
    <Compile Include="Mvc\IFilteredControllerFactory.cs" />
    <Compile Include="Mvc\MasterControllerFactory.cs" />
    <Compile Include="Mvc\RenderActionInvoker.cs" />
    <Compile Include="Mvc\RenderControllerFactory.cs" />
    <Compile Include="Models\ContentModel.cs" />
    <Compile Include="Mvc\ContentModelBinder.cs" />
    <Compile Include="Mvc\RenderMvcController.cs" />
    <Compile Include="Mvc\RenderRouteHandler.cs" />
    <Compile Include="Mvc\RenderViewEngine.cs" />
    <Compile Include="Mvc\RouteDefinition.cs" />
    <Compile Include="Mvc\RouteValueDictionaryExtensions.cs" />
    <Compile Include="Routing\UmbracoRequestEventArgs.cs" />
    <Compile Include="WebApi\UmbracoAuthorizeAttribute.cs" />
    <Compile Include="WebApi\UmbracoAuthorizedApiController.cs" />
    <Compile Include="WebApi\Filters\ValidationFilterAttribute.cs" />
    <Compile Include="WebApi\Filters\UmbracoUserTimeoutFilterAttribute.cs" />
    <Compile Include="Runtime\WebRuntime.cs" />
    <Compile Include="Mvc\ControllerExtensions.cs" />
    <Compile Include="Routing\ContentFinderByUrlAlias.cs" />
    <Compile Include="Routing\ContentFinderByIdPath.cs" />
    <Compile Include="TypeLoaderExtensions.cs" />
    <Compile Include="Routing\DomainHelper.cs" />
    <Compile Include="Routing\PublishedRequest.cs" />
    <Compile Include="Routing\IContentFinder.cs" />
    <Compile Include="Properties\AssemblyInfo.cs">
      <SubType>Code</SubType>
    </Compile>
    <Compile Include="Macros\PublishedContentHashtableConverter.cs">
      <SubType>Code</SubType>
    </Compile>
    <Compile Include="Properties\Settings.Designer.cs">
      <AutoGen>True</AutoGen>
      <DesignTimeSharedInput>True</DesignTimeSharedInput>
      <DependentUpon>Settings.settings</DependentUpon>
    </Compile>
    <Compile Include="UmbracoApplication.cs" />
    <Compile Include="UmbracoContext.cs" />
    <Compile Include="UmbracoInjectedModule.cs" />
    <Compile Include="UriUtility.cs" />
    <Compile Include="Web References\org.umbraco.update\Reference.cs">
      <AutoGen>True</AutoGen>
      <DesignTime>True</DesignTime>
      <DependentUpon>Reference.map</DependentUpon>
    </Compile>
    <Compile Include="Controllers\TagsController.cs" />
    <Compile Include="UmbracoAuthorizedHttpHandler.cs" />
    <Compile Include="UmbracoHttpHandler.cs" />
    <Compile Include="UmbracoWebService.cs">
      <SubType>Component</SubType>
    </Compile>
    <Compile Include="WebViewPageExtensions.cs" />
  </ItemGroup>
  <ItemGroup>
    <EmbeddedResource Include="JavaScript\Resources.resx">
      <Generator>ResXFileCodeGenerator</Generator>
      <LastGenOutput>Resources.Designer.cs</LastGenOutput>
      <SubType>Designer</SubType>
    </EmbeddedResource>
    <EmbeddedResource Include="Mvc\Strings.resx">
      <Generator>ResXFileCodeGenerator</Generator>
      <LastGenOutput>Strings.Designer.cs</LastGenOutput>
    </EmbeddedResource>
    <EmbeddedResource Include="JavaScript\Main.js" />
    <EmbeddedResource Include="JavaScript\JsInitialize.js" />
    <EmbeddedResource Include="JavaScript\ServerVariables.js" />
  </ItemGroup>
  <ItemGroup>
    <WebReferences Include="Web References\" />
  </ItemGroup>
  <ItemGroup>
    <EmbeddedResource Include="JavaScript\PreviewInitialize.js" />
    <!--<Content Include="umbraco.presentation\umbraco\users\PermissionEditor.aspx" />-->
    <Content Include="PublishedCache\NuCache\notes.txt" />
  </ItemGroup>
  <ItemGroup>
    <None Include="Web References\org.umbraco.update\checkforupgrade.disco" />
    <None Include="Web References\org.umbraco.update\checkforupgrade.wsdl" />
    <None Include="Web References\org.umbraco.update\Reference.map">
      <Generator>MSDiscoCodeGenerator</Generator>
      <LastGenOutput>Reference.cs</LastGenOutput>
      <SubType>Designer</SubType>
    </None>
    <None Include="..\Umbraco.Web.UI\Views\web.config">
      <Link>Mvc\web.config</Link>
    </None>
    <None Include="Web References\org.umbraco.our\Reference.map">
      <Generator>MSDiscoCodeGenerator</Generator>
      <LastGenOutput>Reference.cs</LastGenOutput>
    </None>
    <None Include="Web References\org.umbraco.our\repository.disco" />
    <None Include="Web References\org.umbraco.our\repository.wsdl" />
    <None Include="Web References\org.umbraco.update\UpgradeResult.datasource">
      <DependentUpon>Reference.map</DependentUpon>
    </None>
    <None Include="Web References\org.umbraco.update\UpgradeResult1.datasource">
      <DependentUpon>Reference.map</DependentUpon>
    </None>
    <None Include="Properties\Settings.settings">
      <Generator>SettingsSingleFileGenerator</Generator>
      <LastGenOutput>Settings.Designer.cs</LastGenOutput>
    </None>
  </ItemGroup>
  <ItemGroup>
    <WebReferenceUrl Include="http://our.umbraco.org/umbraco/webservices/api/repository.asmx">
      <UrlBehavior>Dynamic</UrlBehavior>
      <RelPath>Web References\org.umbraco.our\</RelPath>
      <UpdateFromURL>http://our.umbraco.org/umbraco/webservices/api/repository.asmx</UpdateFromURL>
      <ServiceLocationURL>
      </ServiceLocationURL>
      <CachedDynamicPropName>
      </CachedDynamicPropName>
      <CachedAppSettingsObjectName>Settings</CachedAppSettingsObjectName>
      <CachedSettingsPropName>umbraco_org_umbraco_our_Repository</CachedSettingsPropName>
    </WebReferenceUrl>
    <WebReferenceUrl Include="http://update.umbraco.org/checkforupgrade.asmx">
      <UrlBehavior>Dynamic</UrlBehavior>
      <RelPath>Web References\org.umbraco.update\</RelPath>
      <UpdateFromURL>http://update.umbraco.org/checkforupgrade.asmx</UpdateFromURL>
      <ServiceLocationURL>
      </ServiceLocationURL>
      <CachedDynamicPropName>
      </CachedDynamicPropName>
      <CachedAppSettingsObjectName>Settings</CachedAppSettingsObjectName>
      <CachedSettingsPropName>umbraco_org_umbraco_update_CheckForUpgrade</CachedSettingsPropName>
    </WebReferenceUrl>
  </ItemGroup>
  <ItemGroup />
  <Import Project="$(MSBuildBinPath)\Microsoft.CSharp.targets" />
  <!--
    copied from Microsoft.CSharp.targets
    because we have webservices, we need to SGEN
    but it's getting confused by us referencing System.ValueTuple which it cannot load

      Name="UmbGenerateSerializationAssemblies"
      Condition="'$(_SGenGenerateSerializationAssembliesConfig)' == 'On' or ('@(WebReferenceUrl)'!='' and '$(_SGenGenerateSerializationAssembliesConfig)' == 'Auto')"
  -->
  <Target Name="AfterBuild" DependsOnTargets="AssignTargetPaths;Compile;ResolveKeySource" Inputs="$(MSBuildAllProjects);@(IntermediateAssembly)" Outputs="$(IntermediateOutputPath)$(_SGenDllName)">
    <PropertyGroup>
      <SGenMSBuildArchitecture Condition="'$(SGenMSBuildArchitecture)' == ''">$(PlatformTargetAsMSBuildArchitecture)</SGenMSBuildArchitecture>
    </PropertyGroup>
    <ItemGroup>
      <!-- we want to exclude all facade references ?! -->
      <FixedReferencePath Include="@(ReferencePath)" Condition="'%(ReferencePath.FileName)' != 'System.ValueTuple' and '%(ReferencePath.FileName)' != 'System.Net.Http'" />
    </ItemGroup>
    <Delete Files="$(TargetDir)$(TargetName).XmlSerializers.dll" ContinueOnError="true" />
    <!--
     ShouldGenerateSerializer="$(SGenShouldGenerateSerializer)"
     -->
    <SGen BuildAssemblyName="$(TargetFileName)" BuildAssemblyPath="$(IntermediateOutputPath)" References="@(FixedReferencePath)" ShouldGenerateSerializer="true" UseProxyTypes="$(SGenUseProxyTypes)" UseKeep="$(SGenUseKeep)" KeyContainer="$(KeyContainerName)" KeyFile="$(KeyOriginatorFile)" DelaySign="$(DelaySign)" ToolPath="$(SGenToolPath)" SdkToolsPath="$(TargetFrameworkSDKToolsDirectory)" EnvironmentVariables="$(SGenEnvironment)" MSBuildArchitecture="$(SGenMSBuildArchitecture)" SerializationAssembly="$(IntermediateOutputPath)$(_SGenDllName)" Platform="$(SGenPlatformTarget)" Types="$(SGenSerializationTypes)">
      <Output TaskParameter="SerializationAssembly" ItemName="SerializationAssembly" />
    </SGen>
  </Target>
</Project><|MERGE_RESOLUTION|>--- conflicted
+++ resolved
@@ -143,9 +143,7 @@
     <Compile Include="Logging\WebProfilerComponent.cs" />
     <Compile Include="Logging\WebProfilerComposer.cs" />
     <Compile Include="Logging\WebProfilerProvider.cs" />
-<<<<<<< HEAD
     <Compile Include="Macros\IMacroRenderer.cs" />
-=======
     <Compile Include="Media\EmbedProviders\YouTube.cs" />
     <Compile Include="Media\EmbedProviders\EmbedProviderBase.cs" />
     <Compile Include="Media\EmbedProviders\EmbedProvidersCollection.cs" />
@@ -163,7 +161,6 @@
     <Compile Include="Media\EmbedProviders\OEmbedResponse.cs" />
     <Compile Include="Media\EmbedProviders\Instagram.cs" />
     <Compile Include="Media\EmbedProviders\Slideshare.cs" />
->>>>>>> 9be6acf4
     <Compile Include="Media\Exif\BitConverterEx.cs" />
     <Compile Include="Media\Exif\ExifBitConverter.cs" />
     <Compile Include="Media\Exif\ExifEnums.cs" />
