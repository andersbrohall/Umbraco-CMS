﻿<?xml version="1.0" encoding="utf-8"?>
<Project ToolsVersion="15.0">
  <Import Project="$(MSBuildExtensionsPath)\$(MSBuildToolsVersion)\Microsoft.Common.props" Condition="Exists('$(MSBuildExtensionsPath)\$(MSBuildToolsVersion)\Microsoft.Common.props')" />
  <PropertyGroup>
    <TargetFrameworkVersion>v4.7.2</TargetFrameworkVersion>
    <EnableDefaultCompileItems>false</EnableDefaultCompileItems>
    <EnableDefaultEmbeddedResourceItems>false</EnableDefaultEmbeddedResourceItems>
    <ProjectGuid>{651E1350-91B6-44B7-BD60-7207006D7003}</ProjectGuid>
    <OutputType>Library</OutputType>
    <AssemblyName>Umbraco.Web</AssemblyName>
    <RootNamespace>Umbraco.Web</RootNamespace>
    <SolutionDir Condition="$(SolutionDir) == '' Or $(SolutionDir) == '*Undefined*'">..\</SolutionDir>
    <RestorePackages>true</RestorePackages>
    <GenerateSerializationAssemblies>Off</GenerateSerializationAssemblies>
    <TargetFrameworkProfile />
  </PropertyGroup>
  <PropertyGroup Condition=" '$(Configuration)|$(Platform)' == 'Debug|AnyCPU' ">
    <DebugSymbols>true</DebugSymbols>
    <DebugType>portable</DebugType>
    <Optimize>false</Optimize>
    <OutputPath>bin\Debug\</OutputPath>
    <DefineConstants>DEBUG;TRACE</DefineConstants>
    <ErrorReport>prompt</ErrorReport>
    <WarningLevel>4</WarningLevel>
    <Prefer32Bit>false</Prefer32Bit>
    <LangVersion>latest</LangVersion>
  </PropertyGroup>
  <PropertyGroup Condition=" '$(Configuration)|$(Platform)' == 'Release|AnyCPU' ">
    <DebugType>portable</DebugType>
    <Optimize>true</Optimize>
    <OutputPath>bin\Release\</OutputPath>
    <DefineConstants>TRACE</DefineConstants>
    <ErrorReport>prompt</ErrorReport>
    <WarningLevel>4</WarningLevel>
    <DocumentationFile>bin\Release\Umbraco.Web.xml</DocumentationFile>
    <Prefer32Bit>false</Prefer32Bit>
    <LangVersion>latest</LangVersion>
  </PropertyGroup>
  <PropertyGroup />
  <ItemGroup>
    <Reference Include="Microsoft.CSharp" />
    <Reference Include="System" />
    <Reference Include="System.ComponentModel.DataAnnotations" />
    <Reference Include="System.Data" />
    <Reference Include="System.Data.DataSetExtensions" />
    <Reference Include="System.Design" />
    <Reference Include="System.DirectoryServices.AccountManagement" />
    <Reference Include="System.Drawing" />
    <Reference Include="System.EnterpriseServices" />
    <Reference Include="System.Runtime.Caching" />
    <Reference Include="System.Runtime.Serialization" />
    <Reference Include="System.ServiceModel" />
    <Reference Include="System.Web" />
    <Reference Include="System.Web.Abstractions" />
    <Reference Include="System.Web.ApplicationServices" />
    <Reference Include="System.Web.Entity" />
    <Reference Include="System.Web.Extensions" />
    <Reference Include="System.Web.Services" />
    <Reference Include="System.Xml" />
    <Reference Include="System.Xml.Linq" />
  </ItemGroup>
  <ItemGroup>
    <PackageReference Include="ClientDependency" Version="1.9.7" />
    <PackageReference Include="CSharpTest.Net.Collections" Version="14.906.1403.1082" />
    <PackageReference Include="Examine" Version="1.0.0" />
    <PackageReference Include="HtmlAgilityPack" Version="1.8.14" />
    <PackageReference Include="ImageProcessor">
      <Version>2.7.0.100</Version>
    </PackageReference>
    <PackageReference Include="LightInject" Version="5.4.0" />
    <PackageReference Include="LightInject.Annotation" Version="1.1.0" />
    <PackageReference Include="LightInject.Mvc" Version="2.0.0" />
    <PackageReference Include="LightInject.WebApi" Version="2.0.0" />
    <PackageReference Include="Markdown" Version="2.2.1" />
    <PackageReference Include="Microsoft.AspNet.Identity.Owin" Version="2.2.2" />
    <PackageReference Include="Microsoft.AspNet.Mvc" Version="5.2.7" />
    <PackageReference Include="Microsoft.AspNet.SignalR.Core" Version="2.4.0" />
    <PackageReference Include="Microsoft.AspNet.WebApi" Version="5.2.7" />
    <PackageReference Include="Microsoft.AspNet.WebApi.Client" Version="5.2.7" />
    <PackageReference Include="Microsoft.Owin.Host.SystemWeb" Version="4.0.1" />
    <PackageReference Include="Microsoft.Owin.Security.Cookies" Version="4.0.1" />
    <PackageReference Include="Microsoft.Owin.Security.OAuth" Version="4.0.1" />
    <PackageReference Include="Microsoft.SourceLink.GitHub">
      <Version>1.0.0-beta2-19324-01</Version>
      <IncludeAssets>runtime; build; native; contentfiles; analyzers; buildtransitive</IncludeAssets>
      <PrivateAssets>all</PrivateAssets>
    </PackageReference>
    <PackageReference Include="MiniProfiler" Version="4.0.138" />
    <PackageReference Include="Newtonsoft.Json" Version="12.0.1" />
    <PackageReference Include="NPoco" Version="3.9.4" />
    <PackageReference Include="Semver" Version="2.0.4" />
    <PackageReference Include="System.Threading.Tasks.Dataflow" Version="4.9.0" />
    <PackageReference Include="Umbraco.Code">
      <Version>1.0.5</Version>
    </PackageReference>
  </ItemGroup>
  <ItemGroup>
    <ProjectReference Include="..\Umbraco.Core\Umbraco.Core.csproj">
      <Project>{31785bc3-256c-4613-b2f5-a1b0bdded8c1}</Project>
      <Name>Umbraco.Core</Name>
    </ProjectReference>
    <ProjectReference Include="..\Umbraco.Examine\Umbraco.Examine.csproj">
      <Name>Umbraco.Examine</Name>
      <Project>{07FBC26B-2927-4A22-8D96-D644C667FECC}</Project>
    </ProjectReference>
  </ItemGroup>
  <ItemGroup>
    <!-- no globbing for now, painful -->
    <!--
    <Compile Include="**\*.cs" Exclude="obj\**\*.cs;**\*.aspx.cs;**\*.ascx.cs;**\*.designer.cs" />
    -->
    <Compile Include="..\SolutionInfo.cs">
      <Link>Properties\SolutionInfo.cs</Link>
    </Compile>
    <Compile Include="AppBuilderExtensions.cs" />
    <Compile Include="AreaRegistrationContextExtensions.cs" />
    <Compile Include="AspNetHttpContextAccessor.cs" />
    <Compile Include="Cache\DistributedCacheBinder.cs" />
    <Compile Include="Cache\DistributedCacheBinderComposer.cs" />
    <Compile Include="Cache\DistributedCacheBinder_Handlers.cs" />
    <Compile Include="Cache\ContentCacheRefresher.cs" />
    <Compile Include="Cache\IDistributedCacheBinder.cs" />
    <Compile Include="Cache\UserGroupCacheRefresher.cs" />
    <Compile Include="Cache\UserGroupPermissionsCacheRefresher.cs" />
    <Compile Include="Compose\BackOfficeUserAuditEventsComposer.cs" />
    <Compile Include="Compose\NotificationsComposer.cs" />
    <Compile Include="Compose\PublicAccessComposer.cs" />
    <Compile Include="Composing\CompositionExtensions\Installer.cs" />
    <Compile Include="Composing\LightInject\LightInjectContainer.cs" />
    <Compile Include="Compose\BackOfficeUserAuditEventsComponent.cs" />
    <Compile Include="ContentApps\ListViewContentAppFactory.cs" />
    <Compile Include="Dashboards\ContentDashboard.cs" />
    <Compile Include="Dashboards\DashboardCollection.cs" />
    <Compile Include="Dashboards\DashboardCollectionBuilder.cs" />
    <Compile Include="Dashboards\ExamineDashboard.cs" />
    <Compile Include="Dashboards\FormsDashboard.cs" />
    <Compile Include="Dashboards\HealthCheckDashboard.cs" />
    <Compile Include="Dashboards\MediaDashboard.cs" />
    <Compile Include="Dashboards\MembersDashboard.cs" />
    <Compile Include="Dashboards\ProfilerDashboard.cs" />
    <Compile Include="Dashboards\PublishedStatusDashboard.cs" />
    <Compile Include="Dashboards\RedirectUrlDashboard.cs" />
    <Compile Include="Dashboards\SettingsDashboards.cs" />
    <Compile Include="Editors\BackOfficePreviewModel.cs" />
    <Compile Include="Editors\Filters\ContentSaveModelValidator.cs" />
    <Compile Include="Editors\Filters\MediaSaveModelValidator.cs" />
    <Compile Include="Editors\PackageController.cs" />
    <Compile Include="Editors\KeepAliveController.cs" />
    <Compile Include="Editors\MacrosController.cs" />
    <Compile Include="Editors\RelationTypeController.cs" />
    <Compile Include="IUmbracoContextFactory.cs" />
    <Compile Include="Install\ChangesMonitor.cs" />
    <Compile Include="Logging\WebProfiler.cs" />
    <Compile Include="Logging\WebProfilerComponent.cs" />
    <Compile Include="Logging\WebProfilerComposer.cs" />
    <Compile Include="Logging\WebProfilerProvider.cs" />
    <Compile Include="Macros\IMacroRenderer.cs" />
    <Compile Include="Media\EmbedProviders\Giphy.cs" />
    <Compile Include="Media\EmbedProviders\YouTube.cs" />
    <Compile Include="Media\EmbedProviders\EmbedProviderBase.cs" />
    <Compile Include="Media\EmbedProviders\EmbedProvidersCollection.cs" />
    <Compile Include="Media\EmbedProviders\EmbedProvidersCollectionBuilder.cs" />
    <Compile Include="Media\EmbedProviders\Flickr.cs" />
    <Compile Include="Media\EmbedProviders\GettyImages.cs" />
    <Compile Include="Media\EmbedProviders\DailyMotion.cs" />
    <Compile Include="Media\EmbedProviders\SoundCloud.cs" />
    <Compile Include="Media\EmbedProviders\Hulu.cs" />
    <Compile Include="Media\EmbedProviders\Ted.cs" />
    <Compile Include="Media\EmbedProviders\Issuu.cs" />
    <Compile Include="Media\EmbedProviders\Vimeo.cs" />
    <Compile Include="Media\EmbedProviders\Twitter.cs" />
    <Compile Include="Media\EmbedProviders\Kickstarter.cs" />
    <Compile Include="Media\EmbedProviders\OEmbedResponse.cs" />
    <Compile Include="Media\EmbedProviders\Instagram.cs" />
    <Compile Include="Media\EmbedProviders\Slideshare.cs" />
    <Compile Include="Media\Exif\BitConverterEx.cs" />
    <Compile Include="Media\Exif\ExifBitConverter.cs" />
    <Compile Include="Media\Exif\ExifEnums.cs" />
    <Compile Include="Media\Exif\ExifExceptions.cs" />
    <Compile Include="Media\Exif\ExifExtendedProperty.cs" />
    <Compile Include="Media\Exif\ExifFileTypeDescriptor.cs" />
    <Compile Include="Media\Exif\ExifInterOperability.cs" />
    <Compile Include="Media\Exif\ExifProperty.cs" />
    <Compile Include="Media\Exif\ExifPropertyCollection.cs" />
    <Compile Include="Media\Exif\ExifPropertyFactory.cs" />
    <Compile Include="Media\Exif\ExifTag.cs" />
    <Compile Include="Media\Exif\ExifTagFactory.cs" />
    <Compile Include="Media\Exif\IFD.cs" />
    <Compile Include="Media\Exif\ImageFile.cs" />
    <Compile Include="Media\Exif\ImageFileDirectory.cs" />
    <Compile Include="Media\Exif\ImageFileDirectoryEntry.cs" />
    <Compile Include="Media\Exif\ImageFileFormat.cs" />
    <Compile Include="Media\Exif\JFIFEnums.cs" />
    <Compile Include="Media\Exif\JFIFExtendedProperty.cs" />
    <Compile Include="Media\Exif\JFIFThumbnail.cs" />
    <Compile Include="Media\Exif\JPEGExceptions.cs" />
    <Compile Include="Media\Exif\JPEGFile.cs" />
    <Compile Include="Media\Exif\JPEGMarker.cs" />
    <Compile Include="Media\Exif\JPEGSection.cs" />
    <Compile Include="Media\Exif\MathEx.cs" />
    <Compile Include="Media\Exif\SvgFile.cs" />
    <Compile Include="Media\Exif\TIFFFile.cs" />
    <Compile Include="Media\Exif\TIFFHeader.cs" />
    <Compile Include="Media\Exif\TIFFStrip.cs" />
    <Compile Include="Media\Exif\Utility.cs" />
    <Compile Include="Media\ImageHelper.cs" />
    <Compile Include="Media\TypeDetector\JpegDetector.cs" />
    <Compile Include="Media\TypeDetector\RasterizedTypeDetector.cs" />
    <Compile Include="Media\TypeDetector\SvgDetector.cs" />
    <Compile Include="Media\TypeDetector\TIFFDetector.cs" />
    <Compile Include="Media\UploadAutoFillProperties.cs" />
    <Compile Include="Migrations\PostMigrations\PublishedSnapshotRebuilder.cs" />
    <Compile Include="Models\AnchorsModel.cs" />
    <Compile Include="Models\ContentEditing\LinkDisplay.cs" />
    <Compile Include="Models\ContentEditing\MacroDisplay.cs" />
    <Compile Include="Models\ContentEditing\MacroParameterDisplay.cs" />
    <Compile Include="Models\ContentEditing\UrlAndAnchors.cs" />
    <Compile Include="Models\Mapping\CommonMapper.cs" />
    <Compile Include="Models\Mapping\MapperContextExtensions.cs" />
    <Compile Include="Models\PublishedContent\HybridVariationContextAccessor.cs" />
    <Compile Include="Models\TemplateQuery\QueryConditionExtensions.cs" />
    <Compile Include="Mvc\HttpUmbracoFormRouteStringException.cs" />
    <Compile Include="Mvc\ModelBindingExceptionFilter.cs" />
    <Compile Include="Mvc\SurfaceControllerTypeCollectionBuilder.cs" />
    <Compile Include="Mvc\ValidateUmbracoFormRouteStringAttribute.cs" />
    <Compile Include="Profiling\WebProfilingController.cs" />
    <Compile Include="PublishedCache\NuCache\Snap\GenObj.cs" />
    <Compile Include="PublishedCache\NuCache\Snap\GenRef.cs" />
    <Compile Include="PublishedCache\NuCache\Snap\LinkedNode.cs" />
    <Compile Include="Routing\DefaultMediaUrlProvider.cs" />
    <Compile Include="Routing\IMediaUrlProvider.cs" />
    <Compile Include="Routing\IPublishedRouter.cs" />
    <Compile Include="Routing\MediaUrlProviderCollection.cs" />
    <Compile Include="Routing\MediaUrlProviderCollectionBuilder.cs" />
    <Compile Include="Services\DashboardService.cs" />
    <Compile Include="Services\IDashboardService.cs" />
    <Compile Include="Models\Link.cs" />
    <Compile Include="Models\LinkType.cs" />
    <Compile Include="Models\TemplateQuery\OperatorFactory.cs" />
    <Compile Include="UmbracoContextFactory.cs" />
    <Compile Include="UmbracoContextReference.cs" />
    <Compile Include="ViewDataExtensions.cs" />
    <Compile Include="WebApi\Filters\AdminUsersAuthorizeAttribute.cs" />
    <Compile Include="WebApi\Filters\OnlyLocalRequestsAttribute.cs" />
    <Compile Include="PropertyEditors\MultiUrlPickerConfiguration.cs" />
    <Compile Include="PropertyEditors\MultiUrlPickerConfigurationEditor.cs" />
    <Compile Include="PropertyEditors\MultiUrlPickerPropertyEditor.cs" />
    <Compile Include="PropertyEditors\MultiUrlPickerValueEditor.cs" />
    <Compile Include="PropertyEditors\ValueConverters\MultiUrlPickerValueConverter.cs" />
    <Compile Include="Templates\ITemplateRenderer.cs" />
    <Compile Include="Sections\SectionCollectionBuilder.cs" />
    <Compile Include="Sections\FormsSection.cs" />
    <Compile Include="Sections\MediaSection.cs" />
    <Compile Include="Sections\MembersSection.cs" />
    <Compile Include="Sections\PackagesSection.cs" />
    <Compile Include="Sections\SettingsSection.cs" />
    <Compile Include="Sections\TranslationSection.cs" />
    <Compile Include="Trees\TreeCollectionBuilder.cs" />
    <Compile Include="Trees\TreeUse.cs" />
    <Compile Include="Sections\UsersSection.cs" />
    <Compile Include="Trees\Tree.cs" />
    <Compile Include="Trees\ITree.cs" />
    <Compile Include="Models\ContentEditing\PublicAccess.cs" />
    <Compile Include="Models\ContentEditing\ObjectType.cs" />
    <Compile Include="Models\ContentEditing\RelationDisplay.cs" />
    <Compile Include="Models\ContentEditing\RelationTypeDisplay.cs" />
    <Compile Include="Models\ContentEditing\RelationTypeSave.cs" />
    <Compile Include="Models\ContentEditing\RollbackVersion.cs" />
    <Compile Include="Models\ContentEditing\SearchResult.cs" />
    <Compile Include="Models\ContentEditing\SearchResults.cs" />
    <Compile Include="Models\ContentEditing\UnpublishContent.cs" />
    <Compile Include="ContentApps\ContentAppFactoryCollection.cs" />
    <Compile Include="ContentApps\ContentAppFactoryCollectionBuilder.cs" />
    <Compile Include="ContentApps\ContentEditorContentAppFactory.cs" />
    <Compile Include="ContentApps\ContentInfoContentAppFactory.cs" />
    <Compile Include="Services\ITreeService.cs" />
    <Compile Include="Services\ISectionService.cs" />
    <Compile Include="Sections\SectionCollection.cs" />
    <Compile Include="PropertyEditors\GridPropertyIndexValueFactory.cs" />
    <Compile Include="PropertyEditors\PropertyEditorsComposer.cs" />
    <Compile Include="PublishedCache\NuCache\NuCacheComposer.cs" />
    <Compile Include="Routing\RedirectTrackingComposer.cs" />
    <Compile Include="Runtime\WebInitialComposer.cs" />
    <Compile Include="Scheduling\SchedulerComposer.cs" />
    <Compile Include="Search\ExamineComposer.cs" />
    <Compile Include="Search\GenericIndexDiagnostics.cs" />
    <Compile Include="Search\IUmbracoIndexesCreator.cs" />
    <Compile Include="Search\UmbracoIndexesCreator.cs" />
    <Compile Include="Security\ActiveDirectoryBackOfficeUserPasswordChecker.cs" />
    <Compile Include="Security\BackOfficeClaimsIdentityFactory.cs" />
    <Compile Include="Security\BackOfficeUserManagerMarker.cs" />
    <Compile Include="Security\BackOfficeUserPasswordCheckerResult.cs" />
    <Compile Include="Security\IBackOfficeUserManagerMarker.cs" />
    <Compile Include="Security\IBackOfficeUserPasswordChecker.cs" />
    <Compile Include="Security\IdentityAuditEventArgs.cs" />
    <Compile Include="CompositionExtensions.cs" />
    <Compile Include="Composing\Current.cs" />
    <Compile Include="Editors\BackOfficeAssetsController.cs" />
    <Compile Include="Editors\BackOfficeModel.cs" />
    <Compile Include="Editors\BackOfficeServerVariables.cs" />
    <Compile Include="Editors\LogViewerController.cs" />
    <Compile Include="ImageProcessorLogger.cs" />
    <Compile Include="Macros\MacroTagParser.cs" />
    <Compile Include="Models\ContentEditing\ContentDomainsAndCulture.cs" />
    <Compile Include="Models\ContentEditing\ContentSavedState.cs" />
    <Compile Include="Trees\LogViewerTreeController.cs" />
    <Compile Include="Models\Mapping\ContentSavedStateMapper.cs" />
    <Compile Include="Mvc\ContainerControllerFactory.cs" />
    <Compile Include="OwinExtensions.cs" />
    <Compile Include="Security\BackOfficeCookieAuthenticationProvider.cs" />
    <Compile Include="Security\BackOfficeSignInManager.cs" />
    <Compile Include="Security\BackOfficeUserManager.cs" />
    <Compile Include="Security\SessionIdValidator.cs" />
    <Compile Include="SignalR\PreviewHubComposer.cs" />
    <Compile Include="Trees\FilesTreeController.cs" />
    <Compile Include="Trees\TreeCollection.cs" />
    <Compile Include="JavaScript\ClientDependencyConfiguration.cs" />
    <Compile Include="Editors\Binders\BlueprintItemBinder.cs" />
    <Compile Include="UmbracoApplicationBase.cs" />
    <Compile Include="WebApi\Filters\HttpQueryStringModelBinder.cs" />
    <Compile Include="WebApi\HttpActionContextExtensions.cs" />
    <Compile Include="Models\ContentEditing\IContentSave.cs" />
    <Compile Include="WebApi\SerializeVersionAttribute.cs" />
    <Compile Include="WebApi\TrimModelBinder.cs" />
    <Compile Include="Editors\CodeFileController.cs" />
    <Compile Include="Editors\DictionaryController.cs" />
    <Compile Include="Editors\EditorModelEventArgs.cs" />
    <Compile Include="Editors\EditorValidatorCollection.cs" />
    <Compile Include="Editors\EditorValidatorCollectionBuilder.cs" />
    <Compile Include="Editors\EditorValidatorOfT.cs" />
    <Compile Include="Editors\Filters\MemberSaveModelValidator.cs" />
    <Compile Include="Editors\ExamineManagementController.cs" />
    <Compile Include="Editors\FromJsonPathAttribute.cs" />
    <Compile Include="Editors\HelpController.cs" />
    <Compile Include="Editors\Filters\IsCurrentUserModelFilterAttribute.cs" />
    <Compile Include="Editors\LanguageController.cs" />
    <Compile Include="WebApi\ParameterSwapControllerActionSelector.cs" />
    <Compile Include="Editors\PasswordChanger.cs" />
    <Compile Include="Editors\PreviewController.cs" />
    <Compile Include="Editors\TemplateController.cs" />
    <Compile Include="Editors\TourController.cs" />
    <Compile Include="HealthCheck\Checks\Security\XssProtectionCheck.cs" />
    <Compile Include="HealthCheck\Checks\Security\HstsCheck.cs" />
<<<<<<< HEAD
=======
    <Compile Include="Models\BackOfficeTourFilter.cs" />
    <Compile Include="Models\ContentEditing\BackOfficePreview.cs" />
    <Compile Include="Models\ContentEditing\DocumentTypeCollectionDisplay.cs" />
    <Compile Include="Models\ContentEditing\NotifySetting.cs" />
    <Compile Include="Models\ContentEditing\UrlAndAnchors.cs" />
    <Compile Include="Models\Mapping\AutoMapperExtensions.cs" />
    <Compile Include="Models\Mapping\ContentTreeNodeUrlResolver.cs" />
    <Compile Include="Models\Mapping\MemberTreeNodeUrlResolver.cs" />
    <Compile Include="Models\Trees\ExportMember.cs" />
    <Compile Include="PropertyEditors\DropdownFlexiblePropertyEditor.cs" />
    <Compile Include="Security\UmbracoAntiForgeryAdditionalDataProvider.cs" />
    <Compile Include="TourFilterResolver.cs" />
>>>>>>> f3bfc1ff
    <Compile Include="Editors\UserEditorAuthorizationHelper.cs" />
    <Compile Include="Editors\Filters\UserGroupAuthorizationAttribute.cs" />
    <Compile Include="Editors\Filters\UserGroupEditorAuthorizationHelper.cs" />
    <Compile Include="Editors\UserGroupsController.cs" />
    <Compile Include="Editors\Filters\UserGroupValidateAttribute.cs" />
    <Compile Include="Editors\UsersController.cs" />
    <Compile Include="Features\DisabledFeatures.cs" />
    <Compile Include="Features\EnabledFeatures.cs" />
    <Compile Include="Features\UmbracoFeatures.cs" />
    <Compile Include="HealthCheck\HealthCheckCollection.cs" />
    <Compile Include="HealthCheck\HealthCheckNotificationMethodAttribute.cs" />
    <Compile Include="HealthCheck\HealthCheckNotificationMethodCollection.cs" />
    <Compile Include="HealthCheck\HealthCheckNotificationMethodCollectionBuilder.cs" />
    <Compile Include="HealthCheck\HealthCheckResults.cs" />
    <Compile Include="HealthCheck\HeathCheckCollectionBuilder.cs" />
    <Compile Include="HealthCheck\NotificationMethods\EmailNotificationMethod.cs" />
    <Compile Include="HealthCheck\NotificationMethods\IHealthCheckNotificationMethod.cs" />
    <Compile Include="HealthCheck\NotificationMethods\NotificationMethodBase.cs" />
    <Compile Include="HybridAccessorBase.cs" />
    <Compile Include="HybridUmbracoContextAccessor.cs" />
    <Compile Include="HttpContextUmbracoContextAccessor.cs" />
    <Compile Include="HybridEventMessagesAccessor.cs" />
    <Compile Include="IHttpContextAccessor.cs" />
    <Compile Include="Cache\RelationTypeCacheRefresher.cs" />
    <Compile Include="Composing\CompositionExtensions\WebMappingProfiles.cs" />
    <Compile Include="Editors\BackOfficeNotificationsController.cs" />
    <Compile Include="Install\InstallStepCollection.cs" />
    <Compile Include="Install\InstallSteps\ConfigureMachineKey.cs" />
    <Compile Include="IPublishedContentQuery.cs" />
    <Compile Include="Editors\MemberGroupController.cs" />
    <Compile Include="Composing\CompositionExtensions\Controllers.cs" />
    <Compile Include="Editors\EditorValidator.cs" />
    <Compile Include="Macros\MacroContent.cs" />
    <Compile Include="HealthCheck\Checks\Config\AbstractConfigCheck.cs" />
    <Compile Include="HealthCheck\Checks\Config\AcceptableConfiguration.cs" />
    <Compile Include="HealthCheck\Checks\Config\ConfigurationService.cs" />
    <Compile Include="HealthCheck\Checks\Config\ConfigurationServiceResult.cs" />
    <Compile Include="Macros\MacroModel.cs" />
    <Compile Include="HealthCheck\Checks\Config\MacroErrorsCheck.cs" />
    <Compile Include="HealthCheck\Checks\Config\NotificationEmailCheck.cs" />
    <Compile Include="HealthCheck\Checks\Config\TrySkipIisCustomErrorsCheck.cs" />
    <Compile Include="HealthCheck\Checks\Config\CustomErrorsCheck.cs" />
    <Compile Include="HealthCheck\Checks\Config\TraceCheck.cs" />
    <Compile Include="HealthCheck\Checks\Config\ValueComparisonType.cs" />
    <Compile Include="HealthCheck\Checks\Config\CompilationDebugCheck.cs" />
    <Compile Include="HealthCheck\Checks\Security\BaseHttpHeaderCheck.cs" />
    <Compile Include="HealthCheck\Checks\Security\NoSniffCheck.cs" />
    <Compile Include="HealthCheck\Checks\Services\SmtpCheck.cs" />
    <Compile Include="HealthCheck\Checks\Permissions\FolderAndFilePermissionsCheck.cs" />
    <Compile Include="HealthCheck\Checks\Security\ExcessiveHeadersCheck.cs" />
    <Compile Include="HealthCheck\Checks\Security\ClickJackingCheck.cs" />
    <Compile Include="HealthCheck\HealthCheckAction.cs" />
    <Compile Include="HealthCheck\HealthCheckAttribute.cs" />
    <Compile Include="HealthCheck\HealthCheckController.cs" />
    <Compile Include="Macros\MacroPropertyModel.cs" />
    <Compile Include="Macros\MacroRenderer.cs" />
    <Compile Include="HealthCheck\HealthCheckGroup.cs" />
    <Compile Include="HealthCheck\HealthCheck.cs" />
    <Compile Include="HealthCheck\HealthCheckStatus.cs" />
    <Compile Include="HealthCheck\Checks\Security\HttpsCheck.cs" />
    <Compile Include="HealthCheck\StatusResultType.cs" />
    <Compile Include="Models\BackOfficeTour.cs" />
    <Compile Include="Models\BackOfficeTourFile.cs" />
    <Compile Include="Models\BackOfficeTourStep.cs" />
    <Compile Include="Models\ContentEditing\AssignedContentPermissions.cs" />
    <Compile Include="Models\ContentEditing\AssignedUserGroupPermissions.cs" />
    <Compile Include="Models\ContentEditing\CodeFileDisplay.cs" />
    <Compile Include="Models\ContentEditing\ContentRedirectUrl.cs" />
    <Compile Include="Models\ContentEditing\ContentVariantSave.cs" />
    <Compile Include="Models\ContentEditing\ContentVariationDisplay.cs" />
    <Compile Include="Models\ContentEditing\DomainDisplay.cs" />
    <Compile Include="Models\ContentEditing\DomainSave.cs" />
    <Compile Include="Models\ContentEditing\CreatedDocumentTypeCollectionResult.cs" />
    <Compile Include="Models\ContentEditing\DictionaryDisplay.cs" />
    <Compile Include="Models\ContentEditing\DictionaryOverviewDisplay.cs" />
    <Compile Include="Models\ContentEditing\DictionaryOverviewTranslationDisplay.cs" />
    <Compile Include="Models\ContentEditing\DictionarySave.cs" />
    <Compile Include="Models\ContentEditing\DictionaryTranslationDisplay.cs" />
    <Compile Include="Models\ContentEditing\DictionaryTranslationSave.cs" />
    <Compile Include="Models\ContentEditing\EditorNavigation.cs" />
    <Compile Include="Models\ContentEditing\GetAvailableCompositionsFilter.cs" />
    <Compile Include="Editors\IEditorValidator.cs" />
    <Compile Include="Editors\EditorModelEventManager.cs" />
    <Compile Include="HtmlHelperBackOfficeExtensions.cs" />
    <Compile Include="Models\ContentEditing\IContentProperties.cs" />
    <Compile Include="Models\ContentEditing\ITabbedContent.cs" />
    <Compile Include="Models\ContentEditing\NotifySetting.cs" />
    <Compile Include="Models\ContentEditing\Permission.cs" />
    <Compile Include="Models\ContentEditing\PostedFolder.cs" />
    <Compile Include="Models\ContentEditing\SnippetDisplay.cs" />
    <Compile Include="Models\ContentEditing\TemplateDisplay.cs" />
    <Compile Include="Models\ContentEditing\TreeSearchResult.cs" />
    <Compile Include="Models\ContentEditing\UserDisplay.cs" />
    <Compile Include="Models\ContentEditing\UserGroupBasic.cs" />
    <Compile Include="Models\ContentEditing\UserGroupDisplay.cs" />
    <Compile Include="Models\ContentEditing\UserGroupPermissionsSave.cs" />
    <Compile Include="Models\ContentEditing\UserGroupSave.cs" />
    <Compile Include="Models\ContentEditing\UserInvite.cs" />
    <Compile Include="Models\ContentEditing\UserProfile.cs" />
    <Compile Include="Models\ContentEditing\UserSave.cs" />
    <Compile Include="Models\ContentEditing\Language.cs" />
    <Compile Include="Models\ContentTypeImportModel.cs" />
    <Compile Include="Models\Mapping\AuditMapDefinition.cs" />
    <Compile Include="Models\Mapping\DictionaryMapDefinition.cs" />
    <Compile Include="Models\Mapping\LanguageMapDefinition.cs" />
    <Compile Include="Models\Mapping\CodeFileMapDefinition.cs" />
    <Compile Include="Models\Mapping\MemberTabsAndPropertiesMapper.cs" />
    <Compile Include="Models\Mapping\RedirectUrlMapDefinition.cs" />
    <Compile Include="Models\Mapping\TemplateMapDefinition.cs" />
    <Compile Include="Models\Mapping\ContentVariantMapper.cs" />
    <Compile Include="Models\PublishedContent\HttpContextVariationContextAccessor.cs" />
    <Compile Include="Models\PublishedContent\PublishedValueFallback.cs" />
    <Compile Include="Models\SendCodeViewModel.cs" />
    <Compile Include="Models\Trees\ExportMember.cs" />
    <Compile Include="Models\UserTourStatus.cs" />
    <Compile Include="Composing\ModuleInjector.cs" />
    <Compile Include="Mvc\FilteredControllerFactoryCollection.cs" />
    <Compile Include="Mvc\FilteredControllerFactoryCollectionBuilder.cs" />
    <Compile Include="Mvc\SurfaceControllerTypeCollection.cs" />
    <Compile Include="PropertyEditors\ContentPickerPropertyEditor.cs" />
    <Compile Include="PropertyEditors\ContentPickerConfiguration.cs" />
    <Compile Include="PropertyEditors\ContentPickerConfigurationEditor.cs" />
    <Compile Include="PropertyEditors\DateValueEditor.cs" />
    <Compile Include="PropertyEditors\DecimalConfigurationEditor.cs" />
    <Compile Include="PropertyEditors\DropDownFlexiblePropertyEditor.cs" />
    <Compile Include="PropertyEditors\DropDownFlexibleConfigurationEditor.cs" />
    <Compile Include="PropertyEditors\EmailAddressConfigurationEditor.cs" />
    <Compile Include="PropertyEditors\EmailAddressConfiguration.cs" />
    <Compile Include="PropertyEditors\GridConfiguration.cs" />
    <Compile Include="PropertyEditors\GridConfigurationEditor.cs" />
    <Compile Include="PropertyEditors\ImageCropperConfigurationEditor.cs" />
    <Compile Include="PropertyEditors\IntegerConfigurationEditor.cs" />
    <Compile Include="PropertyEditors\ListViewConfiguration.cs" />
    <Compile Include="PropertyEditors\ListViewConfigurationEditor.cs" />
    <Compile Include="PropertyEditors\MacroContainerConfiguration.cs" />
    <Compile Include="PropertyEditors\MacroContainerConfigurationEditor.cs" />
    <Compile Include="PropertyEditors\MarkdownConfiguration.cs" />
    <Compile Include="PropertyEditors\MarkdownConfigurationEditor.cs" />
    <Compile Include="PropertyEditors\MediaPickerPropertyEditor.cs" />
    <Compile Include="PropertyEditors\MediaPickerConfiguration.cs" />
    <Compile Include="PropertyEditors\MediaPickerConfigurationEditor.cs" />
    <Compile Include="PropertyEditors\MemberPickerPropertyEditor.cs" />
    <Compile Include="PropertyEditors\MemberPickerConfiguration.cs" />
    <Compile Include="PropertyEditors\MultiNodePickerConfiguration.cs" />
    <Compile Include="PropertyEditors\MultiNodePickerConfigurationEditor.cs" />
    <Compile Include="PropertyEditors\MultiNodePickerConfigurationTreeSource.cs" />
    <Compile Include="PropertyEditors\MultiNodeTreePickerPropertyEditor.cs" />
    <Compile Include="PropertyEditors\MultipleTextStringConfiguration.cs" />
    <Compile Include="PropertyEditors\MultipleTextStringConfigurationEditor.cs" />
    <Compile Include="PropertyEditors\NestedContentConfiguration.cs" />
    <Compile Include="PropertyEditors\NestedContentConfigurationEditor.cs" />
    <Compile Include="PropertyEditors\NestedContentController.cs" />
    <Compile Include="PropertyEditors\NestedContentPropertyEditor.cs" />
    <Compile Include="PropertyEditors\ParameterEditors\MultipleContentPickerParameterEditor.cs" />
    <Compile Include="PropertyEditors\PropertyEditorsComponent.cs" />
    <Compile Include="PropertyEditors\RichTextConfiguration.cs" />
    <Compile Include="PropertyEditors\SliderConfigurationEditor.cs" />
    <Compile Include="PropertyEditors\TagConfigurationEditor.cs" />
    <Compile Include="PropertyEditors\TextAreaConfiguration.cs" />
    <Compile Include="PropertyEditors\TextAreaConfigurationEditor.cs" />
    <Compile Include="PropertyEditors\TextboxConfiguration.cs" />
    <Compile Include="PropertyEditors\TextboxConfigurationEditor.cs" />
    <Compile Include="PropertyEditors\TextOnlyValueEditor.cs" />
    <Compile Include="PropertyEditors\TrueFalseConfiguration.cs" />
    <Compile Include="PropertyEditors\TrueFalseConfigurationEditor.cs" />
    <Compile Include="PropertyEditors\UserPickerConfiguration.cs" />
    <Compile Include="PropertyEditors\ValueConverters\FlexibleDropdownPropertyValueConverter.cs" />
    <Compile Include="PropertyEditors\ValueConverters\NestedContentManyValueConverter.cs" />
    <Compile Include="PropertyEditors\ValueConverters\NestedContentValueConverterBase.cs" />
    <Compile Include="PropertyEditors\ValueConverters\NestedContentSingleValueConverter.cs" />
    <Compile Include="PropertyEditors\ValueConverters\MediaPickerValueConverter.cs" />
    <Compile Include="PropertyEditors\ValueConverters\MemberPickerValueConverter.cs" />
    <Compile Include="PropertyEditors\ValueConverters\MultiNodeTreePickerValueConverter.cs" />
    <Compile Include="PropertyEditors\ValueListUniqueValueValidator.cs" />
    <Compile Include="PublishedCache\IPublishedSnapshot.cs" />
    <Compile Include="PublishedCache\IDefaultCultureAccessor.cs" />
    <Compile Include="PublishedCache\NuCache\DataSource\BTree.ContentDataSerializer.cs" />
    <Compile Include="PublishedCache\NuCache\DataSource\BTree.ContentNodeKitSerializer.cs" />
    <Compile Include="PublishedCache\NuCache\DataSource\BTree.DictionaryOfCultureVariationSerializer.cs" />
    <Compile Include="PublishedCache\NuCache\DataSource\BTree.DictionaryOfPropertyDataSerializer.cs" />
    <Compile Include="PublishedCache\NuCache\DataSource\ContentNestedData.cs" />
    <Compile Include="PublishedCache\NuCache\DataSource\CultureVariation.cs" />
    <Compile Include="PublishedCache\NuCache\DataSource\IDataSource.cs" />
    <Compile Include="PublishedCache\NuCache\DataSource\PropertyData.cs" />
    <Compile Include="PublishedCache\NuCache\DataSource\SerializerBase.cs" />
    <Compile Include="PublishedCache\NuCache\NuCacheComponent.cs" />
    <Compile Include="PublishedCache\NuCache\PublishedSnapshot.cs" />
    <Compile Include="PublishedCache\PublishedElement.cs" />
    <Compile Include="PublishedCache\PublishedElementPropertyBase.cs" />
    <Compile Include="PropertyEditors\ValueConverters\ContentPickerValueConverter.cs" />
    <Compile Include="PublishedCache\PublishedSnapshotServiceBase.cs" />
    <Compile Include="PublishedCache\IDomainCache.cs" />
    <Compile Include="PublishedCache\IPublishedSnapshotAccessor.cs" />
    <Compile Include="PublishedCache\IPublishedSnapshotService.cs" />
    <Compile Include="PublishedCache\IPublishedMemberCache.cs" />
    <Compile Include="PublishedCache\NuCache\CacheKeys.cs" />
    <Compile Include="PublishedCache\NuCache\ContentCache.cs" />
    <Compile Include="PublishedCache\NuCache\ContentNode.cs" />
    <Compile Include="PublishedCache\NuCache\ContentNodeKit.cs" />
    <Compile Include="PublishedCache\NuCache\ContentStore.cs" />
    <Compile Include="PublishedCache\NuCache\DataSource\BTree.cs" />
    <Compile Include="PublishedCache\NuCache\DataSource\ContentData.cs" />
    <Compile Include="PublishedCache\NuCache\DataSource\ContentSourceDto.cs" />
    <Compile Include="PublishedCache\NuCache\DataSource\DatabaseDataSource.cs" />
    <Compile Include="PublishedCache\NuCache\DomainCache.cs" />
    <Compile Include="PublishedCache\NuCache\PublishedSnapshotService.cs" />
    <Compile Include="PublishedCache\NuCache\MediaCache.cs" />
    <Compile Include="PublishedCache\NuCache\MemberCache.cs" />
    <Compile Include="PublishedCache\NuCache\Navigable\INavigableData.cs" />
    <Compile Include="PublishedCache\NuCache\Navigable\NavigableContent.cs" />
    <Compile Include="PublishedCache\NuCache\Navigable\NavigableContentType.cs" />
    <Compile Include="PublishedCache\NuCache\Navigable\NavigablePropertyType.cs" />
    <Compile Include="PublishedCache\NuCache\Navigable\RootContent.cs" />
    <Compile Include="PublishedCache\NuCache\Navigable\Source.cs" />
    <Compile Include="PublishedCache\NuCache\Property.cs" />
    <Compile Include="PublishedCache\NuCache\PublishedContent.cs" />
    <Compile Include="PublishedCache\NuCache\PublishedMember.cs" />
    <Compile Include="PublishedCache\NuCache\SnapDictionary.cs" />
    <Compile Include="PublishedCache\PublishedCacheBase.cs" />
    <Compile Include="PublishedCache\PublishedContentTypeCache.cs" />
    <Compile Include="PublishedCache\DefaultCultureAccessor.cs" />
    <Compile Include="PublishedCache\UmbracoContextPublishedSnapshotAccessor.cs" />
    <Compile Include="PublishedElementExtensions.cs" />
    <Compile Include="PublishedModels\DummyClassSoThatPublishedModelsNamespaceExists.cs" />
    <Compile Include="Routing\ContentFinderByUrl.cs" />
    <Compile Include="Routing\ContentFinderByUrlAndTemplate.cs" />
    <Compile Include="Routing\ContentFinderCollection.cs" />
    <Compile Include="Routing\ContentFinderCollectionBuilder.cs" />
    <Compile Include="Routing\Domain.cs" />
    <Compile Include="Routing\IContentLastChanceFinder.cs" />
    <Compile Include="Routing\UrlInfo.cs" />
    <Compile Include="Routing\UrlProviderCollection.cs" />
    <Compile Include="Routing\UrlProviderCollectionBuilder.cs" />
    <Compile Include="Scheduling\HealthCheckNotifier.cs" />
    <Compile Include="Search\SearchableApplicationTree.cs" />
    <Compile Include="Search\SearchableTreeAttribute.cs" />
    <Compile Include="Search\SearchableTreeCollection.cs" />
    <Compile Include="Search\SearchableTreeCollectionBuilder.cs" />
    <Compile Include="Search\UmbracoTreeSearcher.cs" />
    <Compile Include="Security\AuthenticationExtensions.cs" />
    <Compile Include="Security\UmbracoSecureDataFormat.cs" />
    <Compile Include="Security\UmbracoAuthTicketDataProtector.cs" />
    <Compile Include="SignalR\IPreviewHub.cs" />
    <Compile Include="SignalR\PreviewHub.cs" />
    <Compile Include="SignalR\PreviewHubComponent.cs" />
    <Compile Include="Suspendable.cs" />
    <Compile Include="Tour\BackOfficeTourFilter.cs" />
    <Compile Include="Tour\TourFilterCollection.cs" />
    <Compile Include="Tour\TourFilterCollectionBuilder.cs" />
    <Compile Include="Trees\ContentBlueprintTreeController.cs" />
    <Compile Include="Trees\RelationTypeTreeController.cs" />
    <Compile Include="Trees\MacrosTreeController.cs" />
    <Compile Include="Models\ContentEditing\MemberGroupDisplay.cs" />
    <Compile Include="Models\ContentEditing\MemberGroupSave.cs" />
    <Compile Include="Trees\MemberGroupTreeController.cs" />
    <Compile Include="Trees\MemberTypeAndGroupTreeControllerBase.cs" />
    <Compile Include="Trees\ScriptsTreeController.cs" />
    <Compile Include="Trees\DictionaryTreeController.cs" />
    <Compile Include="Trees\StylesheetsTreeController.cs" />
    <Compile Include="Trees\UserTreeController.cs" />
    <Compile Include="UmbracoModule.cs" />
    <Compile Include="WebApi\EnableDetailedErrorsAttribute.cs" />
    <Compile Include="WebApi\Filters\AppendUserModifiedHeaderAttribute.cs" />
    <Compile Include="WebApi\Filters\CheckIfUserTicketDataIsStaleAttribute.cs" />
    <Compile Include="WebApi\Filters\FeatureAuthorizeAttribute.cs" />
    <Compile Include="Editors\Filters\MediaItemSaveValidationAttribute.cs" />
    <Compile Include="Editors\Filters\MemberSaveValidationAttribute.cs" />
    <Compile Include="WebApi\SessionHttpControllerRouteHandler.cs" />
    <Compile Include="WebApi\UmbracoApiControllerTypeCollection.cs" />
    <Compile Include="WebApi\UmbracoApiControllerTypeCollectionBuilder.cs" />
    <Compile Include="WebApi\UnhandedExceptionLoggerConfigurationAttribute.cs" />
    <Compile Include="WebApi\UnhandledExceptionLogger.cs" />
    <Compile Include="Runtime\WebInitialComponent.cs" />
    <Compile Include="Editors\PublishedStatusController.cs" />
    <Compile Include="Editors\NuCacheStatusController.cs" />
    <Compile Include="Actions\ActionAssignDomain.cs" />
    <Compile Include="Actions\ActionBrowse.cs" />
    <Compile Include="Actions\ActionChangeDocType.cs" />
    <Compile Include="Actions\ActionCollection.cs" />
    <Compile Include="Actions\ActionCollectionBuilder.cs" />
    <Compile Include="Actions\ActionCopy.cs" />
    <Compile Include="Actions\ActionCreateBlueprintFromContent.cs" />
    <Compile Include="Actions\ActionDelete.cs" />
    <Compile Include="Actions\ActionMove.cs" />
    <Compile Include="Actions\ActionNew.cs" />
    <Compile Include="Actions\ActionProtect.cs" />
    <Compile Include="Actions\ActionPublish.cs" />
    <Compile Include="Actions\ActionRestore.cs" />
    <Compile Include="Actions\ActionRights.cs" />
    <Compile Include="Actions\ActionRollback.cs" />
    <Compile Include="Actions\ActionSort.cs" />
    <Compile Include="Actions\ActionToPublish.cs" />
    <Compile Include="Actions\ActionUnpublish.cs" />
    <Compile Include="Actions\ActionUpdate.cs" />
    <Compile Include="Actions\IAction.cs" />
    <Compile Include="Models\ContentEditing\EntityBasic.cs" />
    <Compile Include="Sections\ContentSection.cs" />
    <Compile Include="Services\SectionService.cs" />
    <Compile Include="Trees\TreeAttribute.cs" />
    <Compile Include="Models\Trees\TreeNode.cs" />
    <Compile Include="Routing\NotFoundHandlerHelper.cs" />
    <Compile Include="Models\ContentEditing\DocumentTypeDisplay.cs" />
    <Compile Include="Models\ContentEditing\ContentTypeCompositionDisplay.cs" />
    <Compile Include="Models\ContentEditing\ContentTypeSave.cs" />
    <Compile Include="Models\ContentEditing\DocumentTypeSave.cs" />
    <Compile Include="Models\ContentEditing\MediaTypeDisplay.cs" />
    <Compile Include="Models\ContentEditing\MediaTypeSave.cs" />
    <Compile Include="Models\ContentEditing\MemberPropertyTypeBasic.cs" />
    <Compile Include="Models\ContentEditing\MemberPropertyTypeDisplay.cs" />
    <Compile Include="Models\ContentEditing\MemberTypeDisplay.cs" />
    <Compile Include="Models\ContentEditing\MemberTypeSave.cs" />
    <Compile Include="Models\ContentEditing\PostedFiles.cs" />
    <Compile Include="Models\ContentEditing\PropertyGroupBasic.cs" />
    <Compile Include="Models\ContentEditing\PropertyTypeBasic.cs" />
    <Compile Include="Models\ContentEditing\SimpleNotificationModel.cs" />
    <Compile Include="Models\LocalPackageInstallModel.cs" />
    <Compile Include="Models\PackageInstallResult.cs" />
    <Compile Include="Models\SetPasswordModel.cs" />
    <Compile Include="Models\RequestPasswordResetModel.cs" />
    <Compile Include="Models\ValidatePasswordResetCodeModel.cs" />
    <Compile Include="Mvc\ControllerContextExtensions.cs" />
    <Compile Include="Mvc\DisableBrowserCacheAttribute.cs" />
    <Compile Include="Mvc\EnsurePartialViewMacroViewContextFilterAttribute.cs" />
    <Compile Include="Mvc\IRenderController.cs" />
    <Compile Include="Mvc\ModelBindingException.cs" />
    <Compile Include="Mvc\RenderIndexActionSelectorAttribute.cs" />
    <Compile Include="Mvc\UmbracoRequireHttpsAttribute.cs" />
    <Compile Include="Mvc\ValidateMvcAngularAntiForgeryTokenAttribute.cs" />
    <Compile Include="OwinMiddlewareConfiguredEventArgs.cs" />
    <Compile Include="PropertyEditors\DateTimeConfigurationEditor.cs" />
    <Compile Include="PropertyEditors\DecimalPropertyEditor.cs" />
    <Compile Include="Routing\RedirectTrackingComponent.cs" />
    <Compile Include="Editors\RedirectUrlManagementController.cs" />
    <Compile Include="Models\ContentEditing\RedirectUrlSearchResults.cs" />
    <Compile Include="DefaultEventMessagesFactory.cs" />
    <Compile Include="Routing\ContentFinderByRedirectUrl.cs" />
    <Compile Include="Scheduling\LatchedBackgroundTaskBase.cs" />
    <Compile Include="Security\ExternalSignInAutoLinkOptions.cs" />
    <Compile Include="Security\FixWindowsAuthMiddlware.cs" />
    <Compile Include="Security\ForceRenewalCookieAuthenticationHandler.cs" />
    <Compile Include="Security\ForceRenewalCookieAuthenticationMiddleware.cs" />
    <Compile Include="Security\GetUserSecondsMiddleWare.cs" />
    <Compile Include="Models\ContentEditing\PropertyTypeDisplay.cs" />
    <Compile Include="Models\ContentEditing\PropertyGroupDisplay.cs" />
    <Compile Include="Security\IUmbracoBackOfficeTwoFactorOptions.cs" />
    <Compile Include="Models\Mapping\PropertyTypeGroupMapper.cs" />
    <Compile Include="Services\TreeService.cs" />
    <Compile Include="Security\PreviewAuthenticationMiddleware.cs" />
    <Compile Include="Trees\ContentTypeTreeController.cs" />
    <Compile Include="Trees\PackagesTreeController.cs" />
    <Compile Include="Trees\MediaTypeTreeController.cs" />
    <Compile Include="Trees\MemberTypeTreeController.cs" />
    <Compile Include="Security\WebAuthExtensions.cs" />
    <Compile Include="JavaScript\UmbracoClientDependencyLoader.cs" />
    <Compile Include="UmbracoDefaultOwinStartup.cs" />
    <Compile Include="IUmbracoContextAccessor.cs" />
    <Compile Include="HtmlStringUtilities.cs" />
    <Compile Include="ITagQuery.cs" />
    <Compile Include="IUmbracoComponentRenderer.cs" />
    <Compile Include="Models\Mapping\RelationMapDefinition.cs" />
    <Compile Include="Models\UnLinkLoginModel.cs" />
    <Compile Include="Mvc\MvcVersionCheck.cs" />
    <Compile Include="Scheduling\ThreadingTaskImmutable.cs" />
    <Compile Include="Mvc\ProfilingView.cs" />
    <Compile Include="Mvc\ProfilingViewEngine.cs" />
    <Compile Include="Scheduling\BackgroundTaskRunner.cs" />
    <Compile Include="BatchedDatabaseServerMessenger.cs" />
    <Compile Include="CacheHelperExtensions.cs" />
    <Compile Include="Cache\ApplicationCacheRefresher.cs" />
    <Compile Include="Cache\ContentTypeCacheRefresher.cs" />
    <Compile Include="Cache\DataTypeCacheRefresher.cs" />
    <Compile Include="Cache\DictionaryCacheRefresher.cs" />
    <Compile Include="Cache\DistributedCache.cs" />
    <Compile Include="Cache\DistributedCacheExtensions.cs" />
    <Compile Include="Cache\DistributedCacheBinderComponent.cs" />
    <Compile Include="Cache\DomainCacheRefresher.cs" />
    <Compile Include="Cache\LanguageCacheRefresher.cs" />
    <Compile Include="Cache\MacroCacheRefresher.cs" />
    <Compile Include="Cache\MediaCacheRefresher.cs" />
    <Compile Include="Cache\MemberCacheRefresher.cs" />
    <Compile Include="Cache\MemberGroupCacheRefresher.cs" />
    <Compile Include="Cache\PublicAccessCacheRefresher.cs" />
    <Compile Include="Cache\TemplateCacheRefresher.cs" />
    <Compile Include="Cache\UserCacheRefresher.cs" />
    <Compile Include="Editors\AuthenticationController.cs" />
    <Compile Include="Controllers\UmbProfileController.cs" />
    <Compile Include="Editors\ContentController.cs" />
    <Compile Include="Controllers\UmbLoginStatusController.cs" />
    <Compile Include="Editors\Filters\ContentSaveValidationAttribute.cs" />
    <Compile Include="Editors\ContentTypeControllerBase.cs" />
    <Compile Include="Editors\DashboardController.cs" />
    <Compile Include="Editors\DataTypeController.cs" />
    <Compile Include="Editors\DataTypeValidateAttribute.cs" />
    <Compile Include="Editors\ImagesController.cs" />
    <Compile Include="Editors\PackageInstallController.cs" />
    <Compile Include="Editors\RelationController.cs" />
    <Compile Include="GridTemplateExtensions.cs" />
    <Compile Include="Models\PackageInstallModel.cs" />
    <Compile Include="Models\ContentEditing\DataTypeBasic.cs" />
    <Compile Include="Models\ContentEditing\MemberBasic.cs" />
    <Compile Include="Models\ContentEditing\MemberListDisplay.cs" />
    <Compile Include="Models\TemplateQuery\ContentTypeModel.cs" />
    <Compile Include="Models\TemplateQuery\PropertyModel.cs" />
    <Compile Include="Models\TemplateQuery\SourceModel.cs" />
    <Compile Include="Models\TemplateQuery\TemplateQueryResult.cs" />
    <Compile Include="Models\TemplateQuery\SortExpression.cs" />
    <Compile Include="Models\TemplateQuery\Operator.cs" />
    <Compile Include="Models\TemplateQuery\OperatorTerm.cs" />
    <Compile Include="Models\TemplateQuery\QueryCondition.cs" />
    <Compile Include="Models\TemplateQuery\QueryModel.cs" />
    <Compile Include="Models\TemplateQuery\QueryResultModel.cs" />
    <Compile Include="Editors\TemplateQueryController.cs" />
    <Compile Include="Models\ContentEditing\ContentBaseSave.cs" />
    <Compile Include="Models\ContentEditing\MediaItemSave.cs" />
    <Compile Include="Models\ImageCropAnchor.cs" />
    <Compile Include="Models\ImageCropMode.cs" />
    <Compile Include="Install\InstallException.cs" />
    <Compile Include="Install\InstallStatusTracker.cs" />
    <Compile Include="Install\InstallSteps\DatabaseConfigureStep.cs" />
    <Compile Include="Install\InstallSteps\DatabaseInstallStep.cs" />
    <Compile Include="Install\InstallSteps\DatabaseUpgradeStep.cs" />
    <Compile Include="Install\InstallSteps\FilePermissionsStep.cs" />
    <Compile Include="Install\InstallSteps\SetUmbracoVersionStep.cs" />
    <Compile Include="Install\InstallSteps\StarterKitCleanupStep.cs" />
    <Compile Include="Install\InstallSteps\StarterKitDownloadStep.cs" />
    <Compile Include="Install\InstallSteps\StarterKitInstallStep.cs" />
    <Compile Include="Install\InstallSteps\UpgradeStep.cs" />
    <Compile Include="Install\InstallSteps\NewInstallStep.cs" />
    <Compile Include="Install\Models\DatabaseModel.cs" />
    <Compile Include="Install\Models\DatabaseType.cs" />
    <Compile Include="Install\Models\InstallationType.cs" />
    <Compile Include="Install\Models\InstallInstructions.cs" />
    <Compile Include="Install\Models\InstallPackageModel.cs" />
    <Compile Include="Install\Models\InstallProgressResultModel.cs" />
    <Compile Include="Install\Models\InstallSetup.cs" />
    <Compile Include="Install\Models\InstallSetupResult.cs" />
    <Compile Include="Install\Models\InstallSetupStep.cs" />
    <Compile Include="Install\Models\InstallSetupStepAttribute.cs" />
    <Compile Include="Install\Models\InstallTrackingItem.cs" />
    <Compile Include="Install\Models\Package.cs" />
    <Compile Include="Install\Models\UserModel.cs" />
    <Compile Include="Install\UmbracoInstallArea.cs" />
    <Compile Include="Install\Controllers\InstallApiController.cs" />
    <Compile Include="Install\Controllers\InstallController.cs" />
    <Compile Include="Install\InstallAuthorizeAttribute.cs" />
    <Compile Include="Models\ContentEditing\ListViewAwareContentItemDisplayBase.cs" />
    <Compile Include="Models\ContentEditing\PropertyTypeValidation.cs" />
    <Compile Include="Models\ImageCropRatioMode.cs" />
    <Compile Include="Models\IContentModel.cs" />
    <Compile Include="Models\PartialViewMacroModelExtensions.cs" />
    <Compile Include="Models\PostRedirectModel.cs" />
    <Compile Include="Mvc\ActionExecutedEventArgs.cs" />
    <Compile Include="Mvc\AdminTokenAuthorizeAttribute.cs" />
    <Compile Include="Mvc\NotFoundHandler.cs" />
    <Compile Include="Mvc\PreRenderViewActionFilterAttribute.cs" />
    <Compile Include="Mvc\RedirectToUmbracoUrlResult.cs" />
    <Compile Include="PropertyEditors\GridPropertyEditor.cs" />
    <Compile Include="Mvc\UmbracoVirtualNodeByIdRouteHandler.cs" />
    <Compile Include="PropertyEditors\ValueConverters\MacroContainerValueConverter.cs" />
    <Compile Include="PropertyEditors\TagsDataController.cs" />
    <Compile Include="PublishedCache\PublishedMember.cs" />
    <Compile Include="Models\ContentModelOfTContent.cs" />
    <Compile Include="Mvc\JsonNetResult.cs" />
    <Compile Include="Mvc\MinifyJavaScriptResultAttribute.cs" />
    <Compile Include="Mvc\EnsurePublishedContentRequestAttribute.cs" />
    <Compile Include="Mvc\UmbracoViewPage.cs" />
    <Compile Include="Editors\LogController.cs" />
    <Compile Include="Editors\MacroRenderingController.cs" />
    <Compile Include="Editors\MemberTypeController.cs" />
    <Compile Include="Editors\UpdateCheckController.cs" />
    <Compile Include="MembershipProviderExtensions.cs" />
    <Compile Include="Models\ChangingPasswordModel.cs" />
    <Compile Include="Models\ContentEditing\ModelWithNotifications.cs" />
    <Compile Include="Models\ContentEditing\StyleSheet.cs" />
    <Compile Include="Editors\StylesheetController.cs" />
    <Compile Include="Models\ContentEditing\AuditLog.cs" />
    <Compile Include="Models\ContentEditing\MoveOrCopy.cs" />
    <Compile Include="Models\ContentEditing\MacroParameter.cs" />
    <Compile Include="Models\ContentEditing\MemberDisplay.cs" />
    <Compile Include="Models\ContentEditing\MemberSave.cs" />
    <Compile Include="Models\ContentEditing\RichTextEditorCommand.cs" />
    <Compile Include="Models\ContentEditing\RichTextEditorConfiguration.cs" />
    <Compile Include="Models\ContentEditing\RichTextEditorPlugin.cs" />
    <Compile Include="Models\ContentEditing\StylesheetRule.cs" />
    <Compile Include="Models\ContentEditing\UmbracoEntityTypes.cs" />
    <Compile Include="Models\Mapping\MacroMapDefinition.cs" />
    <Compile Include="Models\Mapping\MemberMapDefinition.cs" />
    <Compile Include="Models\Mapping\TagMapDefinition.cs" />
    <Compile Include="Models\TagModel.cs" />
    <Compile Include="Models\UpgradeCheckResponse.cs" />
    <Compile Include="Models\PasswordChangedModel.cs" />
    <Compile Include="PropertyEditors\ColorPickerConfigurationEditor.cs" />
    <Compile Include="PropertyEditors\EmailAddressPropertyEditor.cs" />
    <Compile Include="PropertyEditors\ImageCropperPropertyEditor.cs" />
    <Compile Include="PropertyEditors\ImageCropperPropertyValueEditor.cs" />
    <Compile Include="PropertyEditors\ListViewPropertyEditor.cs" />
    <Compile Include="PropertyEditors\MacroContainerPropertyEditor.cs" />
    <Compile Include="PropertyEditors\MarkdownPropertyEditor.cs" />
    <Compile Include="PropertyEditors\MemberGroupPickerPropertyEditor.cs" />
    <Compile Include="PropertyEditors\ParameterEditors\ContentTypeParameterEditor.cs" />
    <Compile Include="PropertyEditors\ParameterEditors\MultipleContentTypeParameterEditor.cs" />
    <Compile Include="PropertyEditors\ParameterEditors\MultiplePropertyGroupParameterEditor.cs" />
    <Compile Include="PropertyEditors\ParameterEditors\MultiplePropertyTypeParameterEditor.cs" />
    <Compile Include="PropertyEditors\ParameterEditors\PropertyGroupParameterEditor.cs" />
    <Compile Include="PropertyEditors\ParameterEditors\PropertyTypeParameterEditor.cs" />
    <Compile Include="PropertyEditors\PropertyEditorAssetAttribute.cs" />
    <Compile Include="PropertyEditors\RteEmbedController.cs" />
    <Compile Include="Editors\EntityController.cs" />
    <Compile Include="Editors\MemberController.cs" />
    <Compile Include="Editors\CurrentUserController.cs" />
    <Compile Include="Models\ContentEditing\DataTypeDisplay.cs" />
    <Compile Include="Models\ContentEditing\DataTypeSave.cs" />
    <Compile Include="Models\ContentEditing\DataTypeConfigurationFieldDisplay.cs" />
    <Compile Include="Models\ContentEditing\DataTypeConfigurationFieldSave.cs" />
    <Compile Include="Models\ContentEditing\PropertyEditorBasic.cs" />
    <Compile Include="Models\Mapping\DataTypeMapDefinition.cs" />
    <Compile Include="Models\Mapping\EntityMapDefinition.cs" />
    <Compile Include="PropertyEditors\CheckBoxListPropertyEditor.cs" />
    <Compile Include="PropertyEditors\ColorPickerPropertyEditor.cs" />
    <Compile Include="PropertyEditors\DateTimePropertyEditor.cs" />
    <Compile Include="PropertyEditors\DateTimeValidator.cs" />
    <Compile Include="PropertyEditors\IntegerPropertyEditor.cs" />
    <Compile Include="PropertyEditors\MultipleTextStringPropertyEditor.cs" />
    <Compile Include="PropertyEditors\MultipleValueEditor.cs" />
    <Compile Include="PropertyEditors\RadioButtonsPropertyEditor.cs" />
    <Compile Include="PropertyEditors\RichTextPreValueController.cs" />
    <Compile Include="PropertyEditors\RichTextConfigurationEditor.cs" />
    <Compile Include="PropertyEditors\SliderPropertyEditor.cs" />
    <Compile Include="PropertyEditors\TagsPropertyEditor.cs" />
    <Compile Include="PropertyEditors\UploadFileTypeValidator.cs" />
    <Compile Include="PropertyEditors\UserPickerPropertyEditor.cs" />
    <Compile Include="PropertyEditors\ValueListConfigurationEditor.cs" />
    <Compile Include="PublishedContentQuery.cs" />
    <Compile Include="ImageCropperTemplateExtensions.cs" />
    <Compile Include="Mvc\UmbracoVirtualNodeRouteHandler.cs" />
    <Compile Include="Routing\UrlProviderExtensions.cs" />
    <Compile Include="Scheduling\BackgroundTaskRunnerOptions.cs" />
    <Compile Include="Scheduling\IBackgroundTaskRunner.cs" />
    <Compile Include="Scheduling\ILatchedBackgroundTask.cs" />
    <Compile Include="Scheduling\RecurringTaskBase.cs" />
    <Compile Include="Security\AppBuilderExtensions.cs" />
    <Compile Include="Security\AuthenticationOptionsExtensions.cs" />
    <Compile Include="Security\AuthenticationManagerExtensions.cs" />
    <Compile Include="Security\BackOfficeCookieManager.cs" />
    <Compile Include="Security\UmbracoBackOfficeCookieAuthOptions.cs" />
    <Compile Include="Scheduling\TaskAndFactoryExtensions.cs" />
    <Compile Include="Migrations\PostMigrations\ClearCsrfCookies.cs" />
    <Compile Include="Compose\NotificationsComponent.cs" />
    <Compile Include="TagQuery.cs" />
    <Compile Include="Trees\CoreTreeAttribute.cs" />
    <Compile Include="Trees\DataTypeTreeController.cs" />
    <Compile Include="Trees\FileSystemTreeController.cs" />
    <Compile Include="Trees\LanguageTreeController.cs" />
    <Compile Include="Trees\MemberTreeController.cs" />
    <Compile Include="Trees\MenuRenderingEventArgs.cs" />
    <Compile Include="Models\Trees\CreateChildEntity.cs" />
    <Compile Include="Models\Trees\MenuItemList.cs" />
    <Compile Include="Trees\TemplatesTreeController.cs" />
    <Compile Include="Trees\TreeControllerBase.cs" />
    <Compile Include="JavaScript\AssetInitialization.cs" />
    <Compile Include="JavaScript\CssInitialization.cs" />
    <Compile Include="JavaScript\DependencyPathRenderer.cs" />
    <Compile Include="UmbracoComponentRenderer.cs" />
    <Compile Include="Web References\org.umbraco.our\Reference.cs">
      <AutoGen>True</AutoGen>
      <DesignTime>True</DesignTime>
      <DependentUpon>Reference.map</DependentUpon>
    </Compile>
    <Compile Include="WebApi\AngularJsonMediaTypeFormatter.cs" />
    <Compile Include="WebApi\AngularJsonOnlyConfigurationAttribute.cs" />
    <Compile Include="Editors\Binders\MemberBinder.cs" />
    <Compile Include="WebApi\Filters\AngularAntiForgeryHelper.cs" />
    <Compile Include="WebApi\Filters\AppendCurrentEventMessagesAttribute.cs" />
    <Compile Include="WebApi\Filters\ClearAngularAntiForgeryTokenAttribute.cs" />
    <Compile Include="WebApi\Filters\DisableBrowserCacheAttribute.cs" />
    <Compile Include="WebApi\Filters\EnableOverrideAuthorizationAttribute.cs" />
    <Compile Include="WebApi\Filters\FilterGrouping.cs" />
    <Compile Include="WebApi\Filters\OutgoingEditorModelEventAttribute.cs" />
    <Compile Include="WebApi\Filters\OutgoingNoHyphenGuidFormatAttribute.cs" />
    <Compile Include="WebApi\Filters\OverridableAuthorizationAttribute.cs" />
    <Compile Include="WebApi\Filters\SetAngularAntiForgeryTokensAttribute.cs" />
    <Compile Include="WebApi\Filters\UmbracoWebApiRequireHttpsAttribute.cs" />
    <Compile Include="WebApi\Filters\UmbracoTreeAuthorizeAttribute.cs" />
    <Compile Include="WebApi\Filters\ValidateAngularAntiForgeryTokenAttribute.cs" />
    <Compile Include="WebApi\HttpControllerContextExtensions.cs" />
    <Compile Include="Models\ContentEditing\ContentSortOrder.cs" />
    <Compile Include="Editors\ContentControllerBase.cs" />
    <Compile Include="Editors\ContentTypeController.cs" />
    <Compile Include="Controllers\UmbRegisterController.cs" />
    <Compile Include="Models\ProfileModel.cs" />
    <Compile Include="Models\LoginStatusModel.cs" />
    <Compile Include="PropertyEditors\ValueConverters\MarkdownEditorValueConverter.cs" />
    <Compile Include="PropertyEditors\ValueConverters\TextStringValueConverter.cs" />
    <Compile Include="PublishedPropertyExtension.cs" />
    <Compile Include="Models\UmbracoProperty.cs" />
    <Compile Include="Mvc\MergeParentContextViewDataAttribute.cs" />
    <Compile Include="Mvc\ViewDataDictionaryExtensions.cs" />
    <Compile Include="Models\RegisterModel.cs" />
    <Compile Include="Models\LoginModel.cs" />
    <Compile Include="Editors\MediaTypeController.cs" />
    <Compile Include="Scheduling\IBackgroundTask.cs" />
    <Compile Include="Scheduling\KeepAlive.cs" />
    <Compile Include="Scheduling\LogScrubber.cs" />
    <Compile Include="Scheduling\ScheduledPublishing.cs" />
    <Compile Include="Scheduling\TaskEventArgs.cs" />
    <Compile Include="Security\MembershipHelper.cs" />
    <Compile Include="Editors\SectionController.cs" />
    <Compile Include="Editors\UmbracoAuthorizedJsonController.cs" />
    <Compile Include="HttpCookieExtensions.cs" />
    <Compile Include="Models\ContentEditing\ContentItemDisplayBase.cs" />
    <Compile Include="Models\ContentEditing\ContentSaveAction.cs" />
    <Compile Include="Models\ContentEditing\ContentTypeBasic.cs" />
    <Compile Include="Models\ContentEditing\IErrorModel.cs" />
    <Compile Include="Models\ContentEditing\IHaveUploadedFiles.cs" />
    <Compile Include="Models\ContentEditing\INotificationModel.cs" />
    <Compile Include="Models\ContentEditing\MediaItemDisplay.cs" />
    <Compile Include="Models\ContentEditing\MessagesExtensions.cs" />
    <Compile Include="Models\ContentEditing\Notification.cs" />
    <Compile Include="Models\ContentEditing\Section.cs" />
    <Compile Include="Models\ContentEditing\Tab.cs" />
    <Compile Include="Models\ContentEditing\TabbedContentItem.cs" />
    <Compile Include="Models\ContentEditing\UserBasic.cs" />
    <Compile Include="Models\ContentEditing\UserDetail.cs" />
    <Compile Include="FormDataCollectionExtensions.cs" />
    <Compile Include="Models\Mapping\ContentPropertyBasicMapper.cs" />
    <Compile Include="Models\Mapping\ContentPropertyDisplayMapper.cs" />
    <Compile Include="Models\Mapping\ContentPropertyDtoMapper.cs" />
    <Compile Include="Models\Mapping\ContentPropertyMapDefinition.cs" />
    <Compile Include="Models\Mapping\MediaMapDefinition.cs" />
    <Compile Include="Models\Mapping\ContentTypeMapDefinition.cs" />
    <Compile Include="Models\Mapping\ContentMapDefinition.cs" />
    <Compile Include="Models\Mapping\SectionMapDefinition.cs" />
    <Compile Include="Models\Mapping\TabsAndPropertiesMapper.cs" />
    <Compile Include="Models\Mapping\UserMapDefinition.cs" />
    <Compile Include="PropertyEditors\FileUploadPropertyEditor.cs" />
    <Compile Include="PropertyEditors\FileUploadPropertyValueEditor.cs" />
    <Compile Include="PropertyEditors\RichTextPropertyEditor.cs" />
    <Compile Include="PropertyEditors\TextAreaPropertyEditor.cs" />
    <Compile Include="PropertyEditors\TextboxPropertyEditor.cs" />
    <Compile Include="PropertyEditors\TrueFalsePropertyEditor.cs" />
    <Compile Include="Trees\MediaTreeController.cs" />
    <Compile Include="Models\Trees\ActionMenuItem.cs" />
    <Compile Include="Trees\ActionUrlMethod.cs" />
    <Compile Include="Trees\ContentTreeControllerBase.cs" />
    <Compile Include="Trees\ISearchableTree.cs" />
    <Compile Include="Models\Trees\MenuItem.cs" />
    <Compile Include="Models\Trees\MenuItemCollection.cs" />
    <Compile Include="Models\Trees\RefreshNode.cs" />
    <Compile Include="Models\ContentEditing\SearchResultEntity.cs" />
    <Compile Include="Models\Trees\TreeRootNode.cs" />
    <Compile Include="Trees\TreeController.cs" />
    <Compile Include="Models\Trees\TreeNodeCollection.cs" />
    <Compile Include="Models\Trees\TreeNodeExtensions.cs" />
    <Compile Include="Trees\TreeNodeRenderingEventArgs.cs" />
    <Compile Include="Trees\TreeNodesRenderingEventArgs.cs" />
    <Compile Include="Trees\TreeQueryStringParameters.cs" />
    <Compile Include="Trees\ApplicationTreeController.cs" />
    <Compile Include="Editors\BackOfficeController.cs" />
    <Compile Include="Security\Providers\MembersMembershipProvider.cs" />
    <Compile Include="Security\Providers\MembersRoleProvider.cs" />
    <Compile Include="Security\Providers\UmbracoMembershipProvider.cs" />
    <Compile Include="Security\Providers\UsersMembershipProvider.cs" />
    <Compile Include="Trees\ContentTreeController.cs" />
    <Compile Include="Trees\TreeRenderingEventArgs.cs" />
    <Compile Include="Trees\UrlHelperExtensions.cs" />
    <Compile Include="JavaScript\JsInitialization.cs" />
    <Compile Include="Models\ContentEditing\ContentItemBasic.cs" />
    <Compile Include="Models\ContentEditing\ContentItemDisplay.cs" />
    <Compile Include="Models\ContentEditing\ContentPropertyCollectionDto.cs" />
    <Compile Include="Models\ContentEditing\ContentItemSave.cs" />
    <Compile Include="Models\ContentEditing\ContentPropertyBasic.cs" />
    <Compile Include="Models\ContentEditing\ContentPropertyDisplay.cs" />
    <Compile Include="Models\ContentEditing\ContentPropertyDto.cs" />
    <Compile Include="HttpRequestExtensions.cs" />
    <Compile Include="HttpUrlHelperExtensions.cs" />
    <Compile Include="Install\FilePermissionHelper.cs" />
    <Compile Include="Install\InstallHelper.cs" />
    <Compile Include="Install\HttpInstallAuthorizeAttribute.cs" />
    <Compile Include="Macros\PartialViewMacroController.cs" />
    <Compile Include="Macros\PartialViewMacroEngine.cs" />
    <Compile Include="Macros\PartialViewMacroPage.cs" />
    <Compile Include="Models\PartialViewMacroModel.cs" />
    <Compile Include="Models\PublishedContentBase.cs" />
    <Compile Include="Mvc\AreaRegistrationExtensions.cs" />
    <Compile Include="Mvc\QueryStringFilterAttribute.cs" />
    <Compile Include="Dictionary\UmbracoCultureDictionary.cs" />
    <Compile Include="Dictionary\UmbracoCultureDictionaryFactory.cs" />
    <Compile Include="Mvc\MemberAuthorizeAttribute.cs" />
    <Compile Include="Mvc\BackOfficeArea.cs" />
    <Compile Include="Mvc\ControllerFactoryExtensions.cs" />
    <Compile Include="Mvc\IRenderMvcController.cs" />
    <Compile Include="Mvc\SurfaceRouteHandler.cs" />
    <Compile Include="Search\ExamineIndexModel.cs" />
    <Compile Include="Security\ValidateRequestAttempt.cs" />
    <Compile Include="Security\WebSecurity.cs" />
    <Compile Include="JavaScript\Resources.Designer.cs">
      <AutoGen>True</AutoGen>
      <DesignTime>True</DesignTime>
      <DependentUpon>Resources.resx</DependentUpon>
    </Compile>
    <Compile Include="JavaScript\ServerVariablesParser.cs" />
    <Compile Include="Compose\PublicAccessComponent.cs" />
    <Compile Include="CdfLogger.cs" />
    <Compile Include="Controllers\UmbLoginController.cs" />
    <Compile Include="UrlHelperExtensions.cs" />
    <Compile Include="Editors\MediaController.cs" />
    <Compile Include="UrlHelperRenderExtensions.cs" />
    <Compile Include="Editors\Binders\ContentModelBinderHelper.cs" />
    <Compile Include="WebApi\IsBackOfficeAttribute.cs" />
    <Compile Include="Editors\Binders\ContentItemBinder.cs" />
    <Compile Include="Editors\Binders\MediaItemBinder.cs" />
    <Compile Include="WebApi\Filters\EnsureUserPermissionForContentAttribute.cs" />
    <Compile Include="Editors\Filters\ContentModelValidator.cs" />
    <Compile Include="WebApi\Filters\EnsureUserPermissionForMediaAttribute.cs" />
    <Compile Include="WebApi\Filters\FileUploadCleanupFilterAttribute.cs" />
    <Compile Include="WebApi\Filters\FilterAllowedOutgoingContentAttribute.cs" />
    <Compile Include="WebApi\Filters\FilterAllowedOutgoingMediaAttribute.cs" />
    <Compile Include="WebApi\Filters\OutgoingDateTimeFormatAttribute.cs" />
    <Compile Include="WebApi\Filters\UmbracoApplicationAuthorizeAttribute.cs" />
    <Compile Include="WebApi\GuidNoHyphenConverter.cs" />
    <Compile Include="WebApi\HttpRequestMessageExtensions.cs" />
    <Compile Include="WebApi\JsonCamelCaseFormatter.cs" />
    <Compile Include="WebApi\MemberAuthorizeAttribute.cs" />
    <Compile Include="WebApi\NamespaceHttpControllerSelector.cs" />
    <Compile Include="WebApi\PrefixlessBodyModelValidator.cs" />
    <Compile Include="WebApi\PrefixlessBodyModelValidatorAttribute.cs" />
    <Compile Include="WebApi\UmbracoApiController.cs" />
    <Compile Include="WebApi\UmbracoApiControllerBase.cs" />
    <Compile Include="Mvc\UmbracoAuthorizeAttribute.cs" />
    <Compile Include="Mvc\NotChildAction.cs" />
    <Compile Include="Mvc\UmbracoAuthorizedController.cs" />
    <Compile Include="Mvc\UmbracoController.cs" />
    <Compile Include="Mvc\UmbracoControllerFactory.cs" />
    <Compile Include="Mvc\UmbracoMvcHandler.cs" />
    <Compile Include="Mvc\UmbracoViewPageOfTModel.cs" />
    <Compile Include="PublishedCache\IPublishedCache.cs" />
    <Compile Include="PublishedCache\IPublishedContentCache.cs" />
    <Compile Include="PublishedCache\IPublishedMediaCache.cs" />
    <Compile Include="PublishedContentExtensions.cs" />
    <Compile Include="ExamineExtensions.cs" />
    <Compile Include="FormlessPage.cs">
      <SubType>ASPXCodeBehind</SubType>
    </Compile>
    <Compile Include="HtmlHelperRenderExtensions.cs" />
    <Compile Include="Scheduling\SchedulerComponent.cs" />
    <Compile Include="ModelStateExtensions.cs" />
    <Compile Include="Mvc\HtmlTagWrapper.cs" />
    <Compile Include="Mvc\HtmlTagWrapperTextNode.cs" />
    <Compile Include="Mvc\IHtmlTagWrapper.cs" />
    <Compile Include="Mvc\MergeModelStateToChildActionAttribute.cs" />
    <Compile Include="Mvc\PluginController.cs" />
    <Compile Include="Mvc\PluginViewEngine.cs" />
    <Compile Include="Mvc\PostedDataProxyInfo.cs" />
    <Compile Include="Mvc\RedirectToUmbracoPageResult.cs" />
    <Compile Include="Mvc\Strings.Designer.cs">
      <AutoGen>True</AutoGen>
      <DesignTime>True</DesignTime>
      <DependentUpon>Strings.resx</DependentUpon>
    </Compile>
    <Compile Include="Mvc\SurfaceController.cs" />
    <Compile Include="Mvc\PluginControllerArea.cs" />
    <Compile Include="Mvc\PluginControllerAttribute.cs" />
    <Compile Include="Mvc\PluginControllerMetadata.cs" />
    <Compile Include="Mvc\UmbracoPageResult.cs" />
    <Compile Include="PropertyEditors\ValueConverters\RteMacroRenderingValueConverter.cs" />
    <Compile Include="RouteCollectionExtensions.cs" />
    <Compile Include="Routing\AliasUrlProvider.cs" />
    <Compile Include="Routing\ContentFinderByConfigured404.cs" />
    <Compile Include="Routing\ContentFinderByPageIdQuery.cs" />
    <Compile Include="Routing\ISiteDomainHelper.cs" />
    <Compile Include="Routing\RoutableAttemptEventArgs.cs" />
    <Compile Include="Routing\DefaultUrlProvider.cs" />
    <Compile Include="Routing\DomainAndUri.cs" />
    <Compile Include="Routing\IUrlProvider.cs" />
    <Compile Include="Routing\SiteDomainHelper.cs" />
    <Compile Include="Routing\EnsureRoutableOutcome.cs" />
    <Compile Include="Routing\PublishedRouter.cs" />
    <Compile Include="Routing\UrlProvider.cs" />
    <Compile Include="Search\ExamineSearcherModel.cs" />
    <Compile Include="Search\ExamineComponent.cs" />
    <Compile Include="Compose\DatabaseServerRegistrarAndMessengerComponent.cs" />
    <Compile Include="Templates\TemplateRenderer.cs" />
    <Compile Include="Templates\TemplateUtilities.cs" />
    <Compile Include="Trees\PartialViewMacrosTreeController.cs" />
    <Compile Include="Trees\PartialViewsTreeController.cs" />
    <Compile Include="Models\ContentEditing\NotificationStyle.cs" />
    <Compile Include="UmbracoHelper.cs" />
    <Compile Include="Mvc\ViewContextExtensions.cs" />
    <Compile Include="Mvc\ViewDataContainerExtensions.cs" />
    <Compile Include="Routing\PublishedContentNotFoundHandler.cs" />
    <Compile Include="Mvc\Constants.cs" />
    <Compile Include="Mvc\IFilteredControllerFactory.cs" />
    <Compile Include="Mvc\MasterControllerFactory.cs" />
    <Compile Include="Mvc\RenderActionInvoker.cs" />
    <Compile Include="Mvc\RenderControllerFactory.cs" />
    <Compile Include="Models\ContentModel.cs" />
    <Compile Include="Mvc\ContentModelBinder.cs" />
    <Compile Include="Mvc\RenderMvcController.cs" />
    <Compile Include="Mvc\RenderRouteHandler.cs" />
    <Compile Include="Mvc\RenderViewEngine.cs" />
    <Compile Include="Mvc\RouteDefinition.cs" />
    <Compile Include="Mvc\RouteValueDictionaryExtensions.cs" />
    <Compile Include="Routing\UmbracoRequestEventArgs.cs" />
    <Compile Include="WebApi\UmbracoAuthorizeAttribute.cs" />
    <Compile Include="WebApi\UmbracoAuthorizedApiController.cs" />
    <Compile Include="WebApi\Filters\ValidationFilterAttribute.cs" />
    <Compile Include="WebApi\Filters\UmbracoUserTimeoutFilterAttribute.cs" />
    <Compile Include="Runtime\WebRuntime.cs" />
    <Compile Include="Mvc\ControllerExtensions.cs" />
    <Compile Include="Routing\ContentFinderByUrlAlias.cs" />
    <Compile Include="Routing\ContentFinderByIdPath.cs" />
    <Compile Include="TypeLoaderExtensions.cs" />
    <Compile Include="Routing\DomainUtilities.cs" />
    <Compile Include="Routing\PublishedRequest.cs" />
    <Compile Include="Routing\IContentFinder.cs" />
    <Compile Include="Properties\AssemblyInfo.cs">
      <SubType>Code</SubType>
    </Compile>
    <Compile Include="Macros\PublishedContentHashtableConverter.cs">
      <SubType>Code</SubType>
    </Compile>
    <Compile Include="Properties\Settings.Designer.cs">
      <AutoGen>True</AutoGen>
      <DesignTimeSharedInput>True</DesignTimeSharedInput>
      <DependentUpon>Settings.settings</DependentUpon>
    </Compile>
    <Compile Include="UmbracoApplication.cs" />
    <Compile Include="UmbracoContext.cs" />
    <Compile Include="UmbracoInjectedModule.cs" />
    <Compile Include="UriUtility.cs" />
    <Compile Include="Web References\org.umbraco.update\Reference.cs">
      <AutoGen>True</AutoGen>
      <DesignTime>True</DesignTime>
      <DependentUpon>Reference.map</DependentUpon>
    </Compile>
    <Compile Include="UmbracoAuthorizedHttpHandler.cs" />
    <Compile Include="UmbracoHttpHandler.cs" />
    <Compile Include="UmbracoWebService.cs">
      <SubType>Component</SubType>
    </Compile>
    <Compile Include="WebViewPageExtensions.cs" />
    <Compile Include="Runtime\WebFinalComponent.cs" />
    <Compile Include="Runtime\WebFinalComposer.cs" />
  </ItemGroup>
  <ItemGroup>
    <EmbeddedResource Include="JavaScript\Resources.resx">
      <Generator>ResXFileCodeGenerator</Generator>
      <LastGenOutput>Resources.Designer.cs</LastGenOutput>
      <SubType>Designer</SubType>
    </EmbeddedResource>
    <EmbeddedResource Include="Mvc\Strings.resx">
      <Generator>ResXFileCodeGenerator</Generator>
      <LastGenOutput>Strings.Designer.cs</LastGenOutput>
    </EmbeddedResource>
    <EmbeddedResource Include="JavaScript\Main.js" />
    <EmbeddedResource Include="JavaScript\JsInitialize.js" />
    <EmbeddedResource Include="JavaScript\ServerVariables.js" />
  </ItemGroup>
  <ItemGroup>
    <WebReferences Include="Web References\" />
  </ItemGroup>
  <ItemGroup>
    <EmbeddedResource Include="JavaScript\PreviewInitialize.js" />
    <!--<Content Include="umbraco.presentation\umbraco\users\PermissionEditor.aspx" />-->
    <Content Include="PublishedCache\NuCache\notes.txt" />
  </ItemGroup>
  <ItemGroup>
    <None Include="Web References\org.umbraco.update\checkforupgrade.disco" />
    <None Include="Web References\org.umbraco.update\checkforupgrade.wsdl" />
    <None Include="Web References\org.umbraco.update\Reference.map">
      <Generator>MSDiscoCodeGenerator</Generator>
      <LastGenOutput>Reference.cs</LastGenOutput>
      <SubType>Designer</SubType>
    </None>
    <None Include="..\Umbraco.Web.UI\Views\web.config">
      <Link>Mvc\web.config</Link>
    </None>
    <None Include="Web References\org.umbraco.our\Reference.map">
      <Generator>MSDiscoCodeGenerator</Generator>
      <LastGenOutput>Reference.cs</LastGenOutput>
    </None>
    <None Include="Web References\org.umbraco.our\repository.disco" />
    <None Include="Web References\org.umbraco.our\repository.wsdl" />
    <None Include="Web References\org.umbraco.update\UpgradeResult.datasource">
      <DependentUpon>Reference.map</DependentUpon>
    </None>
    <None Include="Web References\org.umbraco.update\UpgradeResult1.datasource">
      <DependentUpon>Reference.map</DependentUpon>
    </None>
    <None Include="Properties\Settings.settings">
      <Generator>SettingsSingleFileGenerator</Generator>
      <LastGenOutput>Settings.Designer.cs</LastGenOutput>
    </None>
  </ItemGroup>
  <ItemGroup>
    <WebReferenceUrl Include="http://our.umbraco.org/umbraco/webservices/api/repository.asmx">
      <UrlBehavior>Dynamic</UrlBehavior>
      <RelPath>Web References\org.umbraco.our\</RelPath>
      <UpdateFromURL>http://our.umbraco.org/umbraco/webservices/api/repository.asmx</UpdateFromURL>
      <ServiceLocationURL>
      </ServiceLocationURL>
      <CachedDynamicPropName>
      </CachedDynamicPropName>
      <CachedAppSettingsObjectName>Settings</CachedAppSettingsObjectName>
      <CachedSettingsPropName>umbraco_org_umbraco_our_Repository</CachedSettingsPropName>
    </WebReferenceUrl>
    <WebReferenceUrl Include="http://update.umbraco.org/checkforupgrade.asmx">
      <UrlBehavior>Dynamic</UrlBehavior>
      <RelPath>Web References\org.umbraco.update\</RelPath>
      <UpdateFromURL>http://update.umbraco.org/checkforupgrade.asmx</UpdateFromURL>
      <ServiceLocationURL>
      </ServiceLocationURL>
      <CachedDynamicPropName>
      </CachedDynamicPropName>
      <CachedAppSettingsObjectName>Settings</CachedAppSettingsObjectName>
      <CachedSettingsPropName>umbraco_org_umbraco_update_CheckForUpgrade</CachedSettingsPropName>
    </WebReferenceUrl>
  </ItemGroup>
  <ItemGroup />
  <Import Project="$(MSBuildBinPath)\Microsoft.CSharp.targets" />
  <!--
    copied from Microsoft.CSharp.targets
    because we have webservices, we need to SGEN
    but it's getting confused by us referencing System.ValueTuple which it cannot load

      Name="UmbGenerateSerializationAssemblies"
      Condition="'$(_SGenGenerateSerializationAssembliesConfig)' == 'On' or ('@(WebReferenceUrl)'!='' and '$(_SGenGenerateSerializationAssembliesConfig)' == 'Auto')"
  -->
  <Target Name="AfterBuild" DependsOnTargets="AssignTargetPaths;Compile;ResolveKeySource" Inputs="$(MSBuildAllProjects);@(IntermediateAssembly)" Outputs="$(IntermediateOutputPath)$(_SGenDllName)">
    <PropertyGroup>
      <SGenMSBuildArchitecture Condition="'$(SGenMSBuildArchitecture)' == ''">$(PlatformTargetAsMSBuildArchitecture)</SGenMSBuildArchitecture>
    </PropertyGroup>
    <ItemGroup>
      <!-- we want to exclude all facade references ?! -->
      <FixedReferencePath Include="@(ReferencePath)" Condition="'%(ReferencePath.FileName)' != 'System.ValueTuple' and '%(ReferencePath.FileName)' != 'System.Net.Http'" />
    </ItemGroup>
    <Delete Files="$(TargetDir)$(TargetName).XmlSerializers.dll" ContinueOnError="true" />
    <!--
     ShouldGenerateSerializer="$(SGenShouldGenerateSerializer)"
     -->
    <SGen BuildAssemblyName="$(TargetFileName)" BuildAssemblyPath="$(IntermediateOutputPath)" References="@(FixedReferencePath)" ShouldGenerateSerializer="true" UseProxyTypes="$(SGenUseProxyTypes)" UseKeep="$(SGenUseKeep)" KeyContainer="$(KeyContainerName)" KeyFile="$(KeyOriginatorFile)" DelaySign="$(DelaySign)" ToolPath="$(SGenToolPath)" SdkToolsPath="$(TargetFrameworkSDKToolsDirectory)" EnvironmentVariables="$(SGenEnvironment)" MSBuildArchitecture="$(SGenMSBuildArchitecture)" SerializationAssembly="$(IntermediateOutputPath)$(_SGenDllName)" Platform="$(SGenPlatformTarget)" Types="$(SGenSerializationTypes)">
      <Output TaskParameter="SerializationAssembly" ItemName="SerializationAssembly" />
    </SGen>
  </Target>
</Project><|MERGE_RESOLUTION|>--- conflicted
+++ resolved
@@ -341,21 +341,7 @@
     <Compile Include="Editors\TourController.cs" />
     <Compile Include="HealthCheck\Checks\Security\XssProtectionCheck.cs" />
     <Compile Include="HealthCheck\Checks\Security\HstsCheck.cs" />
-<<<<<<< HEAD
-=======
-    <Compile Include="Models\BackOfficeTourFilter.cs" />
-    <Compile Include="Models\ContentEditing\BackOfficePreview.cs" />
-    <Compile Include="Models\ContentEditing\DocumentTypeCollectionDisplay.cs" />
-    <Compile Include="Models\ContentEditing\NotifySetting.cs" />
-    <Compile Include="Models\ContentEditing\UrlAndAnchors.cs" />
-    <Compile Include="Models\Mapping\AutoMapperExtensions.cs" />
-    <Compile Include="Models\Mapping\ContentTreeNodeUrlResolver.cs" />
-    <Compile Include="Models\Mapping\MemberTreeNodeUrlResolver.cs" />
-    <Compile Include="Models\Trees\ExportMember.cs" />
-    <Compile Include="PropertyEditors\DropdownFlexiblePropertyEditor.cs" />
     <Compile Include="Security\UmbracoAntiForgeryAdditionalDataProvider.cs" />
-    <Compile Include="TourFilterResolver.cs" />
->>>>>>> f3bfc1ff
     <Compile Include="Editors\UserEditorAuthorizationHelper.cs" />
     <Compile Include="Editors\Filters\UserGroupAuthorizationAttribute.cs" />
     <Compile Include="Editors\Filters\UserGroupEditorAuthorizationHelper.cs" />
