﻿<?xml version="1.0" encoding="utf-8"?>
<Project ToolsVersion="15.0">
  <Import Project="$(MSBuildExtensionsPath)\$(MSBuildToolsVersion)\Microsoft.Common.props" Condition="Exists('$(MSBuildExtensionsPath)\$(MSBuildToolsVersion)\Microsoft.Common.props')" />
  <PropertyGroup>
    <TargetFrameworkVersion>v4.7.2</TargetFrameworkVersion>
    <EnableDefaultCompileItems>false</EnableDefaultCompileItems>
    <EnableDefaultEmbeddedResourceItems>false</EnableDefaultEmbeddedResourceItems>
    <ProjectGuid>{651E1350-91B6-44B7-BD60-7207006D7003}</ProjectGuid>
    <OutputType>Library</OutputType>
    <AssemblyName>Umbraco.Web</AssemblyName>
    <RootNamespace>Umbraco.Web</RootNamespace>
    <SolutionDir Condition="$(SolutionDir) == '' Or $(SolutionDir) == '*Undefined*'">..\</SolutionDir>
    <RestorePackages>true</RestorePackages>
    <GenerateSerializationAssemblies>Off</GenerateSerializationAssemblies>
    <TargetFrameworkProfile />
  </PropertyGroup>
  <PropertyGroup Condition=" '$(Configuration)|$(Platform)' == 'Debug|AnyCPU' ">
    <DebugSymbols>true</DebugSymbols>
    <DebugType>portable</DebugType>
    <Optimize>false</Optimize>
    <OutputPath>bin\Debug\</OutputPath>
    <DefineConstants>DEBUG;TRACE</DefineConstants>
    <ErrorReport>prompt</ErrorReport>
    <WarningLevel>4</WarningLevel>
    <Prefer32Bit>false</Prefer32Bit>
    <LangVersion>latest</LangVersion>
  </PropertyGroup>
  <PropertyGroup Condition=" '$(Configuration)|$(Platform)' == 'Release|AnyCPU' ">
    <DebugType>portable</DebugType>
    <Optimize>true</Optimize>
    <OutputPath>bin\Release\</OutputPath>
    <DefineConstants>TRACE</DefineConstants>
    <ErrorReport>prompt</ErrorReport>
    <WarningLevel>4</WarningLevel>
    <DocumentationFile>bin\Release\Umbraco.Web.xml</DocumentationFile>
    <Prefer32Bit>false</Prefer32Bit>
    <LangVersion>latest</LangVersion>
  </PropertyGroup>
  <PropertyGroup />
  <ItemGroup>
    <Reference Include="Microsoft.CSharp" />
    <Reference Include="System" />
    <Reference Include="System.ComponentModel.DataAnnotations" />
    <Reference Include="System.Data" />
    <Reference Include="System.Data.DataSetExtensions" />
    <Reference Include="System.Design" />
    <Reference Include="System.DirectoryServices.AccountManagement" />
    <Reference Include="System.Drawing" />
    <Reference Include="System.EnterpriseServices" />
    <Reference Include="System.Runtime.Caching" />
    <Reference Include="System.Runtime.Serialization" />
    <Reference Include="System.ServiceModel" />
    <Reference Include="System.Web" />
    <Reference Include="System.Web.Abstractions" />
    <Reference Include="System.Web.ApplicationServices" />
    <Reference Include="System.Web.Entity" />
    <Reference Include="System.Web.Extensions" />
    <Reference Include="System.Web.Services" />
    <Reference Include="System.Xml" />
    <Reference Include="System.Xml.Linq" />
  </ItemGroup>
  <ItemGroup>
    <PackageReference Include="ClientDependency" Version="1.9.7" />
    <PackageReference Include="CSharpTest.Net.Collections" Version="14.906.1403.1082" />
    <PackageReference Include="Examine" Version="1.0.0" />
    <PackageReference Include="HtmlAgilityPack" Version="1.8.14" />
    <PackageReference Include="ImageProcessor">
      <Version>2.7.0.100</Version>
    </PackageReference>
    <PackageReference Include="LightInject" Version="5.4.0" />
    <PackageReference Include="LightInject.Annotation" Version="1.1.0" />
    <PackageReference Include="LightInject.Mvc" Version="2.0.0" />
    <PackageReference Include="LightInject.WebApi" Version="2.0.0" />
    <PackageReference Include="Markdown" Version="2.2.1" />
    <PackageReference Include="Microsoft.AspNet.Identity.Owin" Version="2.2.2" />
    <PackageReference Include="Microsoft.AspNet.Mvc" Version="5.2.7" />
    <PackageReference Include="Microsoft.AspNet.SignalR.Core" Version="2.4.0" />
    <PackageReference Include="Microsoft.AspNet.WebApi" Version="5.2.7" />
    <PackageReference Include="Microsoft.AspNet.WebApi.Client" Version="5.2.7" />
    <PackageReference Include="Microsoft.Owin.Host.SystemWeb" Version="4.0.1" />
    <PackageReference Include="Microsoft.Owin.Security.Cookies" Version="4.0.1" />
    <PackageReference Include="Microsoft.Owin.Security.OAuth" Version="4.0.1" />
    <PackageReference Include="Microsoft.SourceLink.GitHub">
      <Version>1.0.0-beta2-19324-01</Version>
      <IncludeAssets>runtime; build; native; contentfiles; analyzers; buildtransitive</IncludeAssets>
      <PrivateAssets>all</PrivateAssets>
    </PackageReference>
    <PackageReference Include="MiniProfiler" Version="4.0.138" />
    <PackageReference Include="Newtonsoft.Json" Version="12.0.1" />
    <PackageReference Include="NPoco" Version="3.9.4" />
    <PackageReference Include="Semver" Version="2.0.4" />
    <PackageReference Include="System.Threading.Tasks.Dataflow" Version="4.9.0" />
    <PackageReference Include="Umbraco.Code">
      <Version>1.0.5</Version>
    </PackageReference>
  </ItemGroup>
  <ItemGroup>
    <ProjectReference Include="..\Umbraco.Core\Umbraco.Core.csproj">
      <Project>{31785bc3-256c-4613-b2f5-a1b0bdded8c1}</Project>
      <Name>Umbraco.Core</Name>
    </ProjectReference>
    <ProjectReference Include="..\Umbraco.Examine\Umbraco.Examine.csproj">
      <Name>Umbraco.Examine</Name>
      <Project>{07FBC26B-2927-4A22-8D96-D644C667FECC}</Project>
    </ProjectReference>
  </ItemGroup>
  <ItemGroup>
    <!-- no globbing for now, painful -->
    <!--
    <Compile Include="**\*.cs" Exclude="obj\**\*.cs;**\*.aspx.cs;**\*.ascx.cs;**\*.designer.cs" />
    -->
    <Compile Include="..\SolutionInfo.cs">
      <Link>Properties\SolutionInfo.cs</Link>
    </Compile>
    <Compile Include="AppBuilderExtensions.cs" />
    <Compile Include="AreaRegistrationContextExtensions.cs" />
    <Compile Include="AspNetHttpContextAccessor.cs" />
    <Compile Include="Cache\DistributedCacheBinder.cs" />
    <Compile Include="Cache\DistributedCacheBinderComposer.cs" />
    <Compile Include="Cache\DistributedCacheBinder_Handlers.cs" />
    <Compile Include="Cache\ContentCacheRefresher.cs" />
    <Compile Include="Cache\IDistributedCacheBinder.cs" />
    <Compile Include="Cache\UserGroupCacheRefresher.cs" />
    <Compile Include="Cache\UserGroupPermissionsCacheRefresher.cs" />
    <Compile Include="Compose\BackOfficeUserAuditEventsComposer.cs" />
    <Compile Include="Compose\NotificationsComposer.cs" />
    <Compile Include="Compose\PublicAccessComposer.cs" />
    <Compile Include="Composing\CompositionExtensions\Installer.cs" />
    <Compile Include="Composing\LightInject\LightInjectContainer.cs" />
    <Compile Include="Compose\BackOfficeUserAuditEventsComponent.cs" />
    <Compile Include="ContentApps\ListViewContentAppFactory.cs" />
    <Compile Include="Dashboards\ContentDashboard.cs" />
    <Compile Include="Dashboards\DashboardCollection.cs" />
    <Compile Include="Dashboards\DashboardCollectionBuilder.cs" />
    <Compile Include="Dashboards\ExamineDashboard.cs" />
    <Compile Include="Dashboards\FormsDashboard.cs" />
    <Compile Include="Dashboards\HealthCheckDashboard.cs" />
    <Compile Include="Dashboards\MediaDashboard.cs" />
    <Compile Include="Dashboards\MembersDashboard.cs" />
    <Compile Include="Dashboards\ProfilerDashboard.cs" />
    <Compile Include="Dashboards\PublishedStatusDashboard.cs" />
    <Compile Include="Dashboards\RedirectUrlDashboard.cs" />
    <Compile Include="Dashboards\SettingsDashboards.cs" />
    <Compile Include="Editors\BackOfficePreviewModel.cs" />
    <Compile Include="Editors\Filters\ContentSaveModelValidator.cs" />
    <Compile Include="Editors\Filters\MediaSaveModelValidator.cs" />
    <Compile Include="Editors\PackageController.cs" />
    <Compile Include="Editors\KeepAliveController.cs" />
    <Compile Include="Editors\MacrosController.cs" />
    <Compile Include="Editors\RelationTypeController.cs" />
    <Compile Include="IUmbracoContextFactory.cs" />
    <Compile Include="Install\ChangesMonitor.cs" />
    <Compile Include="Logging\WebProfiler.cs" />
    <Compile Include="Logging\WebProfilerComponent.cs" />
    <Compile Include="Logging\WebProfilerComposer.cs" />
    <Compile Include="Logging\WebProfilerProvider.cs" />
    <Compile Include="Macros\IMacroRenderer.cs" />
    <Compile Include="Media\EmbedProviders\Giphy.cs" />
    <Compile Include="Media\EmbedProviders\YouTube.cs" />
    <Compile Include="Media\EmbedProviders\EmbedProviderBase.cs" />
    <Compile Include="Media\EmbedProviders\EmbedProvidersCollection.cs" />
    <Compile Include="Media\EmbedProviders\EmbedProvidersCollectionBuilder.cs" />
    <Compile Include="Media\EmbedProviders\Flickr.cs" />
    <Compile Include="Media\EmbedProviders\GettyImages.cs" />
    <Compile Include="Media\EmbedProviders\DailyMotion.cs" />
    <Compile Include="Media\EmbedProviders\SoundCloud.cs" />
    <Compile Include="Media\EmbedProviders\Hulu.cs" />
    <Compile Include="Media\EmbedProviders\Ted.cs" />
    <Compile Include="Media\EmbedProviders\Issuu.cs" />
    <Compile Include="Media\EmbedProviders\Vimeo.cs" />
    <Compile Include="Media\EmbedProviders\Twitter.cs" />
    <Compile Include="Media\EmbedProviders\Kickstarter.cs" />
    <Compile Include="Media\EmbedProviders\OEmbedResponse.cs" />
    <Compile Include="Media\EmbedProviders\Instagram.cs" />
    <Compile Include="Media\EmbedProviders\Slideshare.cs" />
    <Compile Include="Media\Exif\BitConverterEx.cs" />
    <Compile Include="Media\Exif\ExifBitConverter.cs" />
    <Compile Include="Media\Exif\ExifEnums.cs" />
    <Compile Include="Media\Exif\ExifExceptions.cs" />
    <Compile Include="Media\Exif\ExifExtendedProperty.cs" />
    <Compile Include="Media\Exif\ExifFileTypeDescriptor.cs" />
    <Compile Include="Media\Exif\ExifInterOperability.cs" />
    <Compile Include="Media\Exif\ExifProperty.cs" />
    <Compile Include="Media\Exif\ExifPropertyCollection.cs" />
    <Compile Include="Media\Exif\ExifPropertyFactory.cs" />
    <Compile Include="Media\Exif\ExifTag.cs" />
    <Compile Include="Media\Exif\ExifTagFactory.cs" />
    <Compile Include="Media\Exif\IFD.cs" />
    <Compile Include="Media\Exif\ImageFile.cs" />
    <Compile Include="Media\Exif\ImageFileDirectory.cs" />
    <Compile Include="Media\Exif\ImageFileDirectoryEntry.cs" />
    <Compile Include="Media\Exif\ImageFileFormat.cs" />
    <Compile Include="Media\Exif\JFIFEnums.cs" />
    <Compile Include="Media\Exif\JFIFExtendedProperty.cs" />
    <Compile Include="Media\Exif\JFIFThumbnail.cs" />
    <Compile Include="Media\Exif\JPEGExceptions.cs" />
    <Compile Include="Media\Exif\JPEGFile.cs" />
    <Compile Include="Media\Exif\JPEGMarker.cs" />
    <Compile Include="Media\Exif\JPEGSection.cs" />
    <Compile Include="Media\Exif\MathEx.cs" />
    <Compile Include="Media\Exif\SvgFile.cs" />
    <Compile Include="Media\Exif\TIFFFile.cs" />
    <Compile Include="Media\Exif\TIFFHeader.cs" />
    <Compile Include="Media\Exif\TIFFStrip.cs" />
    <Compile Include="Media\Exif\Utility.cs" />
    <Compile Include="Media\ImageHelper.cs" />
    <Compile Include="Media\TypeDetector\JpegDetector.cs" />
    <Compile Include="Media\TypeDetector\RasterizedTypeDetector.cs" />
    <Compile Include="Media\TypeDetector\SvgDetector.cs" />
    <Compile Include="Media\TypeDetector\TIFFDetector.cs" />
    <Compile Include="Media\UploadAutoFillProperties.cs" />
    <Compile Include="Migrations\PostMigrations\PublishedSnapshotRebuilder.cs" />
    <Compile Include="Models\AnchorsModel.cs" />
    <Compile Include="Models\ContentEditing\LinkDisplay.cs" />
    <Compile Include="Models\ContentEditing\MacroDisplay.cs" />
    <Compile Include="Models\ContentEditing\MacroParameterDisplay.cs" />
    <Compile Include="Models\ContentEditing\UrlAndAnchors.cs" />
    <Compile Include="Models\Mapping\CommonMapper.cs" />
    <Compile Include="Models\Mapping\MapperContextExtensions.cs" />
    <Compile Include="Models\PublishedContent\HybridVariationContextAccessor.cs" />
    <Compile Include="Models\TemplateQuery\QueryConditionExtensions.cs" />
    <Compile Include="Mvc\HttpUmbracoFormRouteStringException.cs" />
    <Compile Include="Mvc\ModelBindingExceptionFilter.cs" />
    <Compile Include="Mvc\SurfaceControllerTypeCollectionBuilder.cs" />
<<<<<<< HEAD
    <Compile Include="PropertyEditors\BlockEditorConfiguration.cs" />
    <Compile Include="PropertyEditors\SimpleGridConfiguration.cs" />
    <Compile Include="PropertyEditors\SimpleGridConfigurationEditor.cs" />
    <Compile Include="PropertyEditors\SimpleGridPropertyEditor.cs" />
=======
    <Compile Include="Mvc\ValidateUmbracoFormRouteStringAttribute.cs" />
    <Compile Include="Profiling\WebProfilingController.cs" />
    <Compile Include="PublishedCache\NuCache\PublishedSnapshotServiceOptions.cs" />
>>>>>>> 57e58c6c
    <Compile Include="PublishedCache\NuCache\Snap\GenObj.cs" />
    <Compile Include="PublishedCache\NuCache\Snap\GenRef.cs" />
    <Compile Include="PublishedCache\NuCache\Snap\LinkedNode.cs" />
    <Compile Include="Routing\DefaultMediaUrlProvider.cs" />
    <Compile Include="Routing\IMediaUrlProvider.cs" />
    <Compile Include="Routing\IPublishedRouter.cs" />
    <Compile Include="Routing\MediaUrlProviderCollection.cs" />
    <Compile Include="Routing\MediaUrlProviderCollectionBuilder.cs" />
    <Compile Include="Services\DashboardService.cs" />
    <Compile Include="Services\IDashboardService.cs" />
    <Compile Include="Models\Link.cs" />
    <Compile Include="Models\LinkType.cs" />
    <Compile Include="Models\TemplateQuery\OperatorFactory.cs" />
    <Compile Include="UmbracoContextFactory.cs" />
    <Compile Include="UmbracoContextReference.cs" />
    <Compile Include="ViewDataExtensions.cs" />
    <Compile Include="WebApi\Filters\AdminUsersAuthorizeAttribute.cs" />
    <Compile Include="WebApi\Filters\OnlyLocalRequestsAttribute.cs" />
    <Compile Include="PropertyEditors\MultiUrlPickerConfiguration.cs" />
    <Compile Include="PropertyEditors\MultiUrlPickerConfigurationEditor.cs" />
    <Compile Include="PropertyEditors\MultiUrlPickerPropertyEditor.cs" />
    <Compile Include="PropertyEditors\MultiUrlPickerValueEditor.cs" />
    <Compile Include="PropertyEditors\ValueConverters\MultiUrlPickerValueConverter.cs" />
    <Compile Include="Templates\ITemplateRenderer.cs" />
    <Compile Include="Sections\SectionCollectionBuilder.cs" />
    <Compile Include="Sections\FormsSection.cs" />
    <Compile Include="Sections\MediaSection.cs" />
    <Compile Include="Sections\MembersSection.cs" />
    <Compile Include="Sections\PackagesSection.cs" />
    <Compile Include="Sections\SettingsSection.cs" />
    <Compile Include="Sections\TranslationSection.cs" />
    <Compile Include="Trees\TreeCollectionBuilder.cs" />
    <Compile Include="Trees\TreeUse.cs" />
    <Compile Include="Sections\UsersSection.cs" />
    <Compile Include="Trees\Tree.cs" />
    <Compile Include="Trees\ITree.cs" />
    <Compile Include="Models\ContentEditing\PublicAccess.cs" />
    <Compile Include="Models\ContentEditing\ObjectType.cs" />
    <Compile Include="Models\ContentEditing\RelationDisplay.cs" />
    <Compile Include="Models\ContentEditing\RelationTypeDisplay.cs" />
    <Compile Include="Models\ContentEditing\RelationTypeSave.cs" />
    <Compile Include="Models\ContentEditing\RollbackVersion.cs" />
    <Compile Include="Models\ContentEditing\SearchResult.cs" />
    <Compile Include="Models\ContentEditing\SearchResults.cs" />
    <Compile Include="Models\ContentEditing\UnpublishContent.cs" />
    <Compile Include="ContentApps\ContentAppFactoryCollection.cs" />
    <Compile Include="ContentApps\ContentAppFactoryCollectionBuilder.cs" />
    <Compile Include="ContentApps\ContentEditorContentAppFactory.cs" />
    <Compile Include="ContentApps\ContentInfoContentAppFactory.cs" />
    <Compile Include="Services\ITreeService.cs" />
    <Compile Include="Services\ISectionService.cs" />
    <Compile Include="Sections\SectionCollection.cs" />
    <Compile Include="PropertyEditors\GridPropertyIndexValueFactory.cs" />
    <Compile Include="PropertyEditors\PropertyEditorsComposer.cs" />
    <Compile Include="PublishedCache\NuCache\NuCacheComposer.cs" />
    <Compile Include="Routing\RedirectTrackingComposer.cs" />
    <Compile Include="Runtime\WebInitialComposer.cs" />
    <Compile Include="Scheduling\SchedulerComposer.cs" />
    <Compile Include="Search\ExamineComposer.cs" />
    <Compile Include="Search\GenericIndexDiagnostics.cs" />
    <Compile Include="Search\IUmbracoIndexesCreator.cs" />
    <Compile Include="Search\UmbracoIndexesCreator.cs" />
    <Compile Include="Security\ActiveDirectoryBackOfficeUserPasswordChecker.cs" />
    <Compile Include="Security\BackOfficeClaimsIdentityFactory.cs" />
    <Compile Include="Security\BackOfficeUserManagerMarker.cs" />
    <Compile Include="Security\BackOfficeUserPasswordCheckerResult.cs" />
    <Compile Include="Security\IBackOfficeUserManagerMarker.cs" />
    <Compile Include="Security\IBackOfficeUserPasswordChecker.cs" />
    <Compile Include="Security\IdentityAuditEventArgs.cs" />
    <Compile Include="CompositionExtensions.cs" />
    <Compile Include="Composing\Current.cs" />
    <Compile Include="Editors\BackOfficeAssetsController.cs" />
    <Compile Include="Editors\BackOfficeModel.cs" />
    <Compile Include="Editors\BackOfficeServerVariables.cs" />
    <Compile Include="Editors\LogViewerController.cs" />
    <Compile Include="ImageProcessorLogger.cs" />
    <Compile Include="Macros\MacroTagParser.cs" />
    <Compile Include="Models\ContentEditing\ContentDomainsAndCulture.cs" />
    <Compile Include="Models\ContentEditing\ContentSavedState.cs" />
    <Compile Include="Trees\LogViewerTreeController.cs" />
    <Compile Include="Models\Mapping\ContentSavedStateMapper.cs" />
    <Compile Include="Mvc\ContainerControllerFactory.cs" />
    <Compile Include="OwinExtensions.cs" />
    <Compile Include="Security\BackOfficeCookieAuthenticationProvider.cs" />
    <Compile Include="Security\BackOfficeSignInManager.cs" />
    <Compile Include="Security\BackOfficeUserManager.cs" />
    <Compile Include="Security\SessionIdValidator.cs" />
    <Compile Include="SignalR\PreviewHubComposer.cs" />
    <Compile Include="Trees\FilesTreeController.cs" />
    <Compile Include="Trees\TreeCollection.cs" />
    <Compile Include="JavaScript\ClientDependencyConfiguration.cs" />
    <Compile Include="Editors\Binders\BlueprintItemBinder.cs" />
    <Compile Include="UmbracoApplicationBase.cs" />
    <Compile Include="WebApi\Filters\HttpQueryStringModelBinder.cs" />
    <Compile Include="WebApi\HttpActionContextExtensions.cs" />
    <Compile Include="Models\ContentEditing\IContentSave.cs" />
    <Compile Include="WebApi\SerializeVersionAttribute.cs" />
    <Compile Include="WebApi\TrimModelBinder.cs" />
    <Compile Include="Editors\CodeFileController.cs" />
    <Compile Include="Editors\DictionaryController.cs" />
    <Compile Include="Editors\EditorModelEventArgs.cs" />
    <Compile Include="Editors\EditorValidatorCollection.cs" />
    <Compile Include="Editors\EditorValidatorCollectionBuilder.cs" />
    <Compile Include="Editors\EditorValidatorOfT.cs" />
    <Compile Include="Editors\Filters\MemberSaveModelValidator.cs" />
    <Compile Include="Editors\ExamineManagementController.cs" />
    <Compile Include="Editors\FromJsonPathAttribute.cs" />
    <Compile Include="Editors\HelpController.cs" />
    <Compile Include="Editors\Filters\IsCurrentUserModelFilterAttribute.cs" />
    <Compile Include="Editors\LanguageController.cs" />
    <Compile Include="WebApi\ParameterSwapControllerActionSelector.cs" />
    <Compile Include="Editors\PasswordChanger.cs" />
    <Compile Include="Editors\PreviewController.cs" />
    <Compile Include="Editors\TemplateController.cs" />
    <Compile Include="Editors\TourController.cs" />
    <Compile Include="HealthCheck\Checks\Security\XssProtectionCheck.cs" />
    <Compile Include="HealthCheck\Checks\Security\HstsCheck.cs" />
    <Compile Include="Security\UmbracoAntiForgeryAdditionalDataProvider.cs" />
    <Compile Include="Editors\UserEditorAuthorizationHelper.cs" />
    <Compile Include="Editors\Filters\UserGroupAuthorizationAttribute.cs" />
    <Compile Include="Editors\Filters\UserGroupEditorAuthorizationHelper.cs" />
    <Compile Include="Editors\UserGroupsController.cs" />
    <Compile Include="Editors\Filters\UserGroupValidateAttribute.cs" />
    <Compile Include="Editors\UsersController.cs" />
    <Compile Include="Features\DisabledFeatures.cs" />
    <Compile Include="Features\EnabledFeatures.cs" />
    <Compile Include="Features\UmbracoFeatures.cs" />
    <Compile Include="HealthCheck\HealthCheckCollection.cs" />
    <Compile Include="HealthCheck\HealthCheckNotificationMethodAttribute.cs" />
    <Compile Include="HealthCheck\HealthCheckNotificationMethodCollection.cs" />
    <Compile Include="HealthCheck\HealthCheckNotificationMethodCollectionBuilder.cs" />
    <Compile Include="HealthCheck\HealthCheckResults.cs" />
    <Compile Include="HealthCheck\HeathCheckCollectionBuilder.cs" />
    <Compile Include="HealthCheck\NotificationMethods\EmailNotificationMethod.cs" />
    <Compile Include="HealthCheck\NotificationMethods\IHealthCheckNotificationMethod.cs" />
    <Compile Include="HealthCheck\NotificationMethods\NotificationMethodBase.cs" />
    <Compile Include="HybridAccessorBase.cs" />
    <Compile Include="HybridUmbracoContextAccessor.cs" />
    <Compile Include="HttpContextUmbracoContextAccessor.cs" />
    <Compile Include="HybridEventMessagesAccessor.cs" />
    <Compile Include="IHttpContextAccessor.cs" />
    <Compile Include="Cache\RelationTypeCacheRefresher.cs" />
    <Compile Include="Composing\CompositionExtensions\WebMappingProfiles.cs" />
    <Compile Include="Editors\BackOfficeNotificationsController.cs" />
    <Compile Include="Install\InstallStepCollection.cs" />
    <Compile Include="Install\InstallSteps\ConfigureMachineKey.cs" />
    <Compile Include="IPublishedContentQuery.cs" />
    <Compile Include="Editors\MemberGroupController.cs" />
    <Compile Include="Composing\CompositionExtensions\Controllers.cs" />
    <Compile Include="Editors\EditorValidator.cs" />
    <Compile Include="Macros\MacroContent.cs" />
    <Compile Include="HealthCheck\Checks\Config\AbstractConfigCheck.cs" />
    <Compile Include="HealthCheck\Checks\Config\AcceptableConfiguration.cs" />
    <Compile Include="HealthCheck\Checks\Config\ConfigurationService.cs" />
    <Compile Include="HealthCheck\Checks\Config\ConfigurationServiceResult.cs" />
    <Compile Include="Macros\MacroModel.cs" />
    <Compile Include="HealthCheck\Checks\Config\MacroErrorsCheck.cs" />
    <Compile Include="HealthCheck\Checks\Config\NotificationEmailCheck.cs" />
    <Compile Include="HealthCheck\Checks\Config\TrySkipIisCustomErrorsCheck.cs" />
    <Compile Include="HealthCheck\Checks\Config\CustomErrorsCheck.cs" />
    <Compile Include="HealthCheck\Checks\Config\TraceCheck.cs" />
    <Compile Include="HealthCheck\Checks\Config\ValueComparisonType.cs" />
    <Compile Include="HealthCheck\Checks\Config\CompilationDebugCheck.cs" />
    <Compile Include="HealthCheck\Checks\Security\BaseHttpHeaderCheck.cs" />
    <Compile Include="HealthCheck\Checks\Security\NoSniffCheck.cs" />
    <Compile Include="HealthCheck\Checks\Services\SmtpCheck.cs" />
    <Compile Include="HealthCheck\Checks\Permissions\FolderAndFilePermissionsCheck.cs" />
    <Compile Include="HealthCheck\Checks\Security\ExcessiveHeadersCheck.cs" />
    <Compile Include="HealthCheck\Checks\Security\ClickJackingCheck.cs" />
    <Compile Include="HealthCheck\HealthCheckAction.cs" />
    <Compile Include="HealthCheck\HealthCheckAttribute.cs" />
    <Compile Include="HealthCheck\HealthCheckController.cs" />
    <Compile Include="Macros\MacroPropertyModel.cs" />
    <Compile Include="Macros\MacroRenderer.cs" />
    <Compile Include="HealthCheck\HealthCheckGroup.cs" />
    <Compile Include="HealthCheck\HealthCheck.cs" />
    <Compile Include="HealthCheck\HealthCheckStatus.cs" />
    <Compile Include="HealthCheck\Checks\Security\HttpsCheck.cs" />
    <Compile Include="HealthCheck\StatusResultType.cs" />
    <Compile Include="Models\BackOfficeTour.cs" />
    <Compile Include="Models\BackOfficeTourFile.cs" />
    <Compile Include="Models\BackOfficeTourStep.cs" />
    <Compile Include="Models\ContentEditing\AssignedContentPermissions.cs" />
    <Compile Include="Models\ContentEditing\AssignedUserGroupPermissions.cs" />
    <Compile Include="Models\ContentEditing\CodeFileDisplay.cs" />
    <Compile Include="Models\ContentEditing\ContentRedirectUrl.cs" />
    <Compile Include="Models\ContentEditing\ContentVariantSave.cs" />
    <Compile Include="Models\ContentEditing\ContentVariationDisplay.cs" />
    <Compile Include="Models\ContentEditing\DomainDisplay.cs" />
    <Compile Include="Models\ContentEditing\DomainSave.cs" />
    <Compile Include="Models\ContentEditing\CreatedDocumentTypeCollectionResult.cs" />
    <Compile Include="Models\ContentEditing\DictionaryDisplay.cs" />
    <Compile Include="Models\ContentEditing\DictionaryOverviewDisplay.cs" />
    <Compile Include="Models\ContentEditing\DictionaryOverviewTranslationDisplay.cs" />
    <Compile Include="Models\ContentEditing\DictionarySave.cs" />
    <Compile Include="Models\ContentEditing\DictionaryTranslationDisplay.cs" />
    <Compile Include="Models\ContentEditing\DictionaryTranslationSave.cs" />
    <Compile Include="Models\ContentEditing\EditorNavigation.cs" />
    <Compile Include="Models\ContentEditing\GetAvailableCompositionsFilter.cs" />
    <Compile Include="Editors\IEditorValidator.cs" />
    <Compile Include="Editors\EditorModelEventManager.cs" />
    <Compile Include="HtmlHelperBackOfficeExtensions.cs" />
    <Compile Include="Models\ContentEditing\IContentProperties.cs" />
    <Compile Include="Models\ContentEditing\ITabbedContent.cs" />
    <Compile Include="Models\ContentEditing\NotifySetting.cs" />
    <Compile Include="Models\ContentEditing\Permission.cs" />
    <Compile Include="Models\ContentEditing\PostedFolder.cs" />
    <Compile Include="Models\ContentEditing\SnippetDisplay.cs" />
    <Compile Include="Models\ContentEditing\TemplateDisplay.cs" />
    <Compile Include="Models\ContentEditing\TreeSearchResult.cs" />
    <Compile Include="Models\ContentEditing\UserDisplay.cs" />
    <Compile Include="Models\ContentEditing\UserGroupBasic.cs" />
    <Compile Include="Models\ContentEditing\UserGroupDisplay.cs" />
    <Compile Include="Models\ContentEditing\UserGroupPermissionsSave.cs" />
    <Compile Include="Models\ContentEditing\UserGroupSave.cs" />
    <Compile Include="Models\ContentEditing\UserInvite.cs" />
    <Compile Include="Models\ContentEditing\UserProfile.cs" />
    <Compile Include="Models\ContentEditing\UserSave.cs" />
    <Compile Include="Models\ContentEditing\Language.cs" />
    <Compile Include="Models\ContentTypeImportModel.cs" />
    <Compile Include="Models\Mapping\AuditMapDefinition.cs" />
    <Compile Include="Models\Mapping\DictionaryMapDefinition.cs" />
    <Compile Include="Models\Mapping\LanguageMapDefinition.cs" />
    <Compile Include="Models\Mapping\CodeFileMapDefinition.cs" />
    <Compile Include="Models\Mapping\MemberTabsAndPropertiesMapper.cs" />
    <Compile Include="Models\Mapping\RedirectUrlMapDefinition.cs" />
    <Compile Include="Models\Mapping\TemplateMapDefinition.cs" />
    <Compile Include="Models\Mapping\ContentVariantMapper.cs" />
    <Compile Include="Models\PublishedContent\HttpContextVariationContextAccessor.cs" />
    <Compile Include="Models\PublishedContent\PublishedValueFallback.cs" />
    <Compile Include="Models\SendCodeViewModel.cs" />
    <Compile Include="Models\Trees\ExportMember.cs" />
    <Compile Include="Models\UserTourStatus.cs" />
    <Compile Include="Composing\ModuleInjector.cs" />
    <Compile Include="Mvc\FilteredControllerFactoryCollection.cs" />
    <Compile Include="Mvc\FilteredControllerFactoryCollectionBuilder.cs" />
    <Compile Include="Mvc\SurfaceControllerTypeCollection.cs" />
    <Compile Include="PropertyEditors\ContentPickerPropertyEditor.cs" />
    <Compile Include="PropertyEditors\ContentPickerConfiguration.cs" />
    <Compile Include="PropertyEditors\ContentPickerConfigurationEditor.cs" />
    <Compile Include="PropertyEditors\DateValueEditor.cs" />
    <Compile Include="PropertyEditors\DecimalConfigurationEditor.cs" />
    <Compile Include="PropertyEditors\DropDownFlexiblePropertyEditor.cs" />
    <Compile Include="PropertyEditors\DropDownFlexibleConfigurationEditor.cs" />
    <Compile Include="PropertyEditors\EmailAddressConfigurationEditor.cs" />
    <Compile Include="PropertyEditors\EmailAddressConfiguration.cs" />
    <Compile Include="PropertyEditors\GridConfiguration.cs" />
    <Compile Include="PropertyEditors\GridConfigurationEditor.cs" />
    <Compile Include="PropertyEditors\ImageCropperConfigurationEditor.cs" />
    <Compile Include="PropertyEditors\IntegerConfigurationEditor.cs" />
    <Compile Include="PropertyEditors\ListViewConfiguration.cs" />
    <Compile Include="PropertyEditors\ListViewConfigurationEditor.cs" />
    <Compile Include="PropertyEditors\MacroContainerConfiguration.cs" />
    <Compile Include="PropertyEditors\MacroContainerConfigurationEditor.cs" />
    <Compile Include="PropertyEditors\MarkdownConfiguration.cs" />
    <Compile Include="PropertyEditors\MarkdownConfigurationEditor.cs" />
    <Compile Include="PropertyEditors\MediaPickerPropertyEditor.cs" />
    <Compile Include="PropertyEditors\MediaPickerConfiguration.cs" />
    <Compile Include="PropertyEditors\MediaPickerConfigurationEditor.cs" />
    <Compile Include="PropertyEditors\MemberPickerPropertyEditor.cs" />
    <Compile Include="PropertyEditors\MemberPickerConfiguration.cs" />
    <Compile Include="PropertyEditors\MultiNodePickerConfiguration.cs" />
    <Compile Include="PropertyEditors\MultiNodePickerConfigurationEditor.cs" />
    <Compile Include="PropertyEditors\MultiNodePickerConfigurationTreeSource.cs" />
    <Compile Include="PropertyEditors\MultiNodeTreePickerPropertyEditor.cs" />
    <Compile Include="PropertyEditors\MultipleTextStringConfiguration.cs" />
    <Compile Include="PropertyEditors\MultipleTextStringConfigurationEditor.cs" />
    <Compile Include="PropertyEditors\NestedContentConfiguration.cs" />
    <Compile Include="PropertyEditors\NestedContentConfigurationEditor.cs" />
    <Compile Include="PropertyEditors\NestedContentController.cs" />
    <Compile Include="PropertyEditors\NestedContentPropertyEditor.cs" />
    <Compile Include="PropertyEditors\ParameterEditors\MultipleContentPickerParameterEditor.cs" />
    <Compile Include="PropertyEditors\PropertyEditorsComponent.cs" />
    <Compile Include="PropertyEditors\RichTextConfiguration.cs" />
    <Compile Include="PropertyEditors\SliderConfigurationEditor.cs" />
    <Compile Include="PropertyEditors\TagConfigurationEditor.cs" />
    <Compile Include="PropertyEditors\TextAreaConfiguration.cs" />
    <Compile Include="PropertyEditors\TextAreaConfigurationEditor.cs" />
    <Compile Include="PropertyEditors\TextboxConfiguration.cs" />
    <Compile Include="PropertyEditors\TextboxConfigurationEditor.cs" />
    <Compile Include="PropertyEditors\TextOnlyValueEditor.cs" />
    <Compile Include="PropertyEditors\TrueFalseConfiguration.cs" />
    <Compile Include="PropertyEditors\TrueFalseConfigurationEditor.cs" />
    <Compile Include="PropertyEditors\UserPickerConfiguration.cs" />
    <Compile Include="PropertyEditors\ValueConverters\FlexibleDropdownPropertyValueConverter.cs" />
    <Compile Include="PropertyEditors\ValueConverters\NestedContentManyValueConverter.cs" />
    <Compile Include="PropertyEditors\ValueConverters\NestedContentValueConverterBase.cs" />
    <Compile Include="PropertyEditors\ValueConverters\NestedContentSingleValueConverter.cs" />
    <Compile Include="PropertyEditors\ValueConverters\MediaPickerValueConverter.cs" />
    <Compile Include="PropertyEditors\ValueConverters\MemberPickerValueConverter.cs" />
    <Compile Include="PropertyEditors\ValueConverters\MultiNodeTreePickerValueConverter.cs" />
    <Compile Include="PropertyEditors\ValueListUniqueValueValidator.cs" />
    <Compile Include="PublishedCache\IPublishedSnapshot.cs" />
    <Compile Include="PublishedCache\IDefaultCultureAccessor.cs" />
    <Compile Include="PublishedCache\NuCache\DataSource\BTree.ContentDataSerializer.cs" />
    <Compile Include="PublishedCache\NuCache\DataSource\BTree.ContentNodeKitSerializer.cs" />
    <Compile Include="PublishedCache\NuCache\DataSource\BTree.DictionaryOfCultureVariationSerializer.cs" />
    <Compile Include="PublishedCache\NuCache\DataSource\BTree.DictionaryOfPropertyDataSerializer.cs" />
    <Compile Include="PublishedCache\NuCache\DataSource\ContentNestedData.cs" />
    <Compile Include="PublishedCache\NuCache\DataSource\CultureVariation.cs" />
    <Compile Include="PublishedCache\NuCache\DataSource\IDataSource.cs" />
    <Compile Include="PublishedCache\NuCache\DataSource\PropertyData.cs" />
    <Compile Include="PublishedCache\NuCache\DataSource\SerializerBase.cs" />
    <Compile Include="PublishedCache\NuCache\NuCacheComponent.cs" />
    <Compile Include="PublishedCache\NuCache\PublishedSnapshot.cs" />
    <Compile Include="PublishedCache\PublishedElement.cs" />
    <Compile Include="PublishedCache\PublishedElementPropertyBase.cs" />
    <Compile Include="PropertyEditors\ValueConverters\ContentPickerValueConverter.cs" />
    <Compile Include="PublishedCache\PublishedSnapshotServiceBase.cs" />
    <Compile Include="PublishedCache\IDomainCache.cs" />
    <Compile Include="PublishedCache\IPublishedSnapshotAccessor.cs" />
    <Compile Include="PublishedCache\IPublishedSnapshotService.cs" />
    <Compile Include="PublishedCache\IPublishedMemberCache.cs" />
    <Compile Include="PublishedCache\NuCache\CacheKeys.cs" />
    <Compile Include="PublishedCache\NuCache\ContentCache.cs" />
    <Compile Include="PublishedCache\NuCache\ContentNode.cs" />
    <Compile Include="PublishedCache\NuCache\ContentNodeKit.cs" />
    <Compile Include="PublishedCache\NuCache\ContentStore.cs" />
    <Compile Include="PublishedCache\NuCache\DataSource\BTree.cs" />
    <Compile Include="PublishedCache\NuCache\DataSource\ContentData.cs" />
    <Compile Include="PublishedCache\NuCache\DataSource\ContentSourceDto.cs" />
    <Compile Include="PublishedCache\NuCache\DataSource\DatabaseDataSource.cs" />
    <Compile Include="PublishedCache\NuCache\DomainCache.cs" />
    <Compile Include="PublishedCache\NuCache\PublishedSnapshotService.cs" />
    <Compile Include="PublishedCache\NuCache\MediaCache.cs" />
    <Compile Include="PublishedCache\NuCache\MemberCache.cs" />
    <Compile Include="PublishedCache\NuCache\Navigable\INavigableData.cs" />
    <Compile Include="PublishedCache\NuCache\Navigable\NavigableContent.cs" />
    <Compile Include="PublishedCache\NuCache\Navigable\NavigableContentType.cs" />
    <Compile Include="PublishedCache\NuCache\Navigable\NavigablePropertyType.cs" />
    <Compile Include="PublishedCache\NuCache\Navigable\RootContent.cs" />
    <Compile Include="PublishedCache\NuCache\Navigable\Source.cs" />
    <Compile Include="PublishedCache\NuCache\Property.cs" />
    <Compile Include="PublishedCache\NuCache\PublishedContent.cs" />
    <Compile Include="PublishedCache\NuCache\PublishedMember.cs" />
    <Compile Include="PublishedCache\NuCache\SnapDictionary.cs" />
    <Compile Include="PublishedCache\PublishedCacheBase.cs" />
    <Compile Include="PublishedCache\PublishedContentTypeCache.cs" />
    <Compile Include="PublishedCache\DefaultCultureAccessor.cs" />
    <Compile Include="PublishedCache\UmbracoContextPublishedSnapshotAccessor.cs" />
    <Compile Include="PublishedElementExtensions.cs" />
    <Compile Include="PublishedModels\DummyClassSoThatPublishedModelsNamespaceExists.cs" />
    <Compile Include="Routing\ContentFinderByUrl.cs" />
    <Compile Include="Routing\ContentFinderByUrlAndTemplate.cs" />
    <Compile Include="Routing\ContentFinderCollection.cs" />
    <Compile Include="Routing\ContentFinderCollectionBuilder.cs" />
    <Compile Include="Routing\Domain.cs" />
    <Compile Include="Routing\IContentLastChanceFinder.cs" />
    <Compile Include="Routing\UrlInfo.cs" />
    <Compile Include="Routing\UrlProviderCollection.cs" />
    <Compile Include="Routing\UrlProviderCollectionBuilder.cs" />
    <Compile Include="Scheduling\HealthCheckNotifier.cs" />
    <Compile Include="Search\SearchableApplicationTree.cs" />
    <Compile Include="Search\SearchableTreeAttribute.cs" />
    <Compile Include="Search\SearchableTreeCollection.cs" />
    <Compile Include="Search\SearchableTreeCollectionBuilder.cs" />
    <Compile Include="Search\UmbracoTreeSearcher.cs" />
    <Compile Include="Security\AuthenticationExtensions.cs" />
    <Compile Include="Security\UmbracoSecureDataFormat.cs" />
    <Compile Include="Security\UmbracoAuthTicketDataProtector.cs" />
    <Compile Include="SignalR\IPreviewHub.cs" />
    <Compile Include="SignalR\PreviewHub.cs" />
    <Compile Include="SignalR\PreviewHubComponent.cs" />
    <Compile Include="Suspendable.cs" />
    <Compile Include="Tour\BackOfficeTourFilter.cs" />
    <Compile Include="Tour\TourFilterCollection.cs" />
    <Compile Include="Tour\TourFilterCollectionBuilder.cs" />
    <Compile Include="Trees\ContentBlueprintTreeController.cs" />
    <Compile Include="Trees\RelationTypeTreeController.cs" />
    <Compile Include="Trees\MacrosTreeController.cs" />
    <Compile Include="Models\ContentEditing\MemberGroupDisplay.cs" />
    <Compile Include="Models\ContentEditing\MemberGroupSave.cs" />
    <Compile Include="Trees\MemberGroupTreeController.cs" />
    <Compile Include="Trees\MemberTypeAndGroupTreeControllerBase.cs" />
    <Compile Include="Trees\ScriptsTreeController.cs" />
    <Compile Include="Trees\DictionaryTreeController.cs" />
    <Compile Include="Trees\StylesheetsTreeController.cs" />
    <Compile Include="Trees\UserTreeController.cs" />
    <Compile Include="UmbracoModule.cs" />
    <Compile Include="WebApi\EnableDetailedErrorsAttribute.cs" />
    <Compile Include="WebApi\Filters\AppendUserModifiedHeaderAttribute.cs" />
    <Compile Include="WebApi\Filters\CheckIfUserTicketDataIsStaleAttribute.cs" />
    <Compile Include="WebApi\Filters\FeatureAuthorizeAttribute.cs" />
    <Compile Include="Editors\Filters\MediaItemSaveValidationAttribute.cs" />
    <Compile Include="Editors\Filters\MemberSaveValidationAttribute.cs" />
    <Compile Include="WebApi\SessionHttpControllerRouteHandler.cs" />
    <Compile Include="WebApi\UmbracoApiControllerTypeCollection.cs" />
    <Compile Include="WebApi\UmbracoApiControllerTypeCollectionBuilder.cs" />
    <Compile Include="WebApi\UnhandedExceptionLoggerConfigurationAttribute.cs" />
    <Compile Include="WebApi\UnhandledExceptionLogger.cs" />
    <Compile Include="Runtime\WebInitialComponent.cs" />
    <Compile Include="Editors\PublishedStatusController.cs" />
    <Compile Include="Editors\NuCacheStatusController.cs" />
    <Compile Include="Actions\ActionAssignDomain.cs" />
    <Compile Include="Actions\ActionBrowse.cs" />
    <Compile Include="Actions\ActionChangeDocType.cs" />
    <Compile Include="Actions\ActionCollection.cs" />
    <Compile Include="Actions\ActionCollectionBuilder.cs" />
    <Compile Include="Actions\ActionCopy.cs" />
    <Compile Include="Actions\ActionCreateBlueprintFromContent.cs" />
    <Compile Include="Actions\ActionDelete.cs" />
    <Compile Include="Actions\ActionMove.cs" />
    <Compile Include="Actions\ActionNew.cs" />
    <Compile Include="Actions\ActionProtect.cs" />
    <Compile Include="Actions\ActionPublish.cs" />
    <Compile Include="Actions\ActionRestore.cs" />
    <Compile Include="Actions\ActionRights.cs" />
    <Compile Include="Actions\ActionRollback.cs" />
    <Compile Include="Actions\ActionSort.cs" />
    <Compile Include="Actions\ActionToPublish.cs" />
    <Compile Include="Actions\ActionUnpublish.cs" />
    <Compile Include="Actions\ActionUpdate.cs" />
    <Compile Include="Actions\IAction.cs" />
    <Compile Include="Models\ContentEditing\EntityBasic.cs" />
    <Compile Include="Sections\ContentSection.cs" />
    <Compile Include="Services\SectionService.cs" />
    <Compile Include="Trees\TreeAttribute.cs" />
    <Compile Include="Models\Trees\TreeNode.cs" />
    <Compile Include="Routing\NotFoundHandlerHelper.cs" />
    <Compile Include="Models\ContentEditing\DocumentTypeDisplay.cs" />
    <Compile Include="Models\ContentEditing\ContentTypeCompositionDisplay.cs" />
    <Compile Include="Models\ContentEditing\ContentTypeSave.cs" />
    <Compile Include="Models\ContentEditing\DocumentTypeSave.cs" />
    <Compile Include="Models\ContentEditing\MediaTypeDisplay.cs" />
    <Compile Include="Models\ContentEditing\MediaTypeSave.cs" />
    <Compile Include="Models\ContentEditing\MemberPropertyTypeBasic.cs" />
    <Compile Include="Models\ContentEditing\MemberPropertyTypeDisplay.cs" />
    <Compile Include="Models\ContentEditing\MemberTypeDisplay.cs" />
    <Compile Include="Models\ContentEditing\MemberTypeSave.cs" />
    <Compile Include="Models\ContentEditing\PostedFiles.cs" />
    <Compile Include="Models\ContentEditing\PropertyGroupBasic.cs" />
    <Compile Include="Models\ContentEditing\PropertyTypeBasic.cs" />
    <Compile Include="Models\ContentEditing\SimpleNotificationModel.cs" />
    <Compile Include="Models\LocalPackageInstallModel.cs" />
    <Compile Include="Models\PackageInstallResult.cs" />
    <Compile Include="Models\SetPasswordModel.cs" />
    <Compile Include="Models\RequestPasswordResetModel.cs" />
    <Compile Include="Models\ValidatePasswordResetCodeModel.cs" />
    <Compile Include="Mvc\ControllerContextExtensions.cs" />
    <Compile Include="Mvc\DisableBrowserCacheAttribute.cs" />
    <Compile Include="Mvc\EnsurePartialViewMacroViewContextFilterAttribute.cs" />
    <Compile Include="Mvc\IRenderController.cs" />
    <Compile Include="Mvc\ModelBindingException.cs" />
    <Compile Include="Mvc\RenderIndexActionSelectorAttribute.cs" />
    <Compile Include="Mvc\UmbracoRequireHttpsAttribute.cs" />
    <Compile Include="Mvc\ValidateMvcAngularAntiForgeryTokenAttribute.cs" />
    <Compile Include="OwinMiddlewareConfiguredEventArgs.cs" />
    <Compile Include="PropertyEditors\DateTimeConfigurationEditor.cs" />
    <Compile Include="PropertyEditors\DecimalPropertyEditor.cs" />
    <Compile Include="Routing\RedirectTrackingComponent.cs" />
    <Compile Include="Editors\RedirectUrlManagementController.cs" />
    <Compile Include="Models\ContentEditing\RedirectUrlSearchResults.cs" />
    <Compile Include="DefaultEventMessagesFactory.cs" />
    <Compile Include="Routing\ContentFinderByRedirectUrl.cs" />
    <Compile Include="Scheduling\LatchedBackgroundTaskBase.cs" />
    <Compile Include="Security\ExternalSignInAutoLinkOptions.cs" />
    <Compile Include="Security\FixWindowsAuthMiddlware.cs" />
    <Compile Include="Security\ForceRenewalCookieAuthenticationHandler.cs" />
    <Compile Include="Security\ForceRenewalCookieAuthenticationMiddleware.cs" />
    <Compile Include="Security\GetUserSecondsMiddleWare.cs" />
    <Compile Include="Models\ContentEditing\PropertyTypeDisplay.cs" />
    <Compile Include="Models\ContentEditing\PropertyGroupDisplay.cs" />
    <Compile Include="Security\IUmbracoBackOfficeTwoFactorOptions.cs" />
    <Compile Include="Models\Mapping\PropertyTypeGroupMapper.cs" />
    <Compile Include="Services\TreeService.cs" />
    <Compile Include="Security\PreviewAuthenticationMiddleware.cs" />
    <Compile Include="Trees\ContentTypeTreeController.cs" />
    <Compile Include="Trees\PackagesTreeController.cs" />
    <Compile Include="Trees\MediaTypeTreeController.cs" />
    <Compile Include="Trees\MemberTypeTreeController.cs" />
    <Compile Include="Security\WebAuthExtensions.cs" />
    <Compile Include="JavaScript\UmbracoClientDependencyLoader.cs" />
    <Compile Include="UmbracoDefaultOwinStartup.cs" />
    <Compile Include="IUmbracoContextAccessor.cs" />
    <Compile Include="HtmlStringUtilities.cs" />
    <Compile Include="ITagQuery.cs" />
    <Compile Include="IUmbracoComponentRenderer.cs" />
    <Compile Include="Models\Mapping\RelationMapDefinition.cs" />
    <Compile Include="Models\UnLinkLoginModel.cs" />
    <Compile Include="Mvc\MvcVersionCheck.cs" />
    <Compile Include="Scheduling\ThreadingTaskImmutable.cs" />
    <Compile Include="Mvc\ProfilingView.cs" />
    <Compile Include="Mvc\ProfilingViewEngine.cs" />
    <Compile Include="Scheduling\BackgroundTaskRunner.cs" />
    <Compile Include="BatchedDatabaseServerMessenger.cs" />
    <Compile Include="CacheHelperExtensions.cs" />
    <Compile Include="Cache\ApplicationCacheRefresher.cs" />
    <Compile Include="Cache\ContentTypeCacheRefresher.cs" />
    <Compile Include="Cache\DataTypeCacheRefresher.cs" />
    <Compile Include="Cache\DictionaryCacheRefresher.cs" />
    <Compile Include="Cache\DistributedCache.cs" />
    <Compile Include="Cache\DistributedCacheExtensions.cs" />
    <Compile Include="Cache\DistributedCacheBinderComponent.cs" />
    <Compile Include="Cache\DomainCacheRefresher.cs" />
    <Compile Include="Cache\LanguageCacheRefresher.cs" />
    <Compile Include="Cache\MacroCacheRefresher.cs" />
    <Compile Include="Cache\MediaCacheRefresher.cs" />
    <Compile Include="Cache\MemberCacheRefresher.cs" />
    <Compile Include="Cache\MemberGroupCacheRefresher.cs" />
    <Compile Include="Cache\PublicAccessCacheRefresher.cs" />
    <Compile Include="Cache\TemplateCacheRefresher.cs" />
    <Compile Include="Cache\UserCacheRefresher.cs" />
    <Compile Include="Editors\AuthenticationController.cs" />
    <Compile Include="Controllers\UmbProfileController.cs" />
    <Compile Include="Editors\ContentController.cs" />
    <Compile Include="Controllers\UmbLoginStatusController.cs" />
    <Compile Include="Editors\Filters\ContentSaveValidationAttribute.cs" />
    <Compile Include="Editors\ContentTypeControllerBase.cs" />
    <Compile Include="Editors\DashboardController.cs" />
    <Compile Include="Editors\DataTypeController.cs" />
    <Compile Include="Editors\DataTypeValidateAttribute.cs" />
    <Compile Include="Editors\ImagesController.cs" />
    <Compile Include="Editors\PackageInstallController.cs" />
    <Compile Include="Editors\RelationController.cs" />
    <Compile Include="GridTemplateExtensions.cs" />
    <Compile Include="Models\PackageInstallModel.cs" />
    <Compile Include="Models\ContentEditing\DataTypeBasic.cs" />
    <Compile Include="Models\ContentEditing\MemberBasic.cs" />
    <Compile Include="Models\ContentEditing\MemberListDisplay.cs" />
    <Compile Include="Models\TemplateQuery\ContentTypeModel.cs" />
    <Compile Include="Models\TemplateQuery\PropertyModel.cs" />
    <Compile Include="Models\TemplateQuery\SourceModel.cs" />
    <Compile Include="Models\TemplateQuery\TemplateQueryResult.cs" />
    <Compile Include="Models\TemplateQuery\SortExpression.cs" />
    <Compile Include="Models\TemplateQuery\Operator.cs" />
    <Compile Include="Models\TemplateQuery\OperatorTerm.cs" />
    <Compile Include="Models\TemplateQuery\QueryCondition.cs" />
    <Compile Include="Models\TemplateQuery\QueryModel.cs" />
    <Compile Include="Models\TemplateQuery\QueryResultModel.cs" />
    <Compile Include="Editors\TemplateQueryController.cs" />
    <Compile Include="Models\ContentEditing\ContentBaseSave.cs" />
    <Compile Include="Models\ContentEditing\MediaItemSave.cs" />
    <Compile Include="Models\ImageCropAnchor.cs" />
    <Compile Include="Models\ImageCropMode.cs" />
    <Compile Include="Install\InstallException.cs" />
    <Compile Include="Install\InstallStatusTracker.cs" />
    <Compile Include="Install\InstallSteps\DatabaseConfigureStep.cs" />
    <Compile Include="Install\InstallSteps\DatabaseInstallStep.cs" />
    <Compile Include="Install\InstallSteps\DatabaseUpgradeStep.cs" />
    <Compile Include="Install\InstallSteps\FilePermissionsStep.cs" />
    <Compile Include="Install\InstallSteps\SetUmbracoVersionStep.cs" />
    <Compile Include="Install\InstallSteps\StarterKitCleanupStep.cs" />
    <Compile Include="Install\InstallSteps\StarterKitDownloadStep.cs" />
    <Compile Include="Install\InstallSteps\StarterKitInstallStep.cs" />
    <Compile Include="Install\InstallSteps\UpgradeStep.cs" />
    <Compile Include="Install\InstallSteps\NewInstallStep.cs" />
    <Compile Include="Install\Models\DatabaseModel.cs" />
    <Compile Include="Install\Models\DatabaseType.cs" />
    <Compile Include="Install\Models\InstallationType.cs" />
    <Compile Include="Install\Models\InstallInstructions.cs" />
    <Compile Include="Install\Models\InstallPackageModel.cs" />
    <Compile Include="Install\Models\InstallProgressResultModel.cs" />
    <Compile Include="Install\Models\InstallSetup.cs" />
    <Compile Include="Install\Models\InstallSetupResult.cs" />
    <Compile Include="Install\Models\InstallSetupStep.cs" />
    <Compile Include="Install\Models\InstallSetupStepAttribute.cs" />
    <Compile Include="Install\Models\InstallTrackingItem.cs" />
    <Compile Include="Install\Models\Package.cs" />
    <Compile Include="Install\Models\UserModel.cs" />
    <Compile Include="Install\UmbracoInstallArea.cs" />
    <Compile Include="Install\Controllers\InstallApiController.cs" />
    <Compile Include="Install\Controllers\InstallController.cs" />
    <Compile Include="Install\InstallAuthorizeAttribute.cs" />
    <Compile Include="Models\ContentEditing\ListViewAwareContentItemDisplayBase.cs" />
    <Compile Include="Models\ContentEditing\PropertyTypeValidation.cs" />
    <Compile Include="Models\ImageCropRatioMode.cs" />
    <Compile Include="Models\IContentModel.cs" />
    <Compile Include="Models\PartialViewMacroModelExtensions.cs" />
    <Compile Include="Models\PostRedirectModel.cs" />
    <Compile Include="Mvc\ActionExecutedEventArgs.cs" />
    <Compile Include="Mvc\AdminTokenAuthorizeAttribute.cs" />
    <Compile Include="Mvc\NotFoundHandler.cs" />
    <Compile Include="Mvc\PreRenderViewActionFilterAttribute.cs" />
    <Compile Include="Mvc\RedirectToUmbracoUrlResult.cs" />
    <Compile Include="PropertyEditors\GridPropertyEditor.cs" />
    <Compile Include="Mvc\UmbracoVirtualNodeByIdRouteHandler.cs" />
    <Compile Include="PropertyEditors\ValueConverters\MacroContainerValueConverter.cs" />
    <Compile Include="PropertyEditors\TagsDataController.cs" />
    <Compile Include="PublishedCache\PublishedMember.cs" />
    <Compile Include="Models\ContentModelOfTContent.cs" />
    <Compile Include="Mvc\JsonNetResult.cs" />
    <Compile Include="Mvc\MinifyJavaScriptResultAttribute.cs" />
    <Compile Include="Mvc\EnsurePublishedContentRequestAttribute.cs" />
    <Compile Include="Mvc\UmbracoViewPage.cs" />
    <Compile Include="Editors\LogController.cs" />
    <Compile Include="Editors\MacroRenderingController.cs" />
    <Compile Include="Editors\MemberTypeController.cs" />
    <Compile Include="Editors\UpdateCheckController.cs" />
    <Compile Include="MembershipProviderExtensions.cs" />
    <Compile Include="Models\ChangingPasswordModel.cs" />
    <Compile Include="Models\ContentEditing\ModelWithNotifications.cs" />
    <Compile Include="Models\ContentEditing\StyleSheet.cs" />
    <Compile Include="Editors\StylesheetController.cs" />
    <Compile Include="Models\ContentEditing\AuditLog.cs" />
    <Compile Include="Models\ContentEditing\MoveOrCopy.cs" />
    <Compile Include="Models\ContentEditing\MacroParameter.cs" />
    <Compile Include="Models\ContentEditing\MemberDisplay.cs" />
    <Compile Include="Models\ContentEditing\MemberSave.cs" />
    <Compile Include="Models\ContentEditing\RichTextEditorCommand.cs" />
    <Compile Include="Models\ContentEditing\RichTextEditorConfiguration.cs" />
    <Compile Include="Models\ContentEditing\RichTextEditorPlugin.cs" />
    <Compile Include="Models\ContentEditing\StylesheetRule.cs" />
    <Compile Include="Models\ContentEditing\UmbracoEntityTypes.cs" />
    <Compile Include="Models\Mapping\MacroMapDefinition.cs" />
    <Compile Include="Models\Mapping\MemberMapDefinition.cs" />
    <Compile Include="Models\Mapping\TagMapDefinition.cs" />
    <Compile Include="Models\TagModel.cs" />
    <Compile Include="Models\UpgradeCheckResponse.cs" />
    <Compile Include="Models\PasswordChangedModel.cs" />
    <Compile Include="PropertyEditors\ColorPickerConfigurationEditor.cs" />
    <Compile Include="PropertyEditors\EmailAddressPropertyEditor.cs" />
    <Compile Include="PropertyEditors\ImageCropperPropertyEditor.cs" />
    <Compile Include="PropertyEditors\ImageCropperPropertyValueEditor.cs" />
    <Compile Include="PropertyEditors\ListViewPropertyEditor.cs" />
    <Compile Include="PropertyEditors\MacroContainerPropertyEditor.cs" />
    <Compile Include="PropertyEditors\MarkdownPropertyEditor.cs" />
    <Compile Include="PropertyEditors\MemberGroupPickerPropertyEditor.cs" />
    <Compile Include="PropertyEditors\ParameterEditors\ContentTypeParameterEditor.cs" />
    <Compile Include="PropertyEditors\ParameterEditors\MultipleContentTypeParameterEditor.cs" />
    <Compile Include="PropertyEditors\ParameterEditors\MultiplePropertyGroupParameterEditor.cs" />
    <Compile Include="PropertyEditors\ParameterEditors\MultiplePropertyTypeParameterEditor.cs" />
    <Compile Include="PropertyEditors\ParameterEditors\PropertyGroupParameterEditor.cs" />
    <Compile Include="PropertyEditors\ParameterEditors\PropertyTypeParameterEditor.cs" />
    <Compile Include="PropertyEditors\PropertyEditorAssetAttribute.cs" />
    <Compile Include="PropertyEditors\RteEmbedController.cs" />
    <Compile Include="Editors\EntityController.cs" />
    <Compile Include="Editors\MemberController.cs" />
    <Compile Include="Editors\CurrentUserController.cs" />
    <Compile Include="Models\ContentEditing\DataTypeDisplay.cs" />
    <Compile Include="Models\ContentEditing\DataTypeSave.cs" />
    <Compile Include="Models\ContentEditing\DataTypeConfigurationFieldDisplay.cs" />
    <Compile Include="Models\ContentEditing\DataTypeConfigurationFieldSave.cs" />
    <Compile Include="Models\ContentEditing\PropertyEditorBasic.cs" />
    <Compile Include="Models\Mapping\DataTypeMapDefinition.cs" />
    <Compile Include="Models\Mapping\EntityMapDefinition.cs" />
    <Compile Include="PropertyEditors\CheckBoxListPropertyEditor.cs" />
    <Compile Include="PropertyEditors\ColorPickerPropertyEditor.cs" />
    <Compile Include="PropertyEditors\DateTimePropertyEditor.cs" />
    <Compile Include="PropertyEditors\DateTimeValidator.cs" />
    <Compile Include="PropertyEditors\IntegerPropertyEditor.cs" />
    <Compile Include="PropertyEditors\MultipleTextStringPropertyEditor.cs" />
    <Compile Include="PropertyEditors\MultipleValueEditor.cs" />
    <Compile Include="PropertyEditors\RadioButtonsPropertyEditor.cs" />
    <Compile Include="PropertyEditors\RichTextPreValueController.cs" />
    <Compile Include="PropertyEditors\RichTextConfigurationEditor.cs" />
    <Compile Include="PropertyEditors\SliderPropertyEditor.cs" />
    <Compile Include="PropertyEditors\TagsPropertyEditor.cs" />
    <Compile Include="PropertyEditors\UploadFileTypeValidator.cs" />
    <Compile Include="PropertyEditors\UserPickerPropertyEditor.cs" />
    <Compile Include="PropertyEditors\ValueListConfigurationEditor.cs" />
    <Compile Include="PublishedContentQuery.cs" />
    <Compile Include="ImageCropperTemplateExtensions.cs" />
    <Compile Include="Mvc\UmbracoVirtualNodeRouteHandler.cs" />
    <Compile Include="Routing\UrlProviderExtensions.cs" />
    <Compile Include="Scheduling\BackgroundTaskRunnerOptions.cs" />
    <Compile Include="Scheduling\IBackgroundTaskRunner.cs" />
    <Compile Include="Scheduling\ILatchedBackgroundTask.cs" />
    <Compile Include="Scheduling\RecurringTaskBase.cs" />
    <Compile Include="Security\AppBuilderExtensions.cs" />
    <Compile Include="Security\AuthenticationOptionsExtensions.cs" />
    <Compile Include="Security\AuthenticationManagerExtensions.cs" />
    <Compile Include="Security\BackOfficeCookieManager.cs" />
    <Compile Include="Security\UmbracoBackOfficeCookieAuthOptions.cs" />
    <Compile Include="Scheduling\TaskAndFactoryExtensions.cs" />
    <Compile Include="Migrations\PostMigrations\ClearCsrfCookies.cs" />
    <Compile Include="Compose\NotificationsComponent.cs" />
    <Compile Include="TagQuery.cs" />
    <Compile Include="Trees\CoreTreeAttribute.cs" />
    <Compile Include="Trees\DataTypeTreeController.cs" />
    <Compile Include="Trees\FileSystemTreeController.cs" />
    <Compile Include="Trees\LanguageTreeController.cs" />
    <Compile Include="Trees\MemberTreeController.cs" />
    <Compile Include="Trees\MenuRenderingEventArgs.cs" />
    <Compile Include="Models\Trees\CreateChildEntity.cs" />
    <Compile Include="Models\Trees\MenuItemList.cs" />
    <Compile Include="Trees\TemplatesTreeController.cs" />
    <Compile Include="Trees\TreeControllerBase.cs" />
    <Compile Include="JavaScript\AssetInitialization.cs" />
    <Compile Include="JavaScript\CssInitialization.cs" />
    <Compile Include="JavaScript\DependencyPathRenderer.cs" />
    <Compile Include="UmbracoComponentRenderer.cs" />
    <Compile Include="WebApi\AngularJsonMediaTypeFormatter.cs" />
    <Compile Include="WebApi\AngularJsonOnlyConfigurationAttribute.cs" />
    <Compile Include="Editors\Binders\MemberBinder.cs" />
    <Compile Include="WebApi\Filters\AngularAntiForgeryHelper.cs" />
    <Compile Include="WebApi\Filters\AppendCurrentEventMessagesAttribute.cs" />
    <Compile Include="WebApi\Filters\ClearAngularAntiForgeryTokenAttribute.cs" />
    <Compile Include="WebApi\Filters\DisableBrowserCacheAttribute.cs" />
    <Compile Include="WebApi\Filters\EnableOverrideAuthorizationAttribute.cs" />
    <Compile Include="WebApi\Filters\FilterGrouping.cs" />
    <Compile Include="WebApi\Filters\OutgoingEditorModelEventAttribute.cs" />
    <Compile Include="WebApi\Filters\OutgoingNoHyphenGuidFormatAttribute.cs" />
    <Compile Include="WebApi\Filters\OverridableAuthorizationAttribute.cs" />
    <Compile Include="WebApi\Filters\SetAngularAntiForgeryTokensAttribute.cs" />
    <Compile Include="WebApi\Filters\UmbracoWebApiRequireHttpsAttribute.cs" />
    <Compile Include="WebApi\Filters\UmbracoTreeAuthorizeAttribute.cs" />
    <Compile Include="WebApi\Filters\ValidateAngularAntiForgeryTokenAttribute.cs" />
    <Compile Include="WebApi\HttpControllerContextExtensions.cs" />
    <Compile Include="Models\ContentEditing\ContentSortOrder.cs" />
    <Compile Include="Editors\ContentControllerBase.cs" />
    <Compile Include="Editors\ContentTypeController.cs" />
    <Compile Include="Controllers\UmbRegisterController.cs" />
    <Compile Include="Models\ProfileModel.cs" />
    <Compile Include="Models\LoginStatusModel.cs" />
    <Compile Include="PropertyEditors\ValueConverters\MarkdownEditorValueConverter.cs" />
    <Compile Include="PropertyEditors\ValueConverters\TextStringValueConverter.cs" />
    <Compile Include="PublishedPropertyExtension.cs" />
    <Compile Include="Models\UmbracoProperty.cs" />
    <Compile Include="Mvc\MergeParentContextViewDataAttribute.cs" />
    <Compile Include="Mvc\ViewDataDictionaryExtensions.cs" />
    <Compile Include="Models\RegisterModel.cs" />
    <Compile Include="Models\LoginModel.cs" />
    <Compile Include="Editors\MediaTypeController.cs" />
    <Compile Include="Scheduling\IBackgroundTask.cs" />
    <Compile Include="Scheduling\KeepAlive.cs" />
    <Compile Include="Scheduling\LogScrubber.cs" />
    <Compile Include="Scheduling\ScheduledPublishing.cs" />
    <Compile Include="Scheduling\TaskEventArgs.cs" />
    <Compile Include="Security\MembershipHelper.cs" />
    <Compile Include="Editors\SectionController.cs" />
    <Compile Include="Editors\UmbracoAuthorizedJsonController.cs" />
    <Compile Include="HttpCookieExtensions.cs" />
    <Compile Include="Models\ContentEditing\ContentItemDisplayBase.cs" />
    <Compile Include="Models\ContentEditing\ContentSaveAction.cs" />
    <Compile Include="Models\ContentEditing\ContentTypeBasic.cs" />
    <Compile Include="Models\ContentEditing\IErrorModel.cs" />
    <Compile Include="Models\ContentEditing\IHaveUploadedFiles.cs" />
    <Compile Include="Models\ContentEditing\INotificationModel.cs" />
    <Compile Include="Models\ContentEditing\MediaItemDisplay.cs" />
    <Compile Include="Models\ContentEditing\MessagesExtensions.cs" />
    <Compile Include="Models\ContentEditing\Notification.cs" />
    <Compile Include="Models\ContentEditing\Section.cs" />
    <Compile Include="Models\ContentEditing\Tab.cs" />
    <Compile Include="Models\ContentEditing\TabbedContentItem.cs" />
    <Compile Include="Models\ContentEditing\UserBasic.cs" />
    <Compile Include="Models\ContentEditing\UserDetail.cs" />
    <Compile Include="FormDataCollectionExtensions.cs" />
    <Compile Include="Models\Mapping\ContentPropertyBasicMapper.cs" />
    <Compile Include="Models\Mapping\ContentPropertyDisplayMapper.cs" />
    <Compile Include="Models\Mapping\ContentPropertyDtoMapper.cs" />
    <Compile Include="Models\Mapping\ContentPropertyMapDefinition.cs" />
    <Compile Include="Models\Mapping\MediaMapDefinition.cs" />
    <Compile Include="Models\Mapping\ContentTypeMapDefinition.cs" />
    <Compile Include="Models\Mapping\ContentMapDefinition.cs" />
    <Compile Include="Models\Mapping\SectionMapDefinition.cs" />
    <Compile Include="Models\Mapping\TabsAndPropertiesMapper.cs" />
    <Compile Include="Models\Mapping\UserMapDefinition.cs" />
    <Compile Include="PropertyEditors\FileUploadPropertyEditor.cs" />
    <Compile Include="PropertyEditors\FileUploadPropertyValueEditor.cs" />
    <Compile Include="PropertyEditors\RichTextPropertyEditor.cs" />
    <Compile Include="PropertyEditors\TextAreaPropertyEditor.cs" />
    <Compile Include="PropertyEditors\TextboxPropertyEditor.cs" />
    <Compile Include="PropertyEditors\TrueFalsePropertyEditor.cs" />
    <Compile Include="Trees\MediaTreeController.cs" />
    <Compile Include="Models\Trees\ActionMenuItem.cs" />
    <Compile Include="Trees\ActionUrlMethod.cs" />
    <Compile Include="Trees\ContentTreeControllerBase.cs" />
    <Compile Include="Trees\ISearchableTree.cs" />
    <Compile Include="Models\Trees\MenuItem.cs" />
    <Compile Include="Models\Trees\MenuItemCollection.cs" />
    <Compile Include="Models\Trees\RefreshNode.cs" />
    <Compile Include="Models\ContentEditing\SearchResultEntity.cs" />
    <Compile Include="Models\Trees\TreeRootNode.cs" />
    <Compile Include="Trees\TreeController.cs" />
    <Compile Include="Models\Trees\TreeNodeCollection.cs" />
    <Compile Include="Models\Trees\TreeNodeExtensions.cs" />
    <Compile Include="Trees\TreeNodeRenderingEventArgs.cs" />
    <Compile Include="Trees\TreeNodesRenderingEventArgs.cs" />
    <Compile Include="Trees\TreeQueryStringParameters.cs" />
    <Compile Include="Trees\ApplicationTreeController.cs" />
    <Compile Include="Editors\BackOfficeController.cs" />
    <Compile Include="Security\Providers\MembersMembershipProvider.cs" />
    <Compile Include="Security\Providers\MembersRoleProvider.cs" />
    <Compile Include="Security\Providers\UmbracoMembershipProvider.cs" />
    <Compile Include="Security\Providers\UsersMembershipProvider.cs" />
    <Compile Include="Trees\ContentTreeController.cs" />
    <Compile Include="Trees\TreeRenderingEventArgs.cs" />
    <Compile Include="Trees\UrlHelperExtensions.cs" />
    <Compile Include="JavaScript\JsInitialization.cs" />
    <Compile Include="Models\ContentEditing\ContentItemBasic.cs" />
    <Compile Include="Models\ContentEditing\ContentItemDisplay.cs" />
    <Compile Include="Models\ContentEditing\ContentPropertyCollectionDto.cs" />
    <Compile Include="Models\ContentEditing\ContentItemSave.cs" />
    <Compile Include="Models\ContentEditing\ContentPropertyBasic.cs" />
    <Compile Include="Models\ContentEditing\ContentPropertyDisplay.cs" />
    <Compile Include="Models\ContentEditing\ContentPropertyDto.cs" />
    <Compile Include="HttpRequestExtensions.cs" />
    <Compile Include="HttpUrlHelperExtensions.cs" />
    <Compile Include="Install\FilePermissionHelper.cs" />
    <Compile Include="Install\InstallHelper.cs" />
    <Compile Include="Install\HttpInstallAuthorizeAttribute.cs" />
    <Compile Include="Macros\PartialViewMacroController.cs" />
    <Compile Include="Macros\PartialViewMacroEngine.cs" />
    <Compile Include="Macros\PartialViewMacroPage.cs" />
    <Compile Include="Models\PartialViewMacroModel.cs" />
    <Compile Include="Models\PublishedContentBase.cs" />
    <Compile Include="Mvc\AreaRegistrationExtensions.cs" />
    <Compile Include="Mvc\QueryStringFilterAttribute.cs" />
    <Compile Include="Dictionary\UmbracoCultureDictionary.cs" />
    <Compile Include="Dictionary\UmbracoCultureDictionaryFactory.cs" />
    <Compile Include="Mvc\MemberAuthorizeAttribute.cs" />
    <Compile Include="Mvc\BackOfficeArea.cs" />
    <Compile Include="Mvc\ControllerFactoryExtensions.cs" />
    <Compile Include="Mvc\IRenderMvcController.cs" />
    <Compile Include="Mvc\SurfaceRouteHandler.cs" />
    <Compile Include="Search\ExamineIndexModel.cs" />
    <Compile Include="Security\ValidateRequestAttempt.cs" />
    <Compile Include="Security\WebSecurity.cs" />
    <Compile Include="JavaScript\Resources.Designer.cs">
      <AutoGen>True</AutoGen>
      <DesignTime>True</DesignTime>
      <DependentUpon>Resources.resx</DependentUpon>
    </Compile>
    <Compile Include="JavaScript\ServerVariablesParser.cs" />
    <Compile Include="Compose\PublicAccessComponent.cs" />
    <Compile Include="CdfLogger.cs" />
    <Compile Include="Controllers\UmbLoginController.cs" />
    <Compile Include="UrlHelperExtensions.cs" />
    <Compile Include="Editors\MediaController.cs" />
    <Compile Include="UrlHelperRenderExtensions.cs" />
    <Compile Include="Editors\Binders\ContentModelBinderHelper.cs" />
    <Compile Include="WebApi\IsBackOfficeAttribute.cs" />
    <Compile Include="Editors\Binders\ContentItemBinder.cs" />
    <Compile Include="Editors\Binders\MediaItemBinder.cs" />
    <Compile Include="WebApi\Filters\EnsureUserPermissionForContentAttribute.cs" />
    <Compile Include="Editors\Filters\ContentModelValidator.cs" />
    <Compile Include="WebApi\Filters\EnsureUserPermissionForMediaAttribute.cs" />
    <Compile Include="WebApi\Filters\FileUploadCleanupFilterAttribute.cs" />
    <Compile Include="WebApi\Filters\FilterAllowedOutgoingContentAttribute.cs" />
    <Compile Include="WebApi\Filters\FilterAllowedOutgoingMediaAttribute.cs" />
    <Compile Include="WebApi\Filters\OutgoingDateTimeFormatAttribute.cs" />
    <Compile Include="WebApi\Filters\UmbracoApplicationAuthorizeAttribute.cs" />
    <Compile Include="WebApi\GuidNoHyphenConverter.cs" />
    <Compile Include="WebApi\HttpRequestMessageExtensions.cs" />
    <Compile Include="WebApi\JsonCamelCaseFormatter.cs" />
    <Compile Include="WebApi\MemberAuthorizeAttribute.cs" />
    <Compile Include="WebApi\NamespaceHttpControllerSelector.cs" />
    <Compile Include="WebApi\PrefixlessBodyModelValidator.cs" />
    <Compile Include="WebApi\PrefixlessBodyModelValidatorAttribute.cs" />
    <Compile Include="WebApi\UmbracoApiController.cs" />
    <Compile Include="WebApi\UmbracoApiControllerBase.cs" />
    <Compile Include="Mvc\UmbracoAuthorizeAttribute.cs" />
    <Compile Include="Mvc\NotChildAction.cs" />
    <Compile Include="Mvc\UmbracoAuthorizedController.cs" />
    <Compile Include="Mvc\UmbracoController.cs" />
    <Compile Include="Mvc\UmbracoControllerFactory.cs" />
    <Compile Include="Mvc\UmbracoMvcHandler.cs" />
    <Compile Include="Mvc\UmbracoViewPageOfTModel.cs" />
    <Compile Include="PublishedCache\IPublishedCache.cs" />
    <Compile Include="PublishedCache\IPublishedContentCache.cs" />
    <Compile Include="PublishedCache\IPublishedMediaCache.cs" />
    <Compile Include="PublishedContentExtensions.cs" />
    <Compile Include="ExamineExtensions.cs" />
    <Compile Include="FormlessPage.cs">
      <SubType>ASPXCodeBehind</SubType>
    </Compile>
    <Compile Include="HtmlHelperRenderExtensions.cs" />
    <Compile Include="Scheduling\SchedulerComponent.cs" />
    <Compile Include="ModelStateExtensions.cs" />
    <Compile Include="Mvc\HtmlTagWrapper.cs" />
    <Compile Include="Mvc\HtmlTagWrapperTextNode.cs" />
    <Compile Include="Mvc\IHtmlTagWrapper.cs" />
    <Compile Include="Mvc\MergeModelStateToChildActionAttribute.cs" />
    <Compile Include="Mvc\PluginController.cs" />
    <Compile Include="Mvc\PluginViewEngine.cs" />
    <Compile Include="Mvc\PostedDataProxyInfo.cs" />
    <Compile Include="Mvc\RedirectToUmbracoPageResult.cs" />
    <Compile Include="Mvc\Strings.Designer.cs">
      <AutoGen>True</AutoGen>
      <DesignTime>True</DesignTime>
      <DependentUpon>Strings.resx</DependentUpon>
    </Compile>
    <Compile Include="Mvc\SurfaceController.cs" />
    <Compile Include="Mvc\PluginControllerArea.cs" />
    <Compile Include="Mvc\PluginControllerAttribute.cs" />
    <Compile Include="Mvc\PluginControllerMetadata.cs" />
    <Compile Include="Mvc\UmbracoPageResult.cs" />
    <Compile Include="PropertyEditors\ValueConverters\RteMacroRenderingValueConverter.cs" />
    <Compile Include="RouteCollectionExtensions.cs" />
    <Compile Include="Routing\AliasUrlProvider.cs" />
    <Compile Include="Routing\ContentFinderByConfigured404.cs" />
    <Compile Include="Routing\ContentFinderByPageIdQuery.cs" />
    <Compile Include="Routing\ISiteDomainHelper.cs" />
    <Compile Include="Routing\RoutableAttemptEventArgs.cs" />
    <Compile Include="Routing\DefaultUrlProvider.cs" />
    <Compile Include="Routing\DomainAndUri.cs" />
    <Compile Include="Routing\IUrlProvider.cs" />
    <Compile Include="Routing\SiteDomainHelper.cs" />
    <Compile Include="Routing\EnsureRoutableOutcome.cs" />
    <Compile Include="Routing\PublishedRouter.cs" />
    <Compile Include="Routing\UrlProvider.cs" />
    <Compile Include="Search\ExamineSearcherModel.cs" />
    <Compile Include="Search\ExamineComponent.cs" />
    <Compile Include="Compose\DatabaseServerRegistrarAndMessengerComponent.cs" />
    <Compile Include="Templates\TemplateRenderer.cs" />
    <Compile Include="Templates\TemplateUtilities.cs" />
    <Compile Include="Trees\PartialViewMacrosTreeController.cs" />
    <Compile Include="Trees\PartialViewsTreeController.cs" />
    <Compile Include="Models\ContentEditing\NotificationStyle.cs" />
    <Compile Include="UmbracoHelper.cs" />
    <Compile Include="Mvc\ViewContextExtensions.cs" />
    <Compile Include="Mvc\ViewDataContainerExtensions.cs" />
    <Compile Include="Routing\PublishedContentNotFoundHandler.cs" />
    <Compile Include="Mvc\Constants.cs" />
    <Compile Include="Mvc\IFilteredControllerFactory.cs" />
    <Compile Include="Mvc\MasterControllerFactory.cs" />
    <Compile Include="Mvc\RenderActionInvoker.cs" />
    <Compile Include="Mvc\RenderControllerFactory.cs" />
    <Compile Include="Models\ContentModel.cs" />
    <Compile Include="Mvc\ContentModelBinder.cs" />
    <Compile Include="Mvc\RenderMvcController.cs" />
    <Compile Include="Mvc\RenderRouteHandler.cs" />
    <Compile Include="Mvc\RenderViewEngine.cs" />
    <Compile Include="Mvc\RouteDefinition.cs" />
    <Compile Include="Mvc\RouteValueDictionaryExtensions.cs" />
    <Compile Include="Routing\UmbracoRequestEventArgs.cs" />
    <Compile Include="WebApi\UmbracoAuthorizeAttribute.cs" />
    <Compile Include="WebApi\UmbracoAuthorizedApiController.cs" />
    <Compile Include="WebApi\Filters\ValidationFilterAttribute.cs" />
    <Compile Include="WebApi\Filters\UmbracoUserTimeoutFilterAttribute.cs" />
    <Compile Include="Runtime\WebRuntime.cs" />
    <Compile Include="Mvc\ControllerExtensions.cs" />
    <Compile Include="Routing\ContentFinderByUrlAlias.cs" />
    <Compile Include="Routing\ContentFinderByIdPath.cs" />
    <Compile Include="TypeLoaderExtensions.cs" />
    <Compile Include="Routing\DomainUtilities.cs" />
    <Compile Include="Routing\PublishedRequest.cs" />
    <Compile Include="Routing\IContentFinder.cs" />
    <Compile Include="Properties\AssemblyInfo.cs">
      <SubType>Code</SubType>
    </Compile>
    <Compile Include="Macros\PublishedContentHashtableConverter.cs">
      <SubType>Code</SubType>
    </Compile>
    <Compile Include="Properties\Settings.Designer.cs">
      <AutoGen>True</AutoGen>
      <DesignTimeSharedInput>True</DesignTimeSharedInput>
      <DependentUpon>Settings.settings</DependentUpon>
    </Compile>
    <Compile Include="UmbracoApplication.cs" />
    <Compile Include="UmbracoContext.cs" />
    <Compile Include="UmbracoInjectedModule.cs" />
    <Compile Include="UriUtility.cs" />
    <Compile Include="Web References\org.umbraco.update\Reference.cs">
      <AutoGen>True</AutoGen>
      <DesignTime>True</DesignTime>
      <DependentUpon>Reference.map</DependentUpon>
    </Compile>
    <Compile Include="UmbracoAuthorizedHttpHandler.cs" />
    <Compile Include="UmbracoHttpHandler.cs" />
    <Compile Include="UmbracoWebService.cs">
      <SubType>Component</SubType>
    </Compile>
    <Compile Include="WebViewPageExtensions.cs" />
    <Compile Include="Runtime\WebFinalComponent.cs" />
    <Compile Include="Runtime\WebFinalComposer.cs" />
  </ItemGroup>
  <ItemGroup>
    <EmbeddedResource Include="JavaScript\Resources.resx">
      <Generator>ResXFileCodeGenerator</Generator>
      <LastGenOutput>Resources.Designer.cs</LastGenOutput>
      <SubType>Designer</SubType>
    </EmbeddedResource>
    <EmbeddedResource Include="Mvc\Strings.resx">
      <Generator>ResXFileCodeGenerator</Generator>
      <LastGenOutput>Strings.Designer.cs</LastGenOutput>
    </EmbeddedResource>
    <EmbeddedResource Include="JavaScript\Main.js" />
    <EmbeddedResource Include="JavaScript\JsInitialize.js" />
    <EmbeddedResource Include="JavaScript\ServerVariables.js" />
  </ItemGroup>
  <ItemGroup>
    <WebReferences Include="Web References\" />
  </ItemGroup>
  <ItemGroup>
    <EmbeddedResource Include="JavaScript\PreviewInitialize.js" />
    <!--<Content Include="umbraco.presentation\umbraco\users\PermissionEditor.aspx" />-->
    <Content Include="PublishedCache\NuCache\notes.txt" />
  </ItemGroup>
  <ItemGroup>
    <None Include="Web References\org.umbraco.update\checkforupgrade.disco" />
    <None Include="Web References\org.umbraco.update\checkforupgrade.wsdl" />
    <None Include="Web References\org.umbraco.update\Reference.map">
      <Generator>MSDiscoCodeGenerator</Generator>
      <LastGenOutput>Reference.cs</LastGenOutput>
      <SubType>Designer</SubType>
    </None>
    <None Include="..\Umbraco.Web.UI\Views\web.config">
      <Link>Mvc\web.config</Link>
    </None>
    <None Include="Web References\org.umbraco.update\UpgradeResult.datasource">
      <DependentUpon>Reference.map</DependentUpon>
    </None>
    <None Include="Web References\org.umbraco.update\UpgradeResult1.datasource">
      <DependentUpon>Reference.map</DependentUpon>
    </None>
    <None Include="Properties\Settings.settings">
      <Generator>SettingsSingleFileGenerator</Generator>
      <LastGenOutput>Settings.Designer.cs</LastGenOutput>
    </None>
  </ItemGroup>
  <ItemGroup>
    <WebReferenceUrl Include="http://update.umbraco.org/checkforupgrade.asmx">
      <UrlBehavior>Dynamic</UrlBehavior>
      <RelPath>Web References\org.umbraco.update\</RelPath>
      <UpdateFromURL>http://update.umbraco.org/checkforupgrade.asmx</UpdateFromURL>
      <ServiceLocationURL>
      </ServiceLocationURL>
      <CachedDynamicPropName>
      </CachedDynamicPropName>
      <CachedAppSettingsObjectName>Settings</CachedAppSettingsObjectName>
      <CachedSettingsPropName>umbraco_org_umbraco_update_CheckForUpgrade</CachedSettingsPropName>
    </WebReferenceUrl>
  </ItemGroup>
  <ItemGroup />
  <Import Project="$(MSBuildBinPath)\Microsoft.CSharp.targets" />
  <!--
    copied from Microsoft.CSharp.targets
    because we have webservices, we need to SGEN
    but it's getting confused by us referencing System.ValueTuple which it cannot load

      Name="UmbGenerateSerializationAssemblies"
      Condition="'$(_SGenGenerateSerializationAssembliesConfig)' == 'On' or ('@(WebReferenceUrl)'!='' and '$(_SGenGenerateSerializationAssembliesConfig)' == 'Auto')"
  -->
  <Target Name="AfterBuild" DependsOnTargets="AssignTargetPaths;Compile;ResolveKeySource" Inputs="$(MSBuildAllProjects);@(IntermediateAssembly)" Outputs="$(IntermediateOutputPath)$(_SGenDllName)">
    <PropertyGroup>
      <SGenMSBuildArchitecture Condition="'$(SGenMSBuildArchitecture)' == ''">$(PlatformTargetAsMSBuildArchitecture)</SGenMSBuildArchitecture>
    </PropertyGroup>
    <ItemGroup>
      <!-- we want to exclude all facade references ?! -->
      <FixedReferencePath Include="@(ReferencePath)" Condition="'%(ReferencePath.FileName)' != 'System.ValueTuple' and '%(ReferencePath.FileName)' != 'System.Net.Http'" />
    </ItemGroup>
    <Delete Files="$(TargetDir)$(TargetName).XmlSerializers.dll" ContinueOnError="true" />
    <!--
     ShouldGenerateSerializer="$(SGenShouldGenerateSerializer)"
     -->
    <SGen BuildAssemblyName="$(TargetFileName)" BuildAssemblyPath="$(IntermediateOutputPath)" References="@(FixedReferencePath)" ShouldGenerateSerializer="true" UseProxyTypes="$(SGenUseProxyTypes)" UseKeep="$(SGenUseKeep)" KeyContainer="$(KeyContainerName)" KeyFile="$(KeyOriginatorFile)" DelaySign="$(DelaySign)" ToolPath="$(SGenToolPath)" SdkToolsPath="$(TargetFrameworkSDKToolsDirectory)" EnvironmentVariables="$(SGenEnvironment)" MSBuildArchitecture="$(SGenMSBuildArchitecture)" SerializationAssembly="$(IntermediateOutputPath)$(_SGenDllName)" Platform="$(SGenPlatformTarget)" Types="$(SGenSerializationTypes)">
      <Output TaskParameter="SerializationAssembly" ItemName="SerializationAssembly" />
    </SGen>
  </Target>
</Project><|MERGE_RESOLUTION|>--- conflicted
+++ resolved
@@ -222,16 +222,13 @@
     <Compile Include="Mvc\HttpUmbracoFormRouteStringException.cs" />
     <Compile Include="Mvc\ModelBindingExceptionFilter.cs" />
     <Compile Include="Mvc\SurfaceControllerTypeCollectionBuilder.cs" />
-<<<<<<< HEAD
     <Compile Include="PropertyEditors\BlockEditorConfiguration.cs" />
     <Compile Include="PropertyEditors\SimpleGridConfiguration.cs" />
     <Compile Include="PropertyEditors\SimpleGridConfigurationEditor.cs" />
     <Compile Include="PropertyEditors\SimpleGridPropertyEditor.cs" />
-=======
     <Compile Include="Mvc\ValidateUmbracoFormRouteStringAttribute.cs" />
     <Compile Include="Profiling\WebProfilingController.cs" />
     <Compile Include="PublishedCache\NuCache\PublishedSnapshotServiceOptions.cs" />
->>>>>>> 57e58c6c
     <Compile Include="PublishedCache\NuCache\Snap\GenObj.cs" />
     <Compile Include="PublishedCache\NuCache\Snap\GenRef.cs" />
     <Compile Include="PublishedCache\NuCache\Snap\LinkedNode.cs" />
