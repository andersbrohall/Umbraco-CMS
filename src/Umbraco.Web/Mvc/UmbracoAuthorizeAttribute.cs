﻿using System;
using System.Web;
using System.Web.Mvc;
using Umbraco.Core;
using Umbraco.Web.Security;
using umbraco.BasePages;

namespace Umbraco.Web.Mvc
{
	/// <summary>	
	/// Ensures authorization is successful for a back office user
	/// </summary>
	public sealed class UmbracoAuthorizeAttribute : AuthorizeAttribute
	{
        private readonly ApplicationContext _applicationContext;
        private readonly UmbracoContext _umbracoContext;

        private ApplicationContext GetApplicationContext()
        {
            return _applicationContext ?? ApplicationContext.Current;
        }

        private UmbracoContext GetUmbracoContext()
        {
            return _umbracoContext ?? UmbracoContext.Current;
        }

        /// <summary>
        /// THIS SHOULD BE ONLY USED FOR UNIT TESTS
        /// </summary>
        /// <param name="umbracoContext"></param>
        public UmbracoAuthorizeAttribute(UmbracoContext umbracoContext)
        {
            if (umbracoContext == null) throw new ArgumentNullException("umbracoContext");
            _umbracoContext = umbracoContext;
            _applicationContext = _umbracoContext.Application;
        }

<<<<<<< HEAD
		public UmbracoAuthorizeAttribute()
		{
		}
=======
        public UmbracoAuthorizeAttribute()
        {
        }
>>>>>>> 9bc3fdd5

		/// <summary>
		/// Ensures that the user must be in the Administrator or the Install role
		/// </summary>
		/// <param name="httpContext"></param>
		/// <returns></returns>
		protected override bool AuthorizeCore(HttpContextBase httpContext)
		{
		    if (httpContext == null) throw new ArgumentNullException("httpContext");
            
		    try
			{
                var appContext = GetApplicationContext();
                var umbContext = GetUmbracoContext();

				//we need to that the app is configured and that a user is logged in
<<<<<<< HEAD
                if (!appContext.IsConfigured)
					return false;
                var isLoggedIn = umbContext.Security.ValidateCurrentUser();
=======
                if (!GetApplicationContext().IsConfigured)
					return false;
			    var umbCtx = GetUmbracoContext();
                var isLoggedIn = umbCtx.Security.ValidateUserContextId(umbCtx.Security.UmbracoUserContextId);
>>>>>>> 9bc3fdd5
				return isLoggedIn;
			}
			catch (Exception)
			{
				return false;
			}
		}

        /// <summary>
        /// Override to to ensure no redirect occurs
        /// </summary>
        /// <param name="filterContext"></param>
        protected override void HandleUnauthorizedRequest(AuthorizationContext filterContext)
        {
            filterContext.Result = (ActionResult)new HttpUnauthorizedResult("You must login to view this resource.");
            
            //DON'T do a FormsAuth redirect... argh!! thankfully we're running .Net 4.5 :)
            filterContext.RequestContext.HttpContext.Response.SuppressFormsAuthenticationRedirect = true;
        }

	}
}<|MERGE_RESOLUTION|>--- conflicted
+++ resolved
@@ -1,95 +1,83 @@
-﻿using System;
-using System.Web;
-using System.Web.Mvc;
-using Umbraco.Core;
-using Umbraco.Web.Security;
-using umbraco.BasePages;
-
-namespace Umbraco.Web.Mvc
-{
-	/// <summary>	
-	/// Ensures authorization is successful for a back office user
-	/// </summary>
-	public sealed class UmbracoAuthorizeAttribute : AuthorizeAttribute
-	{
-        private readonly ApplicationContext _applicationContext;
-        private readonly UmbracoContext _umbracoContext;
-
-        private ApplicationContext GetApplicationContext()
-        {
-            return _applicationContext ?? ApplicationContext.Current;
-        }
-
-        private UmbracoContext GetUmbracoContext()
-        {
-            return _umbracoContext ?? UmbracoContext.Current;
-        }
-
-        /// <summary>
-        /// THIS SHOULD BE ONLY USED FOR UNIT TESTS
-        /// </summary>
-        /// <param name="umbracoContext"></param>
-        public UmbracoAuthorizeAttribute(UmbracoContext umbracoContext)
-        {
-            if (umbracoContext == null) throw new ArgumentNullException("umbracoContext");
-            _umbracoContext = umbracoContext;
-            _applicationContext = _umbracoContext.Application;
-        }
-
-<<<<<<< HEAD
-		public UmbracoAuthorizeAttribute()
-		{
-		}
-=======
-        public UmbracoAuthorizeAttribute()
-        {
-        }
->>>>>>> 9bc3fdd5
-
-		/// <summary>
-		/// Ensures that the user must be in the Administrator or the Install role
-		/// </summary>
-		/// <param name="httpContext"></param>
-		/// <returns></returns>
-		protected override bool AuthorizeCore(HttpContextBase httpContext)
-		{
-		    if (httpContext == null) throw new ArgumentNullException("httpContext");
-            
-		    try
-			{
-                var appContext = GetApplicationContext();
-                var umbContext = GetUmbracoContext();
-
-				//we need to that the app is configured and that a user is logged in
-<<<<<<< HEAD
-                if (!appContext.IsConfigured)
-					return false;
-                var isLoggedIn = umbContext.Security.ValidateCurrentUser();
-=======
-                if (!GetApplicationContext().IsConfigured)
-					return false;
-			    var umbCtx = GetUmbracoContext();
-                var isLoggedIn = umbCtx.Security.ValidateUserContextId(umbCtx.Security.UmbracoUserContextId);
->>>>>>> 9bc3fdd5
-				return isLoggedIn;
-			}
-			catch (Exception)
-			{
-				return false;
-			}
-		}
-
-        /// <summary>
-        /// Override to to ensure no redirect occurs
-        /// </summary>
-        /// <param name="filterContext"></param>
-        protected override void HandleUnauthorizedRequest(AuthorizationContext filterContext)
-        {
-            filterContext.Result = (ActionResult)new HttpUnauthorizedResult("You must login to view this resource.");
-            
-            //DON'T do a FormsAuth redirect... argh!! thankfully we're running .Net 4.5 :)
-            filterContext.RequestContext.HttpContext.Response.SuppressFormsAuthenticationRedirect = true;
-        }
-
-	}
+﻿using System;
+using System.Web;
+using System.Web.Mvc;
+using Umbraco.Core;
+using Umbraco.Web.Security;
+using umbraco.BasePages;
+
+namespace Umbraco.Web.Mvc
+{
+	/// <summary>	
+	/// Ensures authorization is successful for a back office user
+	/// </summary>
+	public sealed class UmbracoAuthorizeAttribute : AuthorizeAttribute
+	{
+        private readonly ApplicationContext _applicationContext;
+        private readonly UmbracoContext _umbracoContext;
+
+        private ApplicationContext GetApplicationContext()
+        {
+            return _applicationContext ?? ApplicationContext.Current;
+        }
+
+        private UmbracoContext GetUmbracoContext()
+        {
+            return _umbracoContext ?? UmbracoContext.Current;
+        }
+
+        /// <summary>
+        /// THIS SHOULD BE ONLY USED FOR UNIT TESTS
+        /// </summary>
+        /// <param name="umbracoContext"></param>
+        public UmbracoAuthorizeAttribute(UmbracoContext umbracoContext)
+        {
+            if (umbracoContext == null) throw new ArgumentNullException("umbracoContext");
+            _umbracoContext = umbracoContext;
+            _applicationContext = _umbracoContext.Application;
+        }
+
+        public UmbracoAuthorizeAttribute()
+        {
+        }
+
+		/// <summary>
+		/// Ensures that the user must be in the Administrator or the Install role
+		/// </summary>
+		/// <param name="httpContext"></param>
+		/// <returns></returns>
+		protected override bool AuthorizeCore(HttpContextBase httpContext)
+		{
+		    if (httpContext == null) throw new ArgumentNullException("httpContext");
+            
+		    try
+			{
+                var appContext = GetApplicationContext();
+                var umbContext = GetUmbracoContext();
+
+				//we need to that the app is configured and that a user is logged in
+                if (!appContext.IsConfigured)
+					return false;
+                var isLoggedIn = umbContext.Security.ValidateCurrentUser();
+                var isLoggedIn = umbCtx.Security.ValidateUserContextId(umbCtx.Security.UmbracoUserContextId);
+				return isLoggedIn;
+			}
+			catch (Exception)
+			{
+				return false;
+			}
+		}
+
+        /// <summary>
+        /// Override to to ensure no redirect occurs
+        /// </summary>
+        /// <param name="filterContext"></param>
+        protected override void HandleUnauthorizedRequest(AuthorizationContext filterContext)
+        {
+            filterContext.Result = (ActionResult)new HttpUnauthorizedResult("You must login to view this resource.");
+            
+            //DON'T do a FormsAuth redirect... argh!! thankfully we're running .Net 4.5 :)
+            filterContext.RequestContext.HttpContext.Response.SuppressFormsAuthenticationRedirect = true;
+        }
+
+	}
 }