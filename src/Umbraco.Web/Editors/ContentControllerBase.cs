﻿using System;
using System.Linq;
using System.Net;
using System.Net.Http;
using System.Web.Http;
using Umbraco.Core;
using Umbraco.Core.Cache;
using Umbraco.Core.Configuration;
using Umbraco.Core.Dictionary;
using Umbraco.Core.Logging;
using Umbraco.Core.Models;
using Umbraco.Core.Models.Editors;
using Umbraco.Core.Persistence;
using Umbraco.Core.PropertyEditors;
using Umbraco.Core.Services;
using Umbraco.Core.Strings;
using Umbraco.Web.Composing;
using Umbraco.Web.Models.ContentEditing;
using Umbraco.Web.WebApi;
using Umbraco.Web.WebApi.Filters;

namespace Umbraco.Web.Editors
{
    /// <summary>
    /// An abstract base controller used for media/content/members to try to reduce code replication.
    /// </summary>
    [JsonDateTimeFormatAttribute]
    public abstract class ContentControllerBase : BackOfficeNotificationsController
    {
        protected ICultureDictionary CultureDictionary { get; }
<<<<<<< HEAD

        protected ContentControllerBase(ICultureDictionary cultureDictionary, IGlobalSettings globalSettings, IUmbracoContextAccessor umbracoContextAccessor, ISqlContext sqlContext, ServiceContext services, AppCaches appCaches, IProfilingLogger logger, IRuntimeState runtimeState, UmbracoHelper umbracoHelper, IShortStringHelper shortStringHelper)
            : base(globalSettings, umbracoContextAccessor, sqlContext, services, appCaches, logger, runtimeState, umbracoHelper, shortStringHelper)
=======
        public IShortStringHelper ShortStringHelper { get; }

        protected ContentControllerBase(
            ICultureDictionary cultureDictionary,
            IGlobalSettings globalSettings,
            IUmbracoContextAccessor umbracoContextAccessor,
            ISqlContext sqlContext,
            ServiceContext services,
            AppCaches appCaches,
            IProfilingLogger logger,
            IRuntimeState runtimeState,
            UmbracoHelper umbracoHelper,
            IShortStringHelper shortStringHelper)
            : base(globalSettings, umbracoContextAccessor, sqlContext, services, appCaches, logger, runtimeState, umbracoHelper)
>>>>>>> 8aa6fff8
        {
            CultureDictionary = cultureDictionary;
            ShortStringHelper = shortStringHelper;
        }

        protected HttpResponseMessage HandleContentNotFound(object id, bool throwException = true)
        {
            ModelState.AddModelError("id", $"content with id: {id} was not found");
            var errorResponse = Request.CreateErrorResponse(
                HttpStatusCode.NotFound,
                ModelState);
            if (throwException)
            {
                throw new HttpResponseException(errorResponse);
            }
            return errorResponse;
        }

        /// <summary>
        /// Maps the dto property values to the persisted model
        /// </summary>
        internal void MapPropertyValuesForPersistence<TPersisted, TSaved>(
            TSaved contentItem,
            ContentPropertyCollectionDto dto,
            Func<TSaved, IProperty, object> getPropertyValue,
            Action<TSaved, IProperty, object> savePropertyValue,
            string culture)
            where TPersisted : IContentBase
            where TSaved : IContentSave<TPersisted>
        {
            // map the property values
            foreach (var propertyDto in dto.Properties)
            {
                // get the property editor
                if (propertyDto.PropertyEditor == null)
                {
                    Logger.Warn<ContentController>("No property editor found for property {PropertyAlias}", propertyDto.Alias);
                    continue;
                }

                // get the value editor
                // nothing to save/map if it is readonly
                var valueEditor = propertyDto.PropertyEditor.GetValueEditor();
                if (valueEditor.IsReadOnly) continue;

                // get the property
                var property = contentItem.PersistedContent.Properties[propertyDto.Alias];

                // prepare files, if any matching property and culture
                var files = contentItem.UploadedFiles
                    .Where(x => x.PropertyAlias == propertyDto.Alias && x.Culture == propertyDto.Culture)
                    .ToArray();

                foreach (var file in files)
                    file.FileName = file.FileName.ToSafeFileName(ShortStringHelper);

                // create the property data for the property editor
                var data = new ContentPropertyData(propertyDto.Value, propertyDto.DataType.Configuration)
                {
                    ContentKey = contentItem.PersistedContent.Key,
                    PropertyTypeKey = property.PropertyType.Key,
                    Files =  files
                };

                // let the editor convert the value that was received, deal with files, etc
                var value = valueEditor.FromEditor(data, getPropertyValue(contentItem, property));

                // set the value - tags are special
                var tagAttribute = propertyDto.PropertyEditor.GetTagAttribute();
                if (tagAttribute != null)
                {
                    var tagConfiguration = ConfigurationEditor.ConfigurationAs<TagConfiguration>(propertyDto.DataType.Configuration);
                    if (tagConfiguration.Delimiter == default) tagConfiguration.Delimiter = tagAttribute.Delimiter;
                    var tagCulture = property.PropertyType.VariesByCulture() ? culture : null;
                    property.SetTagsValue(value, tagConfiguration, tagCulture);
                }
                else
                    savePropertyValue(contentItem, property, value);
            }
        }

        protected virtual void HandleInvalidModelState(IErrorModel display)
        {
            //lastly, if it is not valid, add the model state to the outgoing object and throw a 403
            if (!ModelState.IsValid)
            {
                display.Errors = ModelState.ToErrorDictionary();
                throw new HttpResponseException(Request.CreateValidationErrorResponse(display));
            }
        }

        /// <summary>
        /// A helper method to attempt to get the instance from the request storage if it can be found there,
        /// otherwise gets it from the callback specified
        /// </summary>
        /// <typeparam name="TPersisted"></typeparam>
        /// <param name="getFromService"></param>
        /// <returns></returns>
        /// <remarks>
        /// This is useful for when filters have already looked up a persisted entity and we don't want to have
        /// to look it up again.
        /// </remarks>
        protected TPersisted GetObjectFromRequest<TPersisted>(Func<TPersisted> getFromService)
        {
            //checks if the request contains the key and the item is not null, if that is the case, return it from the request, otherwise return
            // it from the callback
            return Request.Properties.ContainsKey(typeof(TPersisted).ToString()) && Request.Properties[typeof(TPersisted).ToString()] != null
                ? (TPersisted) Request.Properties[typeof (TPersisted).ToString()]
                : getFromService();
        }

        /// <summary>
        /// Returns true if the action passed in means we need to create something new
        /// </summary>
        /// <param name="action"></param>
        /// <returns></returns>
        internal static bool IsCreatingAction(ContentSaveAction action)
        {
            return (action.ToString().EndsWith("New"));
        }

        protected void AddCancelMessage(INotificationModel display,
            string header = "speechBubbles/operationCancelledHeader",
            string message = "speechBubbles/operationCancelledText",
            bool localizeHeader = true,
            bool localizeMessage = true,
            string[] headerParams = null,
            string[] messageParams = null)
        {
            //if there's already a default event message, don't add our default one
            // TODO: inject
            var msgs = Current.EventMessages;
            if (msgs != null && msgs.GetAll().Any(x => x.IsDefaultEventMessage)) return;

            display.AddWarningNotification(
                localizeHeader ? Services.TextService.Localize(header, headerParams) : header,
                localizeMessage ? Services.TextService.Localize(message, messageParams): message);
        }
    }
}<|MERGE_RESOLUTION|>--- conflicted
+++ resolved
@@ -28,12 +28,6 @@
     public abstract class ContentControllerBase : BackOfficeNotificationsController
     {
         protected ICultureDictionary CultureDictionary { get; }
-<<<<<<< HEAD
-
-        protected ContentControllerBase(ICultureDictionary cultureDictionary, IGlobalSettings globalSettings, IUmbracoContextAccessor umbracoContextAccessor, ISqlContext sqlContext, ServiceContext services, AppCaches appCaches, IProfilingLogger logger, IRuntimeState runtimeState, UmbracoHelper umbracoHelper, IShortStringHelper shortStringHelper)
-            : base(globalSettings, umbracoContextAccessor, sqlContext, services, appCaches, logger, runtimeState, umbracoHelper, shortStringHelper)
-=======
-        public IShortStringHelper ShortStringHelper { get; }
 
         protected ContentControllerBase(
             ICultureDictionary cultureDictionary,
@@ -46,11 +40,9 @@
             IRuntimeState runtimeState,
             UmbracoHelper umbracoHelper,
             IShortStringHelper shortStringHelper)
-            : base(globalSettings, umbracoContextAccessor, sqlContext, services, appCaches, logger, runtimeState, umbracoHelper)
->>>>>>> 8aa6fff8
+            :base(globalSettings, umbracoContextAccessor, sqlContext, services, appCaches, logger, runtimeState, umbracoHelper, shortStringHelper)
         {
             CultureDictionary = cultureDictionary;
-            ShortStringHelper = shortStringHelper;
         }
 
         protected HttpResponseMessage HandleContentNotFound(object id, bool throwException = true)
