--- conflicted
+++ resolved
@@ -4,12 +4,8 @@
 using Umbraco.Core.Configuration;
 using Umbraco.Core.Logging;
 using Umbraco.Web.Composing;
-<<<<<<< HEAD
 using Umbraco.Web.Routing;
-=======
-using Umbraco.Web.PublishedCache;
 using Umbraco.Core.Logging.Serilog.Enrichers;
->>>>>>> 69f4f0c8
 
 namespace Umbraco.Web
 {
@@ -25,38 +21,7 @@
         /// <summary>
         /// Occurs when...
         /// </summary>
-<<<<<<< HEAD
         internal static event EventHandler<RoutableAttemptEventArgs> RouteAttempt;
-=======
-        /// <param name="httpContext"></param>
-        private void BeginRequest(HttpContextBase httpContext)
-        {
-            // ensure application url is initialized
-            ((RuntimeState) Current.RuntimeState).EnsureApplicationUrl(httpContext.Request);
-
-            // do not process if client-side request
-            if (httpContext.Request.Url.IsClientSideRequest())
-                return;
-
-            // write the trace output for diagnostics at the end of the request
-            httpContext.Trace.Write("UmbracoModule", "Umbraco request begins");
-
-            // ok, process
-
-            // create the UmbracoContext singleton, one per request, and assign
-            // replace existing if any (eg during app startup, a temp one is created)
-            UmbracoContext.EnsureContext(
-                UmbracoContextAccessor,
-                httpContext,
-                PublishedSnapshotService,
-                new WebSecurity(httpContext, UserService, GlobalSettings),
-                UmbracoConfig.For.UmbracoSettings(),
-                UrlProviders,
-                GlobalSettings,
-                VariationContextAccessor,
-                true);
-        }
->>>>>>> 69f4f0c8
 
         /// <summary>
         /// Occurs when...
@@ -140,281 +105,6 @@
         }
 
         /// <summary>
-<<<<<<< HEAD
-=======
-        /// Rewrites to the default back office page.
-        /// </summary>
-        /// <param name="context"></param>
-        private void RewriteToBackOfficeHandler(HttpContextBase context)
-        {
-            // GlobalSettings.Path has already been through IOHelper.ResolveUrl() so it begins with / and vdir (if any)
-            var rewritePath = GlobalSettings.Path.TrimEnd('/') + "/Default";
-            // rewrite the path to the path of the handler (i.e. /umbraco/RenderMvc)
-            context.RewritePath(rewritePath, "", "", false);
-
-            //if it is MVC we need to do something special, we are not using TransferRequest as this will
-            //require us to rewrite the path with query strings and then reparse the query strings, this would
-            //also mean that we need to handle IIS 7 vs pre-IIS 7 differently. Instead we are just going to create
-            //an instance of the UrlRoutingModule and call it's PostResolveRequestCache method. This does:
-            // * Looks up the route based on the new rewritten URL
-            // * Creates the RequestContext with all route parameters and then executes the correct handler that matches the route
-            //we also cannot re-create this functionality because the setter for the HttpContext.Request.RequestContext is internal
-            //so really, this is pretty much the only way without using Server.TransferRequest and if we did that, we'd have to rethink
-            //a bunch of things!
-            var urlRouting = new UrlRoutingModule();
-            urlRouting.PostResolveRequestCache(context);
-        }
-
-        /// <summary>
-        /// Rewrites to the Umbraco handler - we always send the request via our MVC rendering engine, this will deal with
-        /// requests destined for webforms.
-        /// </summary>
-        /// <param name="context"></param>
-        /// <param name="pcr"> </param>
-        private void RewriteToUmbracoHandler(HttpContextBase context, PublishedRequest pcr)
-        {
-            // NOTE: we do not want to use TransferRequest even though many docs say it is better with IIS7, turns out this is
-            // not what we need. The purpose of TransferRequest is to ensure that .net processes all of the rules for the newly
-            // rewritten url, but this is not what we want!
-            // read: http://forums.iis.net/t/1146511.aspx
-
-            var query = pcr.Uri.Query.TrimStart('?');
-
-            // GlobalSettings.Path has already been through IOHelper.ResolveUrl() so it begins with / and vdir (if any)
-            var rewritePath = GlobalSettings.Path.TrimEnd('/') + "/RenderMvc";
-            // rewrite the path to the path of the handler (i.e. /umbraco/RenderMvc)
-            context.RewritePath(rewritePath, "", query, false);
-
-            //if it is MVC we need to do something special, we are not using TransferRequest as this will
-            //require us to rewrite the path with query strings and then reparse the query strings, this would
-            //also mean that we need to handle IIS 7 vs pre-IIS 7 differently. Instead we are just going to create
-            //an instance of the UrlRoutingModule and call it's PostResolveRequestCache method. This does:
-            // * Looks up the route based on the new rewritten URL
-            // * Creates the RequestContext with all route parameters and then executes the correct handler that matches the route
-            //we also cannot re-create this functionality because the setter for the HttpContext.Request.RequestContext is internal
-            //so really, this is pretty much the only way without using Server.TransferRequest and if we did that, we'd have to rethink
-            //a bunch of things!
-            var urlRouting = new UrlRoutingModule();
-            urlRouting.PostResolveRequestCache(context);
-        }
-
-
-        /// <summary>
-        /// Any object that is in the HttpContext.Items collection that is IDisposable will get disposed on the end of the request
-        /// </summary>
-        /// <param name="http"></param>
-        private void DisposeHttpContextItems(HttpContext http)
-        {
-            // do not process if client-side request
-            if (http.Request.Url.IsClientSideRequest())
-                return;
-
-            //get a list of keys to dispose
-            var keys = new HashSet<object>();
-            foreach (DictionaryEntry i in http.Items)
-            {
-                if (i.Value is IDisposeOnRequestEnd || i.Key is IDisposeOnRequestEnd)
-                {
-                    keys.Add(i.Key);
-                }
-            }
-            //dispose each item and key that was found as disposable.
-            foreach (var k in keys)
-            {
-                try
-                {
-                    http.Items[k].DisposeIfDisposable();
-                }
-                catch (Exception ex)
-                {
-                    Logger.Error<UmbracoModule>(ex, "Could not dispose item with key {Key}", k);
-                }
-                try
-                {
-                    k.DisposeIfDisposable();
-                }
-                catch (Exception ex)
-                {
-                    Logger.Error<UmbracoModule>(ex, "Could not dispose item key {Key}", k);
-                }
-            }
-        }
-
-        #endregion
-
-        #region IHttpModule
-
-        /// <summary>
-        /// Initialize the module,  this will trigger for each new application
-        /// and there may be more than 1 application per application domain
-        /// </summary>
-        /// <param name="app"></param>
-        public void Init(HttpApplication app)
-        {
-            if (Core.Composing.Current.RuntimeState.Level == RuntimeLevel.BootFailed)
-            {
-                // there's nothing we can do really
-                app.BeginRequest += (sender, args) =>
-                {
-                    // would love to avoid throwing, and instead display a customized Umbraco 500
-                    // page - however if we don't throw here, something else might go wrong, and
-                    // it's this later exception that would be reported. could not figure out how
-                    // to prevent it, either with httpContext.Response.End() or .ApplicationInstance
-                    // .CompleteRequest()
-
-                    // also, if something goes wrong with our DI setup, the logging subsystem may
-                    // not even kick in, so here we try to give as much detail as possible
-
-                    Exception e = Core.Composing.Current.RuntimeState.BootFailedException;
-                    if (e == null)
-                        throw new BootFailedException(BootFailedException.DefaultMessage);
-                    var m = new StringBuilder();
-                    m.Append(BootFailedException.DefaultMessage);
-                    while (e != null)
-                    {
-                        m.Append($"\n\n-> {e.GetType().FullName}: {e.Message}");
-                        if (string.IsNullOrWhiteSpace(e.StackTrace) == false)
-                            m.Append($"\n{e.StackTrace}");
-                        e = e.InnerException;
-                    }
-                    throw new BootFailedException(m.ToString());
-                };
-                return;
-            }
-
-            // modules are *not* instanciated by the container so we have to
-            // get our dependencies injected manually, through properties.
-            Core.Composing.Current.Container.InjectProperties(this);
-
-            //Create a GUID to use as some form of request ID
-            var requestId = Guid.Empty;
-
-            app.BeginRequest += (sender, e) =>
-            {
-                var httpContext = ((HttpApplication) sender).Context;
-
-                var httpRequestId = Guid.Empty;
-                LogHttpRequest.TryGetCurrentHttpRequestId(out httpRequestId);
-
-                Logger.Verbose<UmbracoModule>("Begin request [{HttpRequestId}]: {RequestUrl}",
-                    httpRequestId,
-                    httpContext.Request.Url);
-
-                BeginRequest(new HttpContextWrapper(httpContext));
-            };
-
-            //disable asp.net headers (security)
-            // This is the correct place to modify headers according to MS:
-            // https://our.umbraco.com/forum/umbraco-7/using-umbraco-7/65241-Heap-error-from-header-manipulation?p=0#comment220889
-            app.PostReleaseRequestState += (sender, args) =>
-            {
-                var httpContext = ((HttpApplication) sender).Context;
-                try
-                {
-                    httpContext.Response.Headers.Remove("Server");
-                    //this doesn't normally work since IIS sets it but we'll keep it here anyways.
-                    httpContext.Response.Headers.Remove("X-Powered-By");
-                    httpContext.Response.Headers.Remove("X-AspNet-Version");
-                    httpContext.Response.Headers.Remove("X-AspNetMvc-Version");
-                }
-                catch (PlatformNotSupportedException)
-                {
-                    // can't remove headers this way on IIS6 or cassini.
-                }
-            };
-
-            app.PostAuthenticateRequest += (sender, e) =>
-            {
-                var httpContext = ((HttpApplication) sender).Context;
-                //ensure the thread culture is set
-                httpContext.User?.Identity?.EnsureCulture();
-            };
-
-            app.PostResolveRequestCache += (sender, e) =>
-            {
-                var httpContext = ((HttpApplication) sender).Context;
-                ProcessRequest(new HttpContextWrapper(httpContext));
-            };
-
-            app.EndRequest += (sender, args) =>
-            {
-                var httpContext = ((HttpApplication) sender).Context;
-
-                if (UmbracoContext.Current != null)
-                {
-                    var httpRequestId = Guid.Empty;
-                    LogHttpRequest.TryGetCurrentHttpRequestId(out httpRequestId);
-
-                    Logger.Verbose<UmbracoModule>(
-                        "End request [{HttpRequestId}]: {RequestUrl} took {Duration}ms",
-                        httpRequestId,
-                        httpContext.Request.Url,
-                        DateTime.Now.Subtract(UmbracoContext.Current.ObjectCreated).TotalMilliseconds);
-                }
-
-                OnEndRequest(new UmbracoRequestEventArgs(UmbracoContext.Current, new HttpContextWrapper(httpContext)));
-
-                DisposeHttpContextItems(httpContext);
-            };
-        }
-
-        public void Dispose()
-        { }
-
-        #endregion
-
-        #region Events
-
-        public static event EventHandler<RoutableAttemptEventArgs> RouteAttempt;
-
-        private void OnRouteAttempt(RoutableAttemptEventArgs args)
-        {
-            RouteAttempt?.Invoke(this, args);
-        }
-
-        public static event EventHandler<UmbracoRequestEventArgs> EndRequest;
-
-        private void OnEndRequest(UmbracoRequestEventArgs args)
-        {
-            EndRequest?.Invoke(this, args);
-        }
-
-        #endregion
-
-        /// <summary>
-        /// This is used to be passed into the GlobalSettings.IsReservedPathOrUrl and will include some 'fake' routes
-        /// used to determine if a path is reserved.
-        /// </summary>
-        /// <remarks>
-        /// This is basically used to reserve paths dynamically
-        /// </remarks>
-        private readonly Lazy<RouteCollection> _combinedRouteCollection;
-
-        private RouteCollection CreateRouteCollection()
-        {
-            var routes = new RouteCollection();
-
-            foreach (var route in RouteTable.Routes)
-                routes.Add(route);
-
-            foreach (var reservedPath in ReservedPaths)
-            {
-                try
-                {
-                    routes.Add("_umbreserved_" + reservedPath.ReplaceNonAlphanumericChars(""),
-                        new Route(reservedPath.TrimStart('/'), new StopRoutingHandler()));
-                }
-                catch (Exception ex)
-                {
-                    Logger.Error<UmbracoModule>(ex, "Could not add reserved path route");
-                }
-            }
-
-            return routes;
-        }
-
-        /// <summary>
->>>>>>> 69f4f0c8
         /// This is used internally to track any registered callback paths for Identity providers. If the request path matches
         /// any of the registered paths, then the module will let the request keep executing
         /// </summary>
