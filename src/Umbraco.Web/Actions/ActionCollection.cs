﻿using System.Collections.Generic;
using System.Linq;
using Umbraco.Core;
using Umbraco.Core.Composing;
using Umbraco.Core.Models.Membership;


namespace Umbraco.Web.Actions
{
    public class ActionCollection : BuilderCollectionBase<IAction>
    {
        public ActionCollection(IEnumerable<IAction> items)
            : base(items)
        { }

        internal T GetAction<T>()
            where T : IAction
        {
            return this.OfType<T>().FirstOrDefault();
        }

        internal IEnumerable<IAction> GetByLetters(IEnumerable<string> letters)
        {
<<<<<<< HEAD
            return letters
                .Where(x => x.Length == 1)
                .Select(x => this.FirstOrDefault(y => y.Letter == x[0]))
=======
            var actions = this.ToArray(); // no worry: internally, it's already an array
            return letters
                .Where(x => x.Length == 1)
                .Select(x => actions.FirstOrDefault(y => y.Letter == x[0]))
>>>>>>> ec3fd890
                .WhereNotNull()
                .ToList();
        }

        internal IReadOnlyList<IAction> FromEntityPermission(EntityPermission entityPermission)
        {
            var actions = this.ToArray(); // no worry: internally, it's already an array
            return entityPermission.AssignedPermissions
                .Where(x => x.Length == 1)
<<<<<<< HEAD
                .SelectMany(x => this.Where(y => y.Letter == x[0]))
=======
                .SelectMany(x => actions.Where(y => y.Letter == x[0]))
>>>>>>> ec3fd890
                .WhereNotNull()
                .ToList();
        }
    }
}<|MERGE_RESOLUTION|>--- conflicted
+++ resolved
@@ -21,16 +21,10 @@
 
         internal IEnumerable<IAction> GetByLetters(IEnumerable<string> letters)
         {
-<<<<<<< HEAD
-            return letters
-                .Where(x => x.Length == 1)
-                .Select(x => this.FirstOrDefault(y => y.Letter == x[0]))
-=======
             var actions = this.ToArray(); // no worry: internally, it's already an array
             return letters
                 .Where(x => x.Length == 1)
                 .Select(x => actions.FirstOrDefault(y => y.Letter == x[0]))
->>>>>>> ec3fd890
                 .WhereNotNull()
                 .ToList();
         }
@@ -40,11 +34,7 @@
             var actions = this.ToArray(); // no worry: internally, it's already an array
             return entityPermission.AssignedPermissions
                 .Where(x => x.Length == 1)
-<<<<<<< HEAD
-                .SelectMany(x => this.Where(y => y.Letter == x[0]))
-=======
                 .SelectMany(x => actions.Where(y => y.Letter == x[0]))
->>>>>>> ec3fd890
                 .WhereNotNull()
                 .ToList();
         }
