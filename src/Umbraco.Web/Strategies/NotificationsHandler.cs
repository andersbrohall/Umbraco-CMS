--- conflicted
+++ resolved
@@ -77,12 +77,6 @@
             ContentService.RolledBack += (sender, args) => applicationContext.Services.NotificationService.SendNotification(
                                                                args.Entity, ActionRollback.Instance, applicationContext);
 
-<<<<<<< HEAD
-            //Send notifications for the copy action
-            ContentService.Copied += (sender, args) => applicationContext.Services.NotificationService.SendNotification(
-                args.Original, ActionCopy.Instance, applicationContext
-            );
-=======
             //Send notifications for the move and restore actions
             ContentService.Moved += (sender, args) =>
             {
@@ -102,7 +96,10 @@
                     );
                 }
             };
->>>>>>> a75506d6
+			
+            //Send notifications for the copy action
+            ContentService.Copied += (sender, args) => applicationContext.Services.NotificationService.SendNotification(
+                args.Original, ActionCopy.Instance, applicationContext);
         }
 
     }
