﻿using System;
using System.Collections.Generic;
using System.Linq;
using System.Net;
using System.Web;
using Umbraco.Core.Configuration;
using Umbraco.Core.Services;

namespace Umbraco.Web.HealthCheck.Checks.Security
{
    [HealthCheck(
        "92ABBAA2-0586-4089-8AE2-9A843439D577",
        "Excessive Headers",
        Description = "Checks to see if your site is revealing information in its headers that gives away unnecessary details about the technology used to build and host it.",
        Group = "Security")]
    public class ExcessiveHeadersCheck : HealthCheck
    {
        private readonly ILocalizedTextService _textService;

        public ExcessiveHeadersCheck(HealthCheckContext healthCheckContext) : base(healthCheckContext)
        {
            _textService = healthCheckContext.ApplicationContext.Services.TextService;
        }

        /// <summary>
        /// Get the status for this health check
        /// </summary>
        /// <returns></returns>
        public override IEnumerable<HealthCheckStatus> GetStatus()
        {
            //return the statuses
            return new[] { CheckForHeaders() };
        }

        /// <summary>
        /// Executes the action and returns it's status
        /// </summary>
        /// <param name="action"></param>
        /// <returns></returns>
        public override HealthCheckStatus ExecuteAction(HealthCheckAction action)
        {
            throw new InvalidOperationException("ExcessiveHeadersCheck has no executable actions");
        }

        private HealthCheckStatus CheckForHeaders()
        {
            var message = string.Empty;
            var success = false;
<<<<<<< HEAD
            var url = HealthCheckContext.SiteUrl;

            // Access the site home page and check for the headers
            var request = WebRequest.Create(url);
=======
            var url = HealthCheckContext.HttpContext.Request.Url;

            // Access the site home page and check for the headers
            var serverVariables = HealthCheckContext.HttpContext.Request.ServerVariables;
            var useSsl = GlobalSettings.UseSSL || serverVariables["SERVER_PORT"] == "443";
            var address = string.Format("http{0}://{1}:{2}", useSsl ? "s" : "", url.Host.ToLower(), url.Port);
            var request = WebRequest.Create(address);
>>>>>>> 68614531
            request.Method = "HEAD";
            try
            {
                var response = request.GetResponse();
                var allHeaders = response.Headers.AllKeys;
                var headersToCheckFor = new [] {"Server", "X-Powered-By", "X-AspNet-Version", "X-AspNetMvc-Version"};
                var headersFound = allHeaders
                    .Intersect(headersToCheckFor)
                    .ToArray();
                success = headersFound.Any() == false;
                message = success
                    ? _textService.Localize("healthcheck/excessiveHeadersNotFound")
                    : _textService.Localize("healthcheck/excessiveHeadersFound", new [] { string.Join(", ", headersFound) });
            }
            catch (Exception ex)
            {
<<<<<<< HEAD
                message = _textService.Localize("healthcheck/httpsCheckInvalidUrl", new[] { url, ex.Message });
=======
                message = _textService.Localize("healthcheck/healthCheckInvalidUrl", new[] { address, ex.Message });
>>>>>>> 68614531
            }

            var actions = new List<HealthCheckAction>();
            return
                new HealthCheckStatus(message)
                {
                    ResultType = success ? StatusResultType.Success : StatusResultType.Warning,
                    Actions = actions
                };
        }
   }
}<|MERGE_RESOLUTION|>--- conflicted
+++ resolved
@@ -2,8 +2,6 @@
 using System.Collections.Generic;
 using System.Linq;
 using System.Net;
-using System.Web;
-using Umbraco.Core.Configuration;
 using Umbraco.Core.Services;
 
 namespace Umbraco.Web.HealthCheck.Checks.Security
@@ -46,20 +44,10 @@
         {
             var message = string.Empty;
             var success = false;
-<<<<<<< HEAD
-            var url = HealthCheckContext.SiteUrl;
-
-            // Access the site home page and check for the headers
+            var url = HealthCheckContext.SiteUrl;
+
+            // Access the site home page and check for the headers
             var request = WebRequest.Create(url);
-=======
-            var url = HealthCheckContext.HttpContext.Request.Url;
-
-            // Access the site home page and check for the headers
-            var serverVariables = HealthCheckContext.HttpContext.Request.ServerVariables;
-            var useSsl = GlobalSettings.UseSSL || serverVariables["SERVER_PORT"] == "443";
-            var address = string.Format("http{0}://{1}:{2}", useSsl ? "s" : "", url.Host.ToLower(), url.Port);
-            var request = WebRequest.Create(address);
->>>>>>> 68614531
             request.Method = "HEAD";
             try
             {
@@ -76,11 +64,7 @@
             }
             catch (Exception ex)
             {
-<<<<<<< HEAD
-                message = _textService.Localize("healthcheck/httpsCheckInvalidUrl", new[] { url, ex.Message });
-=======
-                message = _textService.Localize("healthcheck/healthCheckInvalidUrl", new[] { address, ex.Message });
->>>>>>> 68614531
+                message = _textService.Localize("healthcheck/healthCheckInvalidUrl", new[] { url, ex.Message });
             }
 
             var actions = new List<HealthCheckAction>();
