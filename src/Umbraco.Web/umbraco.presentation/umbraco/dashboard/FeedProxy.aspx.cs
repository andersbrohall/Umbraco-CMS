<<<<<<< HEAD
﻿using System.Net.Http;
using Umbraco.Core;
using Umbraco.Core.Logging;
using Umbraco.Web;
using Umbraco.Web.UI.Pages;
using System;
using System.Linq;
using System.Net.Mime;
using Umbraco.Core.IO;
using Umbraco.Core.Xml;
using Umbraco.Web.Composing;

namespace dashboardUtilities
{


    public partial class FeedProxy : UmbracoEnsuredPage
    {
        private static HttpClient _httpClient;

        protected void Page_Load(object sender, EventArgs e)
        {
            try
            {
                if (Request.QueryString.AllKeys.Contains("url") == false || Request.QueryString["url"] == null)
                    return;

                var url = Request.QueryString["url"];
                if (string.IsNullOrWhiteSpace(url) || url.StartsWith("/"))
                    return;

                if (Uri.TryCreate(url, UriKind.Absolute, out var requestUri) == false)
                    return;

                var feedProxyXml = XmlHelper.OpenAsXmlDocument(IOHelper.MapPath(SystemFiles.FeedProxyConfig));
                if (feedProxyXml?.SelectSingleNode($"//allow[@host = '{requestUri.Host}']") != null && requestUri.Port == 80)
                {
                    if (_httpClient == null)
                        _httpClient = new HttpClient();

                    using (var request = new HttpRequestMessage(HttpMethod.Get, requestUri))
                    {
                        var response = _httpClient.SendAsync(request).Result;
                        var result = response.Content.ReadAsStringAsync().Result;

                        if (string.IsNullOrEmpty(result))
                            return;

                        Response.Clear();
                        Response.ContentType = Request.CleanForXss("type") ?? MediaTypeNames.Text.Xml;
                        Response.Write(result);
                    }
                }
                else
                {
                                Current.Logger.Debug<FeedProxy>("Access to unallowed feedproxy attempted: {RequestUrl}", requestUri);
                }
            }
            catch (Exception ex)
            {
                Current.Logger.Error<FeedProxy>(ex, "Exception occurred");
            }
        }
    }
}
=======
﻿using System.Net.Http;
using Umbraco.Core;
using Umbraco.Core.Logging;
using Umbraco.Web;

namespace dashboardUtilities
{
    using System;
    using System.Linq;
    using System.Net.Mime;
    using umbraco.BasePages;
    using Umbraco.Core.IO;

    public partial class FeedProxy : UmbracoEnsuredPage
    {
        private static HttpClient _httpClient;

        protected void Page_Load(object sender, EventArgs e)
        {
            try
            {
                if (Request.QueryString.AllKeys.Contains("url") == false || Request.QueryString["url"] == null)
                    return;

                var url = Request.QueryString["url"];
                if (string.IsNullOrWhiteSpace(url) || url.StartsWith("/"))
                    return;

                if (Uri.TryCreate(url, UriKind.Absolute, out var requestUri) == false)
                    return;

                var feedProxyXml = XmlHelper.OpenAsXmlDocument(IOHelper.MapPath(SystemFiles.FeedProxyConfig));
                if (feedProxyXml?.SelectSingleNode($"//allow[@host = '{requestUri.Host}']") != null && (requestUri.Port == 80 || requestUri.Port == 443))
                {
                    if (_httpClient == null)
                        _httpClient = new HttpClient();

                    using (var request = new HttpRequestMessage(HttpMethod.Get, requestUri))
                    {
                        var response = _httpClient.SendAsync(request).Result;
                        var result = response.Content.ReadAsStringAsync().Result;

                        if (string.IsNullOrEmpty(result))
                            return;

                        Response.Clear();
                        Response.ContentType = Request.CleanForXss("type") ?? MediaTypeNames.Text.Xml;
                        Response.Write(result);
                    }
                }
                else
                {
                    LogHelper.Debug<FeedProxy>($"Access to unallowed feedproxy attempted: {requestUri}");
                }
            }
            catch (Exception ex)
            {
                LogHelper.Error<FeedProxy>("Exception occurred", ex);
            }
        }
    }
}
>>>>>>> 2c6fd3af
<|MERGE_RESOLUTION|>--- conflicted
+++ resolved
@@ -1,4 +1,3 @@
-<<<<<<< HEAD
 ﻿using System.Net.Http;
 using Umbraco.Core;
 using Umbraco.Core.Logging;
@@ -14,69 +13,6 @@
 namespace dashboardUtilities
 {
 
-
-    public partial class FeedProxy : UmbracoEnsuredPage
-    {
-        private static HttpClient _httpClient;
-
-        protected void Page_Load(object sender, EventArgs e)
-        {
-            try
-            {
-                if (Request.QueryString.AllKeys.Contains("url") == false || Request.QueryString["url"] == null)
-                    return;
-
-                var url = Request.QueryString["url"];
-                if (string.IsNullOrWhiteSpace(url) || url.StartsWith("/"))
-                    return;
-
-                if (Uri.TryCreate(url, UriKind.Absolute, out var requestUri) == false)
-                    return;
-
-                var feedProxyXml = XmlHelper.OpenAsXmlDocument(IOHelper.MapPath(SystemFiles.FeedProxyConfig));
-                if (feedProxyXml?.SelectSingleNode($"//allow[@host = '{requestUri.Host}']") != null && requestUri.Port == 80)
-                {
-                    if (_httpClient == null)
-                        _httpClient = new HttpClient();
-
-                    using (var request = new HttpRequestMessage(HttpMethod.Get, requestUri))
-                    {
-                        var response = _httpClient.SendAsync(request).Result;
-                        var result = response.Content.ReadAsStringAsync().Result;
-
-                        if (string.IsNullOrEmpty(result))
-                            return;
-
-                        Response.Clear();
-                        Response.ContentType = Request.CleanForXss("type") ?? MediaTypeNames.Text.Xml;
-                        Response.Write(result);
-                    }
-                }
-                else
-                {
-                                Current.Logger.Debug<FeedProxy>("Access to unallowed feedproxy attempted: {RequestUrl}", requestUri);
-                }
-            }
-            catch (Exception ex)
-            {
-                Current.Logger.Error<FeedProxy>(ex, "Exception occurred");
-            }
-        }
-    }
-}
-=======
-﻿using System.Net.Http;
-using Umbraco.Core;
-using Umbraco.Core.Logging;
-using Umbraco.Web;
-
-namespace dashboardUtilities
-{
-    using System;
-    using System.Linq;
-    using System.Net.Mime;
-    using umbraco.BasePages;
-    using Umbraco.Core.IO;
 
     public partial class FeedProxy : UmbracoEnsuredPage
     {
@@ -117,14 +53,13 @@
                 }
                 else
                 {
-                    LogHelper.Debug<FeedProxy>($"Access to unallowed feedproxy attempted: {requestUri}");
+                                Current.Logger.Debug<FeedProxy>("Access to unallowed feedproxy attempted: {RequestUrl}", requestUri);
                 }
             }
             catch (Exception ex)
             {
-                LogHelper.Error<FeedProxy>("Exception occurred", ex);
+                Current.Logger.Error<FeedProxy>(ex, "Exception occurred");
             }
         }
     }
-}
->>>>>>> 2c6fd3af
+}