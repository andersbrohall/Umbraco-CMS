using System;
using System.Collections;
using System.IO;
using System.Web;
using System.Web.Security;
using System.Web.UI;
using System.Web.UI.HtmlControls;
using System.Web.UI.WebControls;
using System.Xml;
using Umbraco.Core.Logging;
using umbraco.BasePages;
using umbraco.BusinessLogic;
using umbraco.businesslogic.Exceptions;
using umbraco.cms.businesslogic.media;
using umbraco.cms.businesslogic.propertytype;
using umbraco.cms.businesslogic.web;
using umbraco.presentation.channels.businesslogic;
using umbraco.uicontrols;
using umbraco.providers;
using umbraco.cms.presentation.Trees;
using umbraco.IO;
using Umbraco.Core;

namespace umbraco.cms.presentation.user
{
    /// <summary>
    /// Summary description for EditUser.
    /// </summary>
    public partial class EditUser : UmbracoEnsuredPage
    {
        public EditUser()
        {
            CurrentApp = BusinessLogic.DefaultApps.users.ToString();
        }
        protected HtmlTable macroProperties;
        protected TextBox uname = new TextBox();
        protected TextBox lname = new TextBox();
        protected PlaceHolder passw = new PlaceHolder();
        protected CheckBoxList lapps = new CheckBoxList();
        protected TextBox email = new TextBox();
        protected DropDownList userType = new DropDownList();
        protected DropDownList userLanguage = new DropDownList();
        protected CheckBox NoConsole = new CheckBox();
        protected CheckBox Disabled = new CheckBox();
        protected CheckBox DefaultToLiveEditing = new CheckBox();


        protected controls.ContentPicker mediaPicker = new umbraco.controls.ContentPicker();
        protected controls.ContentPicker contentPicker = new umbraco.controls.ContentPicker();

        protected TextBox cName = new TextBox();
        protected CheckBox cFulltree = new CheckBox();
        protected DropDownList cDocumentType = new DropDownList();
        protected DropDownList cDescription = new DropDownList();
        protected DropDownList cCategories = new DropDownList();
        protected DropDownList cExcerpt = new DropDownList();
        protected controls.ContentPicker cMediaPicker = new umbraco.controls.ContentPicker();
        protected controls.ContentPicker cContentPicker = new umbraco.controls.ContentPicker();
        protected CustomValidator sectionValidator = new CustomValidator();

        protected Pane pp = new Pane();

        private User u;


        protected void Page_Load(object sender, EventArgs e)
        {
<<<<<<< HEAD
           int UID = int.Parse(Request.QueryString["id"]);
=======
            //if the current user is not an admin they cannot edit a user at all
            if (CurrentUser.IsAdmin() == false)
            {
                throw new UserAuthorizationException("Access denied");
            }

            int UID = int.Parse(Request.QueryString["id"]);
>>>>>>> 226e35d6
            u = BusinessLogic.User.GetUser(UID);

            //the true admin can only edit the true admin
            if (u.Id == 0 && CurrentUser.Id != 0)
            {
                throw new Exception("Only the root user can edit the 'root' user (id:0)");
            }

            //only another admin can edit another admin (who is not the true admin)
            if (u.IsAdmin() && CurrentUser.IsAdmin() == false)
            {
                throw new Exception("Admin users can only be edited by admins");
            }
            
            // check if canvas editing is enabled
            DefaultToLiveEditing.Visible = UmbracoSettings.EnableCanvasEditing;

            // Populate usertype list
            foreach (UserType ut in UserType.getAll)
            {
                if (CurrentUser.IsAdmin() || ut.Alias != "admin")
                {
                    ListItem li = new ListItem(ui.Text("user", ut.Name.ToLower(), base.getUser()), ut.Id.ToString());
                    if (ut.Id == u.UserType.Id)
                        li.Selected = true;

                    userType.Items.Add(li);
                }
            }

            // Populate ui language lsit
            foreach (
                string f in
                    Directory.GetFiles(IOHelper.MapPath(SystemDirectories.Umbraco + "/config/lang"), "*.xml")
                )
            {
                XmlDocument x = new XmlDocument();
                x.Load(f);
                ListItem li =
                    new ListItem(x.DocumentElement.Attributes.GetNamedItem("intName").Value,
                                 x.DocumentElement.Attributes.GetNamedItem("alias").Value);
                if (x.DocumentElement.Attributes.GetNamedItem("alias").Value == u.Language)
                    li.Selected = true;

                userLanguage.Items.Add(li);
            }

            // Console access and disabling
            NoConsole.Checked = u.NoConsole;
            Disabled.Checked = u.Disabled;
            DefaultToLiveEditing.Checked = u.DefaultToLiveEditing;

            PlaceHolder medias = new PlaceHolder();
            mediaPicker.AppAlias = Constants.Applications.Media;
            mediaPicker.TreeAlias = "media";

            if (u.StartMediaId > 0)
                mediaPicker.Value = u.StartMediaId.ToString();
            else
                mediaPicker.Value = "-1";

            medias.Controls.Add(mediaPicker);

            PlaceHolder content = new PlaceHolder();
            contentPicker.AppAlias = Constants.Applications.Content;
            contentPicker.TreeAlias = "content";

            if (u.StartNodeId > 0)
                contentPicker.Value = u.StartNodeId.ToString();
            else
                contentPicker.Value = "-1";

            content.Controls.Add(contentPicker);


            // Add password changer
            passw.Controls.Add(new UserControl().LoadControl(SystemDirectories.Umbraco + "/controls/passwordChanger.ascx"));

            pp.addProperty(ui.Text("user", "username", base.getUser()), uname);
            pp.addProperty(ui.Text("user", "loginname", base.getUser()), lname);
            pp.addProperty(ui.Text("user", "password", base.getUser()), passw);
            pp.addProperty(ui.Text("email", base.getUser()), email);
            pp.addProperty(ui.Text("user", "usertype", base.getUser()), userType);
            pp.addProperty(ui.Text("user", "language", base.getUser()), userLanguage);

            //Media  / content root nodes
            Pane ppNodes = new Pane();
            ppNodes.addProperty(ui.Text("user", "startnode", base.getUser()), content);
            ppNodes.addProperty(ui.Text("user", "mediastartnode", base.getUser()), medias);

            //Generel umrbaco access
            Pane ppAccess = new Pane();
            if (UmbracoSettings.EnableCanvasEditing)
            {
                ppAccess.addProperty(ui.Text("user", "defaultToLiveEditing", base.getUser()), DefaultToLiveEditing);
            }
            ppAccess.addProperty(ui.Text("user", "noConsole", base.getUser()), NoConsole);
            ppAccess.addProperty(ui.Text("user", "disabled", base.getUser()), Disabled);

            //access to which modules... 
            Pane ppModules = new Pane();
            ppModules.addProperty(ui.Text("user", "modules", base.getUser()), lapps);
            ppModules.addProperty(" ", sectionValidator);

            TabPage userInfo = UserTabs.NewTabPage(u.Name);

            userInfo.Controls.Add(pp);
            userInfo.Controls.Add(ppNodes);
            userInfo.Controls.Add(ppAccess);
            userInfo.Controls.Add(ppModules);
            userInfo.Style.Add("text-align", "center");

            userInfo.HasMenu = true;

            ImageButton save = userInfo.Menu.NewImageButton();
            save.ImageUrl = SystemDirectories.Umbraco + "/images/editor/save.gif";
            save.Click += new ImageClickEventHandler(saveUser_Click);

            sectionValidator.ServerValidate += new ServerValidateEventHandler(sectionValidator_ServerValidate);
            sectionValidator.ControlToValidate = lapps.ID;
            sectionValidator.ErrorMessage = ui.Text("errorHandling", "errorMandatoryWithoutTab", ui.Text("user", "modules", base.getUser()), base.getUser());
            sectionValidator.CssClass = "error";

            setupForm();
            setupChannel();

            ClientTools
                .SetActiveTreeType(TreeDefinitionCollection.Instance.FindTree<loadUsers>().Tree.Alias)
                .SyncTree(UID.ToString(), IsPostBack);
        }


        void sectionValidator_ServerValidate(object source, ServerValidateEventArgs args)
        {
            args.IsValid = false;

            if (lapps.SelectedIndex >= 0)
                args.IsValid = true;
        }

        private void setupChannel()
        {
            Channel userChannel;
            try
            {
                userChannel =
                    new Channel(u.Id);
            }
            catch
            {
                userChannel = new Channel();
            }

            // Populate dropdowns
            foreach (DocumentType dt in DocumentType.GetAllAsList())
                cDocumentType.Items.Add(
                    new ListItem(dt.Text, dt.Alias)
                    );

            // populate fields
            ArrayList fields = new ArrayList();
            cDescription.ID = "cDescription";
            cCategories.ID = "cCategories";
            cExcerpt.ID = "cExcerpt";
            cDescription.Items.Add(new ListItem(ui.Text("choose"), ""));
            cCategories.Items.Add(new ListItem(ui.Text("choose"), ""));
            cExcerpt.Items.Add(new ListItem(ui.Text("choose"), ""));

            foreach (PropertyType pt in PropertyType.GetAll())
            {
                if (!fields.Contains(pt.Alias))
                {
                    cDescription.Items.Add(new ListItem(string.Format("{0} ({1})", pt.Name, pt.Alias), pt.Alias));
                    cCategories.Items.Add(new ListItem(string.Format("{0} ({1})", pt.Name, pt.Alias), pt.Alias));
                    cExcerpt.Items.Add(new ListItem(string.Format("{0} ({1})", pt.Name, pt.Alias), pt.Alias));
                    fields.Add(pt.Alias);
                }
            }

            // Handle content and media pickers

            PlaceHolder medias = new PlaceHolder();
            cMediaPicker.AppAlias = Constants.Applications.Media;
            cMediaPicker.TreeAlias = "media";

            if (userChannel.MediaFolder > 0)
                cMediaPicker.Value = userChannel.MediaFolder.ToString();
            else
                cMediaPicker.Value = "-1";

            medias.Controls.Add(cMediaPicker);

            PlaceHolder content = new PlaceHolder();
            cContentPicker.AppAlias = Constants.Applications.Content;
            cContentPicker.TreeAlias = "content";

            if (userChannel.StartNode > 0)
                cContentPicker.Value = userChannel.StartNode.ToString();
            else
                cContentPicker.Value = "-1";

            content.Controls.Add(cContentPicker);


            // Setup the panes
            Pane ppInfo = new Pane();
            ppInfo.addProperty(ui.Text("name", base.getUser()), cName);
            ppInfo.addProperty(ui.Text("user", "startnode", base.getUser()), content);
            ppInfo.addProperty(ui.Text("user", "searchAllChildren", base.getUser()), cFulltree);
            ppInfo.addProperty(ui.Text("user", "mediastartnode", base.getUser()), medias);

            Pane ppFields = new Pane();
            ppFields.addProperty(ui.Text("user", "documentType", base.getUser()), cDocumentType);
            ppFields.addProperty(ui.Text("user", "descriptionField", base.getUser()), cDescription);
            ppFields.addProperty(ui.Text("user", "categoryField", base.getUser()), cCategories);
            ppFields.addProperty(ui.Text("user", "excerptField", base.getUser()), cExcerpt);


            TabPage channelInfo = UserTabs.NewTabPage(ui.Text("user", "contentChannel", base.getUser()));

            channelInfo.Controls.Add(ppInfo);
            channelInfo.Controls.Add(ppFields);

            channelInfo.HasMenu = true;
            ImageButton save = channelInfo.Menu.NewImageButton();
            save.ImageUrl = SystemDirectories.Umbraco + "/images/editor/save.gif";
            save.Click += new ImageClickEventHandler(saveUser_Click);
            save.ID = "save";
            if (!IsPostBack)
            {
                cName.Text = userChannel.Name;
                cDescription.SelectedValue = userChannel.FieldDescriptionAlias;
                cCategories.SelectedValue = userChannel.FieldCategoriesAlias;
                cExcerpt.SelectedValue = userChannel.FieldExcerptAlias;
                cDocumentType.SelectedValue = userChannel.DocumentTypeAlias;
                cFulltree.Checked = userChannel.FullTree;
            }
        }

        /// <summary>
        /// Setups the form.
        /// </summary>
        private void setupForm()
        {

            if (!IsPostBack)
            {
                MembershipUser user = Membership.Providers[UmbracoSettings.DefaultBackofficeProvider].GetUser(u.LoginName, true);
                uname.Text = u.Name;
                lname.Text = (user == null) ? u.LoginName : user.UserName;
                email.Text = (user == null) ? u.Email : user.Email;

                // Prevent users from changing information if logged in through active directory membership provider
                // active directory-mapped accounts have empty passwords by default... so set update user fields to read only
                // this will not be a security issue because empty passwords are not allowed in membership provider. 
                // This might change in version 4.0
                if (string.IsNullOrEmpty(u.GetPassword()))
                {
                    uname.ReadOnly = true;
                    lname.ReadOnly = true;
                    email.ReadOnly = true;
                    passw.Visible = false;
                }

                contentPicker.Value = u.StartNodeId.ToString();
                mediaPicker.Value = u.StartMediaId.ToString();

                // get the current users applications
                string currentUserApps = ";";
                foreach (Application a in CurrentUser.Applications)
                    currentUserApps += a.alias + ";";

                Application[] uapps = u.Applications;
                foreach (Application app in BusinessLogic.Application.getAll())
                {
                    if (CurrentUser.IsRoot() || currentUserApps.Contains(";" + app.alias + ";"))
                    {
                        ListItem li = new ListItem(ui.Text("sections", app.alias), app.alias);
                        if (!IsPostBack) foreach (Application tmp in uapps) if (app.alias == tmp.alias) li.Selected = true;
                        lapps.Items.Add(li);
                    }
                }
            }
        }
        
        protected override void OnInit(EventArgs e)
        {
            base.OnInit(e);

            //lapps.SelectionMode = ListSelectionMode.Multiple;
            lapps.RepeatLayout = RepeatLayout.Flow;
            lapps.RepeatDirection = RepeatDirection.Vertical;
        }

        protected override void OnPreRender(EventArgs e)
        {
            base.OnPreRender(e);

            ScriptManager.GetCurrent(Page).Services.Add(new ServiceReference("../webservices/CMSNode.asmx"));
            //      ScriptManager.GetCurrent(Page).Services.Add(new ServiceReference("../webservices/legacyAjaxCalls.asmx"));
            
        }

        /// <summary>
        /// Handles the Click event of the saveUser control.
        /// </summary>
        /// <param name="sender">The source of the event.</param>
        /// <param name="e">The <see cref="System.Web.UI.ImageClickEventArgs"/> instance containing the event data.</param>
        private void saveUser_Click(object sender, ImageClickEventArgs e)
        {
            if (base.IsValid)
            {
                try
                {
                    MembershipUser user = Membership.Providers[UmbracoSettings.DefaultBackofficeProvider].GetUser(u.LoginName, true);


                    string tempPassword = ((controls.passwordChanger)passw.Controls[0]).Password;
                    if (!string.IsNullOrEmpty(tempPassword.Trim()))
                    {
                        // make sure password is not empty
                        if (string.IsNullOrEmpty(u.Password)) u.Password = "default";
                        user.ChangePassword(u.Password, tempPassword);
                    }

                    // Is it using the default membership provider
                    if (Membership.Providers[UmbracoSettings.DefaultBackofficeProvider] is UsersMembershipProvider)
                    {
                        // Save user in membership provider
                        UsersMembershipUser umbracoUser = user as UsersMembershipUser;
                        umbracoUser.FullName = uname.Text.Trim();
                        umbracoUser.Language = userLanguage.SelectedValue;
                        umbracoUser.UserType = UserType.GetUserType(int.Parse(userType.SelectedValue));
                        Membership.Providers[UmbracoSettings.DefaultBackofficeProvider].UpdateUser(umbracoUser);

                        // Save user details
                        u.Email = email.Text.Trim();
                        u.Language = userLanguage.SelectedValue;
                    }
                    else
                    {
                        u.Name = uname.Text.Trim();
                        u.Language = userLanguage.SelectedValue;
                        u.UserType = UserType.GetUserType(int.Parse(userType.SelectedValue));
                        if (!(Membership.Providers[UmbracoSettings.DefaultBackofficeProvider] is ActiveDirectoryMembershipProvider)) Membership.Providers[UmbracoSettings.DefaultBackofficeProvider].UpdateUser(user);
                    }


                    u.LoginName = lname.Text;
                    //u.StartNodeId = int.Parse(startNode.Value);


                    int startNode;
                    if (!int.TryParse(contentPicker.Value, out startNode))
                    {
                        //set to default if nothing is choosen
                        if (u.StartNodeId > 0)
                            startNode = u.StartNodeId;
                        else
                            startNode = -1;
                    }
                    u.StartNodeId = startNode;


                    u.Disabled = Disabled.Checked;
                    u.DefaultToLiveEditing = DefaultToLiveEditing.Checked;
                    u.NoConsole = NoConsole.Checked;
                    //u.StartMediaId = int.Parse(mediaStartNode.Value);


                    int mstartNode;
                    if (!int.TryParse(mediaPicker.Value, out mstartNode))
                    {
                        //set to default if nothing is choosen
                        if (u.StartMediaId > 0)
                            mstartNode = u.StartMediaId;
                        else
                            mstartNode = -1;
                    }
                    u.StartMediaId = mstartNode;

                    u.clearApplications();

                    foreach (ListItem li in lapps.Items)
                    {
                        if (li.Selected) u.addApplication(li.Value);
                    }

                    u.Save();

                    // save data
                    if (cName.Text != "")
                    {
                        Channel c;
                        try
                        {
                            c = new Channel(u.Id);
                        }
                        catch
                        {
                            c = new Channel();
                            c.User = u;
                        }

                        c.Name = cName.Text;
                        c.FullTree = cFulltree.Checked;
                        c.StartNode = int.Parse(cContentPicker.Value);
                        c.MediaFolder = int.Parse(cMediaPicker.Value);
                        c.FieldCategoriesAlias = cCategories.SelectedValue;
                        c.FieldDescriptionAlias = cDescription.SelectedValue;
                        c.FieldExcerptAlias = cExcerpt.SelectedValue;
                        c.DocumentTypeAlias = cDocumentType.SelectedValue;

                        //
                        c.MediaTypeAlias = Constants.Conventions.MediaTypes.Image; // [LK:2013-03-22] This was previously lowercase; unsure if using const will cause an issue.
                        c.MediaTypeFileProperty = Constants.Conventions.Media.File;
                        c.ImageSupport = true;

                        c.Save();

                    }

                    ClientTools.ShowSpeechBubble(speechBubbleIcon.save, ui.Text("speechBubbles", "editUserSaved", base.getUser()), "");
                }
                catch (Exception ex)
                {
                    ClientTools.ShowSpeechBubble(speechBubbleIcon.error, ui.Text("speechBubbles", "editUserError", base.getUser()), "");
                    LogHelper.Error<EditUser>("Exception", ex);
                }
            }
            else
            {
                ClientTools.ShowSpeechBubble(speechBubbleIcon.error, ui.Text("speechBubbles", "editUserError", base.getUser()), "");
            }
        }
    }
}
<|MERGE_RESOLUTION|>--- conflicted
+++ resolved
@@ -1,515 +1,510 @@
-using System;
-using System.Collections;
-using System.IO;
-using System.Web;
-using System.Web.Security;
-using System.Web.UI;
-using System.Web.UI.HtmlControls;
-using System.Web.UI.WebControls;
-using System.Xml;
-using Umbraco.Core.Logging;
-using umbraco.BasePages;
-using umbraco.BusinessLogic;
-using umbraco.businesslogic.Exceptions;
-using umbraco.cms.businesslogic.media;
-using umbraco.cms.businesslogic.propertytype;
-using umbraco.cms.businesslogic.web;
-using umbraco.presentation.channels.businesslogic;
-using umbraco.uicontrols;
-using umbraco.providers;
-using umbraco.cms.presentation.Trees;
-using umbraco.IO;
-using Umbraco.Core;
-
-namespace umbraco.cms.presentation.user
-{
-    /// <summary>
-    /// Summary description for EditUser.
-    /// </summary>
-    public partial class EditUser : UmbracoEnsuredPage
-    {
-        public EditUser()
-        {
-            CurrentApp = BusinessLogic.DefaultApps.users.ToString();
-        }
-        protected HtmlTable macroProperties;
-        protected TextBox uname = new TextBox();
-        protected TextBox lname = new TextBox();
-        protected PlaceHolder passw = new PlaceHolder();
-        protected CheckBoxList lapps = new CheckBoxList();
-        protected TextBox email = new TextBox();
-        protected DropDownList userType = new DropDownList();
-        protected DropDownList userLanguage = new DropDownList();
-        protected CheckBox NoConsole = new CheckBox();
-        protected CheckBox Disabled = new CheckBox();
-        protected CheckBox DefaultToLiveEditing = new CheckBox();
-
-
-        protected controls.ContentPicker mediaPicker = new umbraco.controls.ContentPicker();
-        protected controls.ContentPicker contentPicker = new umbraco.controls.ContentPicker();
-
-        protected TextBox cName = new TextBox();
-        protected CheckBox cFulltree = new CheckBox();
-        protected DropDownList cDocumentType = new DropDownList();
-        protected DropDownList cDescription = new DropDownList();
-        protected DropDownList cCategories = new DropDownList();
-        protected DropDownList cExcerpt = new DropDownList();
-        protected controls.ContentPicker cMediaPicker = new umbraco.controls.ContentPicker();
-        protected controls.ContentPicker cContentPicker = new umbraco.controls.ContentPicker();
-        protected CustomValidator sectionValidator = new CustomValidator();
-
-        protected Pane pp = new Pane();
-
-        private User u;
-
-
-        protected void Page_Load(object sender, EventArgs e)
-        {
-<<<<<<< HEAD
-           int UID = int.Parse(Request.QueryString["id"]);
-=======
-            //if the current user is not an admin they cannot edit a user at all
-            if (CurrentUser.IsAdmin() == false)
-            {
-                throw new UserAuthorizationException("Access denied");
-            }
-
-            int UID = int.Parse(Request.QueryString["id"]);
->>>>>>> 226e35d6
-            u = BusinessLogic.User.GetUser(UID);
-
-            //the true admin can only edit the true admin
-            if (u.Id == 0 && CurrentUser.Id != 0)
-            {
-                throw new Exception("Only the root user can edit the 'root' user (id:0)");
-            }
-
-            //only another admin can edit another admin (who is not the true admin)
-            if (u.IsAdmin() && CurrentUser.IsAdmin() == false)
-            {
-                throw new Exception("Admin users can only be edited by admins");
-            }
-            
-            // check if canvas editing is enabled
-            DefaultToLiveEditing.Visible = UmbracoSettings.EnableCanvasEditing;
-
-            // Populate usertype list
-            foreach (UserType ut in UserType.getAll)
-            {
-                if (CurrentUser.IsAdmin() || ut.Alias != "admin")
-                {
-                    ListItem li = new ListItem(ui.Text("user", ut.Name.ToLower(), base.getUser()), ut.Id.ToString());
-                    if (ut.Id == u.UserType.Id)
-                        li.Selected = true;
-
-                    userType.Items.Add(li);
-                }
-            }
-
-            // Populate ui language lsit
-            foreach (
-                string f in
-                    Directory.GetFiles(IOHelper.MapPath(SystemDirectories.Umbraco + "/config/lang"), "*.xml")
-                )
-            {
-                XmlDocument x = new XmlDocument();
-                x.Load(f);
-                ListItem li =
-                    new ListItem(x.DocumentElement.Attributes.GetNamedItem("intName").Value,
-                                 x.DocumentElement.Attributes.GetNamedItem("alias").Value);
-                if (x.DocumentElement.Attributes.GetNamedItem("alias").Value == u.Language)
-                    li.Selected = true;
-
-                userLanguage.Items.Add(li);
-            }
-
-            // Console access and disabling
-            NoConsole.Checked = u.NoConsole;
-            Disabled.Checked = u.Disabled;
-            DefaultToLiveEditing.Checked = u.DefaultToLiveEditing;
-
-            PlaceHolder medias = new PlaceHolder();
-            mediaPicker.AppAlias = Constants.Applications.Media;
-            mediaPicker.TreeAlias = "media";
-
-            if (u.StartMediaId > 0)
-                mediaPicker.Value = u.StartMediaId.ToString();
-            else
-                mediaPicker.Value = "-1";
-
-            medias.Controls.Add(mediaPicker);
-
-            PlaceHolder content = new PlaceHolder();
-            contentPicker.AppAlias = Constants.Applications.Content;
-            contentPicker.TreeAlias = "content";
-
-            if (u.StartNodeId > 0)
-                contentPicker.Value = u.StartNodeId.ToString();
-            else
-                contentPicker.Value = "-1";
-
-            content.Controls.Add(contentPicker);
-
-
-            // Add password changer
-            passw.Controls.Add(new UserControl().LoadControl(SystemDirectories.Umbraco + "/controls/passwordChanger.ascx"));
-
-            pp.addProperty(ui.Text("user", "username", base.getUser()), uname);
-            pp.addProperty(ui.Text("user", "loginname", base.getUser()), lname);
-            pp.addProperty(ui.Text("user", "password", base.getUser()), passw);
-            pp.addProperty(ui.Text("email", base.getUser()), email);
-            pp.addProperty(ui.Text("user", "usertype", base.getUser()), userType);
-            pp.addProperty(ui.Text("user", "language", base.getUser()), userLanguage);
-
-            //Media  / content root nodes
-            Pane ppNodes = new Pane();
-            ppNodes.addProperty(ui.Text("user", "startnode", base.getUser()), content);
-            ppNodes.addProperty(ui.Text("user", "mediastartnode", base.getUser()), medias);
-
-            //Generel umrbaco access
-            Pane ppAccess = new Pane();
-            if (UmbracoSettings.EnableCanvasEditing)
-            {
-                ppAccess.addProperty(ui.Text("user", "defaultToLiveEditing", base.getUser()), DefaultToLiveEditing);
-            }
-            ppAccess.addProperty(ui.Text("user", "noConsole", base.getUser()), NoConsole);
-            ppAccess.addProperty(ui.Text("user", "disabled", base.getUser()), Disabled);
-
-            //access to which modules... 
-            Pane ppModules = new Pane();
-            ppModules.addProperty(ui.Text("user", "modules", base.getUser()), lapps);
-            ppModules.addProperty(" ", sectionValidator);
-
-            TabPage userInfo = UserTabs.NewTabPage(u.Name);
-
-            userInfo.Controls.Add(pp);
-            userInfo.Controls.Add(ppNodes);
-            userInfo.Controls.Add(ppAccess);
-            userInfo.Controls.Add(ppModules);
-            userInfo.Style.Add("text-align", "center");
-
-            userInfo.HasMenu = true;
-
-            ImageButton save = userInfo.Menu.NewImageButton();
-            save.ImageUrl = SystemDirectories.Umbraco + "/images/editor/save.gif";
-            save.Click += new ImageClickEventHandler(saveUser_Click);
-
-            sectionValidator.ServerValidate += new ServerValidateEventHandler(sectionValidator_ServerValidate);
-            sectionValidator.ControlToValidate = lapps.ID;
-            sectionValidator.ErrorMessage = ui.Text("errorHandling", "errorMandatoryWithoutTab", ui.Text("user", "modules", base.getUser()), base.getUser());
-            sectionValidator.CssClass = "error";
-
-            setupForm();
-            setupChannel();
-
-            ClientTools
-                .SetActiveTreeType(TreeDefinitionCollection.Instance.FindTree<loadUsers>().Tree.Alias)
-                .SyncTree(UID.ToString(), IsPostBack);
-        }
-
-
-        void sectionValidator_ServerValidate(object source, ServerValidateEventArgs args)
-        {
-            args.IsValid = false;
-
-            if (lapps.SelectedIndex >= 0)
-                args.IsValid = true;
-        }
-
-        private void setupChannel()
-        {
-            Channel userChannel;
-            try
-            {
-                userChannel =
-                    new Channel(u.Id);
-            }
-            catch
-            {
-                userChannel = new Channel();
-            }
-
-            // Populate dropdowns
-            foreach (DocumentType dt in DocumentType.GetAllAsList())
-                cDocumentType.Items.Add(
-                    new ListItem(dt.Text, dt.Alias)
-                    );
-
-            // populate fields
-            ArrayList fields = new ArrayList();
-            cDescription.ID = "cDescription";
-            cCategories.ID = "cCategories";
-            cExcerpt.ID = "cExcerpt";
-            cDescription.Items.Add(new ListItem(ui.Text("choose"), ""));
-            cCategories.Items.Add(new ListItem(ui.Text("choose"), ""));
-            cExcerpt.Items.Add(new ListItem(ui.Text("choose"), ""));
-
-            foreach (PropertyType pt in PropertyType.GetAll())
-            {
-                if (!fields.Contains(pt.Alias))
-                {
-                    cDescription.Items.Add(new ListItem(string.Format("{0} ({1})", pt.Name, pt.Alias), pt.Alias));
-                    cCategories.Items.Add(new ListItem(string.Format("{0} ({1})", pt.Name, pt.Alias), pt.Alias));
-                    cExcerpt.Items.Add(new ListItem(string.Format("{0} ({1})", pt.Name, pt.Alias), pt.Alias));
-                    fields.Add(pt.Alias);
-                }
-            }
-
-            // Handle content and media pickers
-
-            PlaceHolder medias = new PlaceHolder();
-            cMediaPicker.AppAlias = Constants.Applications.Media;
-            cMediaPicker.TreeAlias = "media";
-
-            if (userChannel.MediaFolder > 0)
-                cMediaPicker.Value = userChannel.MediaFolder.ToString();
-            else
-                cMediaPicker.Value = "-1";
-
-            medias.Controls.Add(cMediaPicker);
-
-            PlaceHolder content = new PlaceHolder();
-            cContentPicker.AppAlias = Constants.Applications.Content;
-            cContentPicker.TreeAlias = "content";
-
-            if (userChannel.StartNode > 0)
-                cContentPicker.Value = userChannel.StartNode.ToString();
-            else
-                cContentPicker.Value = "-1";
-
-            content.Controls.Add(cContentPicker);
-
-
-            // Setup the panes
-            Pane ppInfo = new Pane();
-            ppInfo.addProperty(ui.Text("name", base.getUser()), cName);
-            ppInfo.addProperty(ui.Text("user", "startnode", base.getUser()), content);
-            ppInfo.addProperty(ui.Text("user", "searchAllChildren", base.getUser()), cFulltree);
-            ppInfo.addProperty(ui.Text("user", "mediastartnode", base.getUser()), medias);
-
-            Pane ppFields = new Pane();
-            ppFields.addProperty(ui.Text("user", "documentType", base.getUser()), cDocumentType);
-            ppFields.addProperty(ui.Text("user", "descriptionField", base.getUser()), cDescription);
-            ppFields.addProperty(ui.Text("user", "categoryField", base.getUser()), cCategories);
-            ppFields.addProperty(ui.Text("user", "excerptField", base.getUser()), cExcerpt);
-
-
-            TabPage channelInfo = UserTabs.NewTabPage(ui.Text("user", "contentChannel", base.getUser()));
-
-            channelInfo.Controls.Add(ppInfo);
-            channelInfo.Controls.Add(ppFields);
-
-            channelInfo.HasMenu = true;
-            ImageButton save = channelInfo.Menu.NewImageButton();
-            save.ImageUrl = SystemDirectories.Umbraco + "/images/editor/save.gif";
-            save.Click += new ImageClickEventHandler(saveUser_Click);
-            save.ID = "save";
-            if (!IsPostBack)
-            {
-                cName.Text = userChannel.Name;
-                cDescription.SelectedValue = userChannel.FieldDescriptionAlias;
-                cCategories.SelectedValue = userChannel.FieldCategoriesAlias;
-                cExcerpt.SelectedValue = userChannel.FieldExcerptAlias;
-                cDocumentType.SelectedValue = userChannel.DocumentTypeAlias;
-                cFulltree.Checked = userChannel.FullTree;
-            }
-        }
-
-        /// <summary>
-        /// Setups the form.
-        /// </summary>
-        private void setupForm()
-        {
-
-            if (!IsPostBack)
-            {
-                MembershipUser user = Membership.Providers[UmbracoSettings.DefaultBackofficeProvider].GetUser(u.LoginName, true);
-                uname.Text = u.Name;
-                lname.Text = (user == null) ? u.LoginName : user.UserName;
-                email.Text = (user == null) ? u.Email : user.Email;
-
-                // Prevent users from changing information if logged in through active directory membership provider
-                // active directory-mapped accounts have empty passwords by default... so set update user fields to read only
-                // this will not be a security issue because empty passwords are not allowed in membership provider. 
-                // This might change in version 4.0
-                if (string.IsNullOrEmpty(u.GetPassword()))
-                {
-                    uname.ReadOnly = true;
-                    lname.ReadOnly = true;
-                    email.ReadOnly = true;
-                    passw.Visible = false;
-                }
-
-                contentPicker.Value = u.StartNodeId.ToString();
-                mediaPicker.Value = u.StartMediaId.ToString();
-
-                // get the current users applications
-                string currentUserApps = ";";
-                foreach (Application a in CurrentUser.Applications)
-                    currentUserApps += a.alias + ";";
-
-                Application[] uapps = u.Applications;
-                foreach (Application app in BusinessLogic.Application.getAll())
-                {
-                    if (CurrentUser.IsRoot() || currentUserApps.Contains(";" + app.alias + ";"))
-                    {
-                        ListItem li = new ListItem(ui.Text("sections", app.alias), app.alias);
-                        if (!IsPostBack) foreach (Application tmp in uapps) if (app.alias == tmp.alias) li.Selected = true;
-                        lapps.Items.Add(li);
-                    }
-                }
-            }
-        }
-        
-        protected override void OnInit(EventArgs e)
-        {
-            base.OnInit(e);
-
-            //lapps.SelectionMode = ListSelectionMode.Multiple;
-            lapps.RepeatLayout = RepeatLayout.Flow;
-            lapps.RepeatDirection = RepeatDirection.Vertical;
-        }
-
-        protected override void OnPreRender(EventArgs e)
-        {
-            base.OnPreRender(e);
-
-            ScriptManager.GetCurrent(Page).Services.Add(new ServiceReference("../webservices/CMSNode.asmx"));
-            //      ScriptManager.GetCurrent(Page).Services.Add(new ServiceReference("../webservices/legacyAjaxCalls.asmx"));
-            
-        }
-
-        /// <summary>
-        /// Handles the Click event of the saveUser control.
-        /// </summary>
-        /// <param name="sender">The source of the event.</param>
-        /// <param name="e">The <see cref="System.Web.UI.ImageClickEventArgs"/> instance containing the event data.</param>
-        private void saveUser_Click(object sender, ImageClickEventArgs e)
-        {
-            if (base.IsValid)
-            {
-                try
-                {
-                    MembershipUser user = Membership.Providers[UmbracoSettings.DefaultBackofficeProvider].GetUser(u.LoginName, true);
-
-
-                    string tempPassword = ((controls.passwordChanger)passw.Controls[0]).Password;
-                    if (!string.IsNullOrEmpty(tempPassword.Trim()))
-                    {
-                        // make sure password is not empty
-                        if (string.IsNullOrEmpty(u.Password)) u.Password = "default";
-                        user.ChangePassword(u.Password, tempPassword);
-                    }
-
-                    // Is it using the default membership provider
-                    if (Membership.Providers[UmbracoSettings.DefaultBackofficeProvider] is UsersMembershipProvider)
-                    {
-                        // Save user in membership provider
-                        UsersMembershipUser umbracoUser = user as UsersMembershipUser;
-                        umbracoUser.FullName = uname.Text.Trim();
-                        umbracoUser.Language = userLanguage.SelectedValue;
-                        umbracoUser.UserType = UserType.GetUserType(int.Parse(userType.SelectedValue));
-                        Membership.Providers[UmbracoSettings.DefaultBackofficeProvider].UpdateUser(umbracoUser);
-
-                        // Save user details
-                        u.Email = email.Text.Trim();
-                        u.Language = userLanguage.SelectedValue;
-                    }
-                    else
-                    {
-                        u.Name = uname.Text.Trim();
-                        u.Language = userLanguage.SelectedValue;
-                        u.UserType = UserType.GetUserType(int.Parse(userType.SelectedValue));
-                        if (!(Membership.Providers[UmbracoSettings.DefaultBackofficeProvider] is ActiveDirectoryMembershipProvider)) Membership.Providers[UmbracoSettings.DefaultBackofficeProvider].UpdateUser(user);
-                    }
-
-
-                    u.LoginName = lname.Text;
-                    //u.StartNodeId = int.Parse(startNode.Value);
-
-
-                    int startNode;
-                    if (!int.TryParse(contentPicker.Value, out startNode))
-                    {
-                        //set to default if nothing is choosen
-                        if (u.StartNodeId > 0)
-                            startNode = u.StartNodeId;
-                        else
-                            startNode = -1;
-                    }
-                    u.StartNodeId = startNode;
-
-
-                    u.Disabled = Disabled.Checked;
-                    u.DefaultToLiveEditing = DefaultToLiveEditing.Checked;
-                    u.NoConsole = NoConsole.Checked;
-                    //u.StartMediaId = int.Parse(mediaStartNode.Value);
-
-
-                    int mstartNode;
-                    if (!int.TryParse(mediaPicker.Value, out mstartNode))
-                    {
-                        //set to default if nothing is choosen
-                        if (u.StartMediaId > 0)
-                            mstartNode = u.StartMediaId;
-                        else
-                            mstartNode = -1;
-                    }
-                    u.StartMediaId = mstartNode;
-
-                    u.clearApplications();
-
-                    foreach (ListItem li in lapps.Items)
-                    {
-                        if (li.Selected) u.addApplication(li.Value);
-                    }
-
-                    u.Save();
-
-                    // save data
-                    if (cName.Text != "")
-                    {
-                        Channel c;
-                        try
-                        {
-                            c = new Channel(u.Id);
-                        }
-                        catch
-                        {
-                            c = new Channel();
-                            c.User = u;
-                        }
-
-                        c.Name = cName.Text;
-                        c.FullTree = cFulltree.Checked;
-                        c.StartNode = int.Parse(cContentPicker.Value);
-                        c.MediaFolder = int.Parse(cMediaPicker.Value);
-                        c.FieldCategoriesAlias = cCategories.SelectedValue;
-                        c.FieldDescriptionAlias = cDescription.SelectedValue;
-                        c.FieldExcerptAlias = cExcerpt.SelectedValue;
-                        c.DocumentTypeAlias = cDocumentType.SelectedValue;
-
-                        //
-                        c.MediaTypeAlias = Constants.Conventions.MediaTypes.Image; // [LK:2013-03-22] This was previously lowercase; unsure if using const will cause an issue.
-                        c.MediaTypeFileProperty = Constants.Conventions.Media.File;
-                        c.ImageSupport = true;
-
-                        c.Save();
-
-                    }
-
-                    ClientTools.ShowSpeechBubble(speechBubbleIcon.save, ui.Text("speechBubbles", "editUserSaved", base.getUser()), "");
-                }
-                catch (Exception ex)
-                {
-                    ClientTools.ShowSpeechBubble(speechBubbleIcon.error, ui.Text("speechBubbles", "editUserError", base.getUser()), "");
-                    LogHelper.Error<EditUser>("Exception", ex);
-                }
-            }
-            else
-            {
-                ClientTools.ShowSpeechBubble(speechBubbleIcon.error, ui.Text("speechBubbles", "editUserError", base.getUser()), "");
-            }
-        }
-    }
-}
+using System;
+using System.Collections;
+using System.IO;
+using System.Web;
+using System.Web.Security;
+using System.Web.UI;
+using System.Web.UI.HtmlControls;
+using System.Web.UI.WebControls;
+using System.Xml;
+using Umbraco.Core.Logging;
+using umbraco.BasePages;
+using umbraco.BusinessLogic;
+using umbraco.businesslogic.Exceptions;
+using umbraco.cms.businesslogic.media;
+using umbraco.cms.businesslogic.propertytype;
+using umbraco.cms.businesslogic.web;
+using umbraco.presentation.channels.businesslogic;
+using umbraco.uicontrols;
+using umbraco.providers;
+using umbraco.cms.presentation.Trees;
+using umbraco.IO;
+using Umbraco.Core;
+
+namespace umbraco.cms.presentation.user
+{
+    /// <summary>
+    /// Summary description for EditUser.
+    /// </summary>
+    public partial class EditUser : UmbracoEnsuredPage
+    {
+        public EditUser()
+        {
+            CurrentApp = BusinessLogic.DefaultApps.users.ToString();
+        }
+        protected HtmlTable macroProperties;
+        protected TextBox uname = new TextBox();
+        protected TextBox lname = new TextBox();
+        protected PlaceHolder passw = new PlaceHolder();
+        protected CheckBoxList lapps = new CheckBoxList();
+        protected TextBox email = new TextBox();
+        protected DropDownList userType = new DropDownList();
+        protected DropDownList userLanguage = new DropDownList();
+        protected CheckBox NoConsole = new CheckBox();
+        protected CheckBox Disabled = new CheckBox();
+        protected CheckBox DefaultToLiveEditing = new CheckBox();
+
+
+        protected controls.ContentPicker mediaPicker = new umbraco.controls.ContentPicker();
+        protected controls.ContentPicker contentPicker = new umbraco.controls.ContentPicker();
+
+        protected TextBox cName = new TextBox();
+        protected CheckBox cFulltree = new CheckBox();
+        protected DropDownList cDocumentType = new DropDownList();
+        protected DropDownList cDescription = new DropDownList();
+        protected DropDownList cCategories = new DropDownList();
+        protected DropDownList cExcerpt = new DropDownList();
+        protected controls.ContentPicker cMediaPicker = new umbraco.controls.ContentPicker();
+        protected controls.ContentPicker cContentPicker = new umbraco.controls.ContentPicker();
+        protected CustomValidator sectionValidator = new CustomValidator();
+
+        protected Pane pp = new Pane();
+
+        private User u;
+
+
+        protected void Page_Load(object sender, EventArgs e)
+        {
+            //if the current user is not an admin they cannot edit a user at all
+            if (CurrentUser.IsAdmin() == false)
+            {
+                throw new UserAuthorizationException("Access denied");
+            }
+           int UID = int.Parse(Request.QueryString["id"]);
+            u = BusinessLogic.User.GetUser(UID);
+
+            //the true admin can only edit the true admin
+            if (u.Id == 0 && CurrentUser.Id != 0)
+            {
+                throw new Exception("Only the root user can edit the 'root' user (id:0)");
+            }
+
+            //only another admin can edit another admin (who is not the true admin)
+            if (u.IsAdmin() && CurrentUser.IsAdmin() == false)
+            {
+                throw new Exception("Admin users can only be edited by admins");
+            }
+            
+            // check if canvas editing is enabled
+            DefaultToLiveEditing.Visible = UmbracoSettings.EnableCanvasEditing;
+
+            // Populate usertype list
+            foreach (UserType ut in UserType.getAll)
+            {
+                if (CurrentUser.IsAdmin() || ut.Alias != "admin")
+                {
+                    ListItem li = new ListItem(ui.Text("user", ut.Name.ToLower(), base.getUser()), ut.Id.ToString());
+                    if (ut.Id == u.UserType.Id)
+                        li.Selected = true;
+
+                    userType.Items.Add(li);
+                }
+            }
+
+            // Populate ui language lsit
+            foreach (
+                string f in
+                    Directory.GetFiles(IOHelper.MapPath(SystemDirectories.Umbraco + "/config/lang"), "*.xml")
+                )
+            {
+                XmlDocument x = new XmlDocument();
+                x.Load(f);
+                ListItem li =
+                    new ListItem(x.DocumentElement.Attributes.GetNamedItem("intName").Value,
+                                 x.DocumentElement.Attributes.GetNamedItem("alias").Value);
+                if (x.DocumentElement.Attributes.GetNamedItem("alias").Value == u.Language)
+                    li.Selected = true;
+
+                userLanguage.Items.Add(li);
+            }
+
+            // Console access and disabling
+            NoConsole.Checked = u.NoConsole;
+            Disabled.Checked = u.Disabled;
+            DefaultToLiveEditing.Checked = u.DefaultToLiveEditing;
+
+            PlaceHolder medias = new PlaceHolder();
+            mediaPicker.AppAlias = Constants.Applications.Media;
+            mediaPicker.TreeAlias = "media";
+
+            if (u.StartMediaId > 0)
+                mediaPicker.Value = u.StartMediaId.ToString();
+            else
+                mediaPicker.Value = "-1";
+
+            medias.Controls.Add(mediaPicker);
+
+            PlaceHolder content = new PlaceHolder();
+            contentPicker.AppAlias = Constants.Applications.Content;
+            contentPicker.TreeAlias = "content";
+
+            if (u.StartNodeId > 0)
+                contentPicker.Value = u.StartNodeId.ToString();
+            else
+                contentPicker.Value = "-1";
+
+            content.Controls.Add(contentPicker);
+
+
+            // Add password changer
+            passw.Controls.Add(new UserControl().LoadControl(SystemDirectories.Umbraco + "/controls/passwordChanger.ascx"));
+
+            pp.addProperty(ui.Text("user", "username", base.getUser()), uname);
+            pp.addProperty(ui.Text("user", "loginname", base.getUser()), lname);
+            pp.addProperty(ui.Text("user", "password", base.getUser()), passw);
+            pp.addProperty(ui.Text("email", base.getUser()), email);
+            pp.addProperty(ui.Text("user", "usertype", base.getUser()), userType);
+            pp.addProperty(ui.Text("user", "language", base.getUser()), userLanguage);
+
+            //Media  / content root nodes
+            Pane ppNodes = new Pane();
+            ppNodes.addProperty(ui.Text("user", "startnode", base.getUser()), content);
+            ppNodes.addProperty(ui.Text("user", "mediastartnode", base.getUser()), medias);
+
+            //Generel umrbaco access
+            Pane ppAccess = new Pane();
+            if (UmbracoSettings.EnableCanvasEditing)
+            {
+                ppAccess.addProperty(ui.Text("user", "defaultToLiveEditing", base.getUser()), DefaultToLiveEditing);
+            }
+            ppAccess.addProperty(ui.Text("user", "noConsole", base.getUser()), NoConsole);
+            ppAccess.addProperty(ui.Text("user", "disabled", base.getUser()), Disabled);
+
+            //access to which modules... 
+            Pane ppModules = new Pane();
+            ppModules.addProperty(ui.Text("user", "modules", base.getUser()), lapps);
+            ppModules.addProperty(" ", sectionValidator);
+
+            TabPage userInfo = UserTabs.NewTabPage(u.Name);
+
+            userInfo.Controls.Add(pp);
+            userInfo.Controls.Add(ppNodes);
+            userInfo.Controls.Add(ppAccess);
+            userInfo.Controls.Add(ppModules);
+            userInfo.Style.Add("text-align", "center");
+
+            userInfo.HasMenu = true;
+
+            ImageButton save = userInfo.Menu.NewImageButton();
+            save.ImageUrl = SystemDirectories.Umbraco + "/images/editor/save.gif";
+            save.Click += new ImageClickEventHandler(saveUser_Click);
+
+            sectionValidator.ServerValidate += new ServerValidateEventHandler(sectionValidator_ServerValidate);
+            sectionValidator.ControlToValidate = lapps.ID;
+            sectionValidator.ErrorMessage = ui.Text("errorHandling", "errorMandatoryWithoutTab", ui.Text("user", "modules", base.getUser()), base.getUser());
+            sectionValidator.CssClass = "error";
+
+            setupForm();
+            setupChannel();
+
+            ClientTools
+                .SetActiveTreeType(TreeDefinitionCollection.Instance.FindTree<loadUsers>().Tree.Alias)
+                .SyncTree(UID.ToString(), IsPostBack);
+        }
+
+
+        void sectionValidator_ServerValidate(object source, ServerValidateEventArgs args)
+        {
+            args.IsValid = false;
+
+            if (lapps.SelectedIndex >= 0)
+                args.IsValid = true;
+        }
+
+        private void setupChannel()
+        {
+            Channel userChannel;
+            try
+            {
+                userChannel =
+                    new Channel(u.Id);
+            }
+            catch
+            {
+                userChannel = new Channel();
+            }
+
+            // Populate dropdowns
+            foreach (DocumentType dt in DocumentType.GetAllAsList())
+                cDocumentType.Items.Add(
+                    new ListItem(dt.Text, dt.Alias)
+                    );
+
+            // populate fields
+            ArrayList fields = new ArrayList();
+            cDescription.ID = "cDescription";
+            cCategories.ID = "cCategories";
+            cExcerpt.ID = "cExcerpt";
+            cDescription.Items.Add(new ListItem(ui.Text("choose"), ""));
+            cCategories.Items.Add(new ListItem(ui.Text("choose"), ""));
+            cExcerpt.Items.Add(new ListItem(ui.Text("choose"), ""));
+
+            foreach (PropertyType pt in PropertyType.GetAll())
+            {
+                if (!fields.Contains(pt.Alias))
+                {
+                    cDescription.Items.Add(new ListItem(string.Format("{0} ({1})", pt.Name, pt.Alias), pt.Alias));
+                    cCategories.Items.Add(new ListItem(string.Format("{0} ({1})", pt.Name, pt.Alias), pt.Alias));
+                    cExcerpt.Items.Add(new ListItem(string.Format("{0} ({1})", pt.Name, pt.Alias), pt.Alias));
+                    fields.Add(pt.Alias);
+                }
+            }
+
+            // Handle content and media pickers
+
+            PlaceHolder medias = new PlaceHolder();
+            cMediaPicker.AppAlias = Constants.Applications.Media;
+            cMediaPicker.TreeAlias = "media";
+
+            if (userChannel.MediaFolder > 0)
+                cMediaPicker.Value = userChannel.MediaFolder.ToString();
+            else
+                cMediaPicker.Value = "-1";
+
+            medias.Controls.Add(cMediaPicker);
+
+            PlaceHolder content = new PlaceHolder();
+            cContentPicker.AppAlias = Constants.Applications.Content;
+            cContentPicker.TreeAlias = "content";
+
+            if (userChannel.StartNode > 0)
+                cContentPicker.Value = userChannel.StartNode.ToString();
+            else
+                cContentPicker.Value = "-1";
+
+            content.Controls.Add(cContentPicker);
+
+
+            // Setup the panes
+            Pane ppInfo = new Pane();
+            ppInfo.addProperty(ui.Text("name", base.getUser()), cName);
+            ppInfo.addProperty(ui.Text("user", "startnode", base.getUser()), content);
+            ppInfo.addProperty(ui.Text("user", "searchAllChildren", base.getUser()), cFulltree);
+            ppInfo.addProperty(ui.Text("user", "mediastartnode", base.getUser()), medias);
+
+            Pane ppFields = new Pane();
+            ppFields.addProperty(ui.Text("user", "documentType", base.getUser()), cDocumentType);
+            ppFields.addProperty(ui.Text("user", "descriptionField", base.getUser()), cDescription);
+            ppFields.addProperty(ui.Text("user", "categoryField", base.getUser()), cCategories);
+            ppFields.addProperty(ui.Text("user", "excerptField", base.getUser()), cExcerpt);
+
+
+            TabPage channelInfo = UserTabs.NewTabPage(ui.Text("user", "contentChannel", base.getUser()));
+
+            channelInfo.Controls.Add(ppInfo);
+            channelInfo.Controls.Add(ppFields);
+
+            channelInfo.HasMenu = true;
+            ImageButton save = channelInfo.Menu.NewImageButton();
+            save.ImageUrl = SystemDirectories.Umbraco + "/images/editor/save.gif";
+            save.Click += new ImageClickEventHandler(saveUser_Click);
+            save.ID = "save";
+            if (!IsPostBack)
+            {
+                cName.Text = userChannel.Name;
+                cDescription.SelectedValue = userChannel.FieldDescriptionAlias;
+                cCategories.SelectedValue = userChannel.FieldCategoriesAlias;
+                cExcerpt.SelectedValue = userChannel.FieldExcerptAlias;
+                cDocumentType.SelectedValue = userChannel.DocumentTypeAlias;
+                cFulltree.Checked = userChannel.FullTree;
+            }
+        }
+
+        /// <summary>
+        /// Setups the form.
+        /// </summary>
+        private void setupForm()
+        {
+
+            if (!IsPostBack)
+            {
+                MembershipUser user = Membership.Providers[UmbracoSettings.DefaultBackofficeProvider].GetUser(u.LoginName, true);
+                uname.Text = u.Name;
+                lname.Text = (user == null) ? u.LoginName : user.UserName;
+                email.Text = (user == null) ? u.Email : user.Email;
+
+                // Prevent users from changing information if logged in through active directory membership provider
+                // active directory-mapped accounts have empty passwords by default... so set update user fields to read only
+                // this will not be a security issue because empty passwords are not allowed in membership provider. 
+                // This might change in version 4.0
+                if (string.IsNullOrEmpty(u.GetPassword()))
+                {
+                    uname.ReadOnly = true;
+                    lname.ReadOnly = true;
+                    email.ReadOnly = true;
+                    passw.Visible = false;
+                }
+
+                contentPicker.Value = u.StartNodeId.ToString();
+                mediaPicker.Value = u.StartMediaId.ToString();
+
+                // get the current users applications
+                string currentUserApps = ";";
+                foreach (Application a in CurrentUser.Applications)
+                    currentUserApps += a.alias + ";";
+
+                Application[] uapps = u.Applications;
+                foreach (Application app in BusinessLogic.Application.getAll())
+                {
+                    if (CurrentUser.IsRoot() || currentUserApps.Contains(";" + app.alias + ";"))
+                    {
+                        ListItem li = new ListItem(ui.Text("sections", app.alias), app.alias);
+                        if (!IsPostBack) foreach (Application tmp in uapps) if (app.alias == tmp.alias) li.Selected = true;
+                        lapps.Items.Add(li);
+                    }
+                }
+            }
+        }
+        
+        protected override void OnInit(EventArgs e)
+        {
+            base.OnInit(e);
+
+            //lapps.SelectionMode = ListSelectionMode.Multiple;
+            lapps.RepeatLayout = RepeatLayout.Flow;
+            lapps.RepeatDirection = RepeatDirection.Vertical;
+        }
+
+        protected override void OnPreRender(EventArgs e)
+        {
+            base.OnPreRender(e);
+
+            ScriptManager.GetCurrent(Page).Services.Add(new ServiceReference("../webservices/CMSNode.asmx"));
+            //      ScriptManager.GetCurrent(Page).Services.Add(new ServiceReference("../webservices/legacyAjaxCalls.asmx"));
+            
+        }
+
+        /// <summary>
+        /// Handles the Click event of the saveUser control.
+        /// </summary>
+        /// <param name="sender">The source of the event.</param>
+        /// <param name="e">The <see cref="System.Web.UI.ImageClickEventArgs"/> instance containing the event data.</param>
+        private void saveUser_Click(object sender, ImageClickEventArgs e)
+        {
+            if (base.IsValid)
+            {
+                try
+                {
+                    MembershipUser user = Membership.Providers[UmbracoSettings.DefaultBackofficeProvider].GetUser(u.LoginName, true);
+
+
+                    string tempPassword = ((controls.passwordChanger)passw.Controls[0]).Password;
+                    if (!string.IsNullOrEmpty(tempPassword.Trim()))
+                    {
+                        // make sure password is not empty
+                        if (string.IsNullOrEmpty(u.Password)) u.Password = "default";
+                        user.ChangePassword(u.Password, tempPassword);
+                    }
+
+                    // Is it using the default membership provider
+                    if (Membership.Providers[UmbracoSettings.DefaultBackofficeProvider] is UsersMembershipProvider)
+                    {
+                        // Save user in membership provider
+                        UsersMembershipUser umbracoUser = user as UsersMembershipUser;
+                        umbracoUser.FullName = uname.Text.Trim();
+                        umbracoUser.Language = userLanguage.SelectedValue;
+                        umbracoUser.UserType = UserType.GetUserType(int.Parse(userType.SelectedValue));
+                        Membership.Providers[UmbracoSettings.DefaultBackofficeProvider].UpdateUser(umbracoUser);
+
+                        // Save user details
+                        u.Email = email.Text.Trim();
+                        u.Language = userLanguage.SelectedValue;
+                    }
+                    else
+                    {
+                        u.Name = uname.Text.Trim();
+                        u.Language = userLanguage.SelectedValue;
+                        u.UserType = UserType.GetUserType(int.Parse(userType.SelectedValue));
+                        if (!(Membership.Providers[UmbracoSettings.DefaultBackofficeProvider] is ActiveDirectoryMembershipProvider)) Membership.Providers[UmbracoSettings.DefaultBackofficeProvider].UpdateUser(user);
+                    }
+
+
+                    u.LoginName = lname.Text;
+                    //u.StartNodeId = int.Parse(startNode.Value);
+
+
+                    int startNode;
+                    if (!int.TryParse(contentPicker.Value, out startNode))
+                    {
+                        //set to default if nothing is choosen
+                        if (u.StartNodeId > 0)
+                            startNode = u.StartNodeId;
+                        else
+                            startNode = -1;
+                    }
+                    u.StartNodeId = startNode;
+
+
+                    u.Disabled = Disabled.Checked;
+                    u.DefaultToLiveEditing = DefaultToLiveEditing.Checked;
+                    u.NoConsole = NoConsole.Checked;
+                    //u.StartMediaId = int.Parse(mediaStartNode.Value);
+
+
+                    int mstartNode;
+                    if (!int.TryParse(mediaPicker.Value, out mstartNode))
+                    {
+                        //set to default if nothing is choosen
+                        if (u.StartMediaId > 0)
+                            mstartNode = u.StartMediaId;
+                        else
+                            mstartNode = -1;
+                    }
+                    u.StartMediaId = mstartNode;
+
+                    u.clearApplications();
+
+                    foreach (ListItem li in lapps.Items)
+                    {
+                        if (li.Selected) u.addApplication(li.Value);
+                    }
+
+                    u.Save();
+
+                    // save data
+                    if (cName.Text != "")
+                    {
+                        Channel c;
+                        try
+                        {
+                            c = new Channel(u.Id);
+                        }
+                        catch
+                        {
+                            c = new Channel();
+                            c.User = u;
+                        }
+
+                        c.Name = cName.Text;
+                        c.FullTree = cFulltree.Checked;
+                        c.StartNode = int.Parse(cContentPicker.Value);
+                        c.MediaFolder = int.Parse(cMediaPicker.Value);
+                        c.FieldCategoriesAlias = cCategories.SelectedValue;
+                        c.FieldDescriptionAlias = cDescription.SelectedValue;
+                        c.FieldExcerptAlias = cExcerpt.SelectedValue;
+                        c.DocumentTypeAlias = cDocumentType.SelectedValue;
+
+                        //
+                        c.MediaTypeAlias = Constants.Conventions.MediaTypes.Image; // [LK:2013-03-22] This was previously lowercase; unsure if using const will cause an issue.
+                        c.MediaTypeFileProperty = Constants.Conventions.Media.File;
+                        c.ImageSupport = true;
+
+                        c.Save();
+
+                    }
+
+                    ClientTools.ShowSpeechBubble(speechBubbleIcon.save, ui.Text("speechBubbles", "editUserSaved", base.getUser()), "");
+                }
+                catch (Exception ex)
+                {
+                    ClientTools.ShowSpeechBubble(speechBubbleIcon.error, ui.Text("speechBubbles", "editUserError", base.getUser()), "");
+                    LogHelper.Error<EditUser>("Exception", ex);
+                }
+            }
+            else
+            {
+                ClientTools.ShowSpeechBubble(speechBubbleIcon.error, ui.Text("speechBubbles", "editUserError", base.getUser()), "");
+            }
+        }
+    }
+}