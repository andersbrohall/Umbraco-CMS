--- conflicted
+++ resolved
@@ -1,55 +1,46 @@
-﻿using System;
-using System.Web;
-using System.Web.Http;
-using Umbraco.Core.Configuration;
-using Umbraco.Web.Security;
-using umbraco.BusinessLogic;
-
-namespace Umbraco.Web.WebApi
-{
-    [UmbracoAuthorize]
-    public abstract class UmbracoAuthorizedApiController : UmbracoApiController
-    {
-        protected UmbracoAuthorizedApiController()
-        {
-            
-        }
-
-        protected UmbracoAuthorizedApiController(UmbracoContext umbracoContext)
-            : base(umbracoContext)
-        {
-        }
-        
-        private bool _userisValidated = false;
-        
-        /// <summary>
-        /// Returns the currently logged in Umbraco User
-        /// </summary>
-        protected User UmbracoUser
-        {
-            get
-<<<<<<< HEAD
-            {                
-                //throw exceptions if not valid (true)
-                if (!_userisValidated)
-                {
-                    Security.ValidateCurrentUser(true);
-=======
-            {
-                //throw exceptions if not valid (true)
-                if (!_userisValidated)
-                {
-                    var ctx = TryGetHttpContext();
-                    if (ctx.Success == false) 
-                        throw new InvalidOperationException("To get a current user, this method must occur in a web request");
-                    Security.ValidateCurrentUser(ctx.Result, true);
->>>>>>> 9bc3fdd5
-                    _userisValidated = true;
-                }
-
-                return Security.CurrentUser;
-            }
-        }
-
-    }
+﻿using System;
+using System.Web;
+using System.Web.Http;
+using Umbraco.Core.Configuration;
+using Umbraco.Web.Security;
+using umbraco.BusinessLogic;
+
+namespace Umbraco.Web.WebApi
+{
+    [UmbracoAuthorize]
+    public abstract class UmbracoAuthorizedApiController : UmbracoApiController
+    {
+        protected UmbracoAuthorizedApiController()
+        {
+            
+        }
+
+        protected UmbracoAuthorizedApiController(UmbracoContext umbracoContext)
+            : base(umbracoContext)
+        {
+        }
+        
+        private bool _userisValidated = false;
+        
+        /// <summary>
+        /// Returns the currently logged in Umbraco User
+        /// </summary>
+        protected User UmbracoUser
+        {
+            get
+            {                
+                //throw exceptions if not valid (true)
+                if (!_userisValidated)
+                {
+                    Security.ValidateCurrentUser(true);
+                        throw new InvalidOperationException("To get a current user, this method must occur in a web request");
+                    Security.ValidateCurrentUser(ctx.Result, true);
+                    _userisValidated = true;
+                }
+
+                return Security.CurrentUser;
+            }
+        }
+
+    }
 }