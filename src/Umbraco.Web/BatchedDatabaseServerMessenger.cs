--- conflicted
+++ resolved
@@ -30,15 +30,11 @@
         [Obsolete("This overload should not be used, enableDistCalls has no effect")]
         [EditorBrowsable(EditorBrowsableState.Never)]
         public BatchedDatabaseServerMessenger(
-<<<<<<< HEAD
             IRuntimeState runtime, IUmbracoDatabaseFactory databaseFactory, IScopeProvider scopeProvider, ISqlContext sqlContext, IProfilingLogger proflog, IGlobalSettings globalSettings, bool enableDistCalls, DatabaseServerMessengerOptions options)
             : this(runtime, databaseFactory, scopeProvider, sqlContext, proflog, globalSettings, options)
-        {
-        }
+        { }
 
         public BatchedDatabaseServerMessenger(
-=======
->>>>>>> f47cfe15
             IRuntimeState runtime, IUmbracoDatabaseFactory databaseFactory, IScopeProvider scopeProvider, ISqlContext sqlContext, IProfilingLogger proflog, IGlobalSettings globalSettings, DatabaseServerMessengerOptions options)
             : base(runtime, scopeProvider, sqlContext, proflog, globalSettings, true, options)
         {
