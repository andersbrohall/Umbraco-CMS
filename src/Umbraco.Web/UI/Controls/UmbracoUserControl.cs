<<<<<<< HEAD
﻿using System;
using System.Web;
using System.Web.Mvc;
using System.Web.Routing;
using System.Web.UI;
using Umbraco.Core;
using Umbraco.Core.Cache;
using Umbraco.Core.Logging;
using Umbraco.Core.Persistence;
using Umbraco.Core.Services;
using Umbraco.Web.Composing;
using Umbraco.Web.Security;
using Umbraco.Web.UI.Pages;

namespace Umbraco.Web.UI.Controls
{
    /// <summary>
    /// A base class for all Presentation UserControls to inherit from
    /// </summary>
    public abstract class UmbracoUserControl : UserControl
    {
        private ClientTools _clientTools;
        private UrlHelper _url;

        /// <summary>
        /// Default constructor
        /// </summary>
        /// <param name="umbracoContext"></param>
        /// <param name="services"></param>
        /// <param name="appCache"></param>
        protected UmbracoUserControl(UmbracoContext umbracoContext, ServiceContext services, CacheHelper appCache)
        {
            if (umbracoContext == null) throw new ArgumentNullException(nameof(umbracoContext));
            UmbracoContext = umbracoContext;
            Umbraco = new UmbracoHelper(umbracoContext, services, appCache);
            Members = Current.Container.GetInstance<MembershipHelper>();

            // fixme inject somehow
            Logger = Current.Logger;
            ProfilingLogger = Current.ProfilingLogger;
            Services = Current.Services;
        }

        /// <summary>
        /// Empty constructor, uses Singleton to resolve the UmbracoContext
        /// </summary>
        protected UmbracoUserControl()
            : this(Current.UmbracoContext, Current.Services, Current.ApplicationCache)
        { }

        // for debugging purposes
        internal Guid InstanceId { get; } = Guid.NewGuid();

        /// <summary>
        /// Gets the Umbraco helper.
        /// </summary>
        public UmbracoHelper Umbraco { get; }

        /// <summary>
        /// Gets the membership helper;
        /// </summary>
        public MembershipHelper Members { get; }

        /// <summary>
        /// Gets the web security helper.
        /// </summary>
        public WebSecurity Security => UmbracoContext.Security;

        /// <summary>
        /// Gets the logger.
        /// </summary>
        public ILogger Logger { get; }

        /// <summary>
        /// Gets the ProfilingLogger.
        /// </summary>
        public ProfilingLogger ProfilingLogger { get; }

        /// <summary>
        /// Gets the Umbraco context.
        /// </summary>
        public UmbracoContext UmbracoContext { get; }

        /// <summary>
        /// Gets the services context.
        /// </summary>
        public ServiceContext Services { get; }

        /// <summary>
        /// Gets an instance of ClientTools for access to the pages client API.
        /// </summary>
        public ClientTools ClientTools
        {
            get
            {
                var page = Page as BasePage;
                return _clientTools ?? (_clientTools = page != null ? page.ClientTools : new ClientTools(Page));
            }
        }

        /// <summary>
        /// Gets a Url helper.
        /// </summary>
        /// <remarks>This URL helper is created without any route data and an empty request context.</remarks>
        public UrlHelper Url => _url ?? (_url = new UrlHelper(Context.Request.RequestContext));
    }
}
=======
﻿using System;
using System.Web;
using System.Web.Mvc;
using System.Web.Routing;
using System.Web.UI;
using Umbraco.Core;
using Umbraco.Core.Cache;
using Umbraco.Core.Logging;
using Umbraco.Core.Persistence;
using Umbraco.Core.Services;
using Umbraco.Web.Composing;
using Umbraco.Web.Security;
using Umbraco.Web.UI.Pages;

namespace Umbraco.Web.UI.Controls
{
    /// <summary>
    /// A base class for all Presentation UserControls to inherit from
    /// </summary>
    public abstract class UmbracoUserControl : UserControl
    {
        private ClientTools _clientTools;
        private UrlHelper _url;

        /// <summary>
        /// Default constructor
        /// </summary>
        /// <param name="umbracoContext"></param>
        /// <param name="services"></param>
        /// <param name="appCache"></param>
        protected UmbracoUserControl(UmbracoContext umbracoContext, ServiceContext services, CacheHelper appCache)
        {
            if (umbracoContext == null) throw new ArgumentNullException(nameof(umbracoContext));
            UmbracoContext = umbracoContext;
            Umbraco = new UmbracoHelper(umbracoContext, services, appCache);
            Members = new MembershipHelper(umbracoContext);

            // fixme inject somehow
            Logger = Current.Logger;
            ProfilingLogger = Current.ProfilingLogger;
            Services = Current.Services;
        }

        /// <summary>
        /// Empty constructor, uses Singleton to resolve the UmbracoContext
        /// </summary>
        protected UmbracoUserControl()
            : this(Current.UmbracoContext, Current.Services, Current.ApplicationCache)
        { }

        // for debugging purposes
        internal Guid InstanceId { get; } = Guid.NewGuid();

        /// <summary>
        /// Gets the Umbraco helper.
        /// </summary>
        public UmbracoHelper Umbraco { get; }

        /// <summary>
        /// Gets the membership helper;
        /// </summary>
        public MembershipHelper Members { get; }

        /// <summary>
        /// Gets the web security helper.
        /// </summary>
        public WebSecurity Security => UmbracoContext.Security;

        /// <summary>
        /// Gets the logger.
        /// </summary>
        public ILogger Logger { get; }

        /// <summary>
        /// Gets the ProfilingLogger.
        /// </summary>
        public ProfilingLogger ProfilingLogger { get; }

        /// <summary>
        /// Gets the Umbraco context.
        /// </summary>
        public UmbracoContext UmbracoContext { get; }

        /// <summary>
        /// Gets the services context.
        /// </summary>
        public ServiceContext Services { get; }

        /// <summary>
        /// Gets an instance of ClientTools for access to the pages client API.
        /// </summary>
        public ClientTools ClientTools
        {
            get
            {
                var page = Page as BasePage;
                return _clientTools ?? (_clientTools = page != null ? page.ClientTools : new ClientTools(Page));
            }
        }

        /// <summary>
        /// Gets a Url helper.
        /// </summary>
        /// <remarks>This URL helper is created without any route data and an empty request context.</remarks>
        public UrlHelper Url => _url ?? (_url = new UrlHelper(Context.Request.RequestContext));
    }
}
>>>>>>> 2bae3e2e
<|MERGE_RESOLUTION|>--- conflicted
+++ resolved
@@ -1,4 +1,3 @@
-<<<<<<< HEAD
 ﻿using System;
 using System.Web;
 using System.Web.Mvc;
@@ -105,113 +104,4 @@
         /// <remarks>This URL helper is created without any route data and an empty request context.</remarks>
         public UrlHelper Url => _url ?? (_url = new UrlHelper(Context.Request.RequestContext));
     }
-}
-=======
-﻿using System;
-using System.Web;
-using System.Web.Mvc;
-using System.Web.Routing;
-using System.Web.UI;
-using Umbraco.Core;
-using Umbraco.Core.Cache;
-using Umbraco.Core.Logging;
-using Umbraco.Core.Persistence;
-using Umbraco.Core.Services;
-using Umbraco.Web.Composing;
-using Umbraco.Web.Security;
-using Umbraco.Web.UI.Pages;
-
-namespace Umbraco.Web.UI.Controls
-{
-    /// <summary>
-    /// A base class for all Presentation UserControls to inherit from
-    /// </summary>
-    public abstract class UmbracoUserControl : UserControl
-    {
-        private ClientTools _clientTools;
-        private UrlHelper _url;
-
-        /// <summary>
-        /// Default constructor
-        /// </summary>
-        /// <param name="umbracoContext"></param>
-        /// <param name="services"></param>
-        /// <param name="appCache"></param>
-        protected UmbracoUserControl(UmbracoContext umbracoContext, ServiceContext services, CacheHelper appCache)
-        {
-            if (umbracoContext == null) throw new ArgumentNullException(nameof(umbracoContext));
-            UmbracoContext = umbracoContext;
-            Umbraco = new UmbracoHelper(umbracoContext, services, appCache);
-            Members = new MembershipHelper(umbracoContext);
-
-            // fixme inject somehow
-            Logger = Current.Logger;
-            ProfilingLogger = Current.ProfilingLogger;
-            Services = Current.Services;
-        }
-
-        /// <summary>
-        /// Empty constructor, uses Singleton to resolve the UmbracoContext
-        /// </summary>
-        protected UmbracoUserControl()
-            : this(Current.UmbracoContext, Current.Services, Current.ApplicationCache)
-        { }
-
-        // for debugging purposes
-        internal Guid InstanceId { get; } = Guid.NewGuid();
-
-        /// <summary>
-        /// Gets the Umbraco helper.
-        /// </summary>
-        public UmbracoHelper Umbraco { get; }
-
-        /// <summary>
-        /// Gets the membership helper;
-        /// </summary>
-        public MembershipHelper Members { get; }
-
-        /// <summary>
-        /// Gets the web security helper.
-        /// </summary>
-        public WebSecurity Security => UmbracoContext.Security;
-
-        /// <summary>
-        /// Gets the logger.
-        /// </summary>
-        public ILogger Logger { get; }
-
-        /// <summary>
-        /// Gets the ProfilingLogger.
-        /// </summary>
-        public ProfilingLogger ProfilingLogger { get; }
-
-        /// <summary>
-        /// Gets the Umbraco context.
-        /// </summary>
-        public UmbracoContext UmbracoContext { get; }
-
-        /// <summary>
-        /// Gets the services context.
-        /// </summary>
-        public ServiceContext Services { get; }
-
-        /// <summary>
-        /// Gets an instance of ClientTools for access to the pages client API.
-        /// </summary>
-        public ClientTools ClientTools
-        {
-            get
-            {
-                var page = Page as BasePage;
-                return _clientTools ?? (_clientTools = page != null ? page.ClientTools : new ClientTools(Page));
-            }
-        }
-
-        /// <summary>
-        /// Gets a Url helper.
-        /// </summary>
-        /// <remarks>This URL helper is created without any route data and an empty request context.</remarks>
-        public UrlHelper Url => _url ?? (_url = new UrlHelper(Context.Request.RequestContext));
-    }
-}
->>>>>>> 2bae3e2e
+}