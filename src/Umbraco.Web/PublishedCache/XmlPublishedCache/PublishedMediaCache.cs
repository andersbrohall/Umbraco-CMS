using System;
using System.Collections.Generic;
using System.Collections.ObjectModel;
using System.Configuration;
using System.IO;
using System.Linq;
using System.Xml.XPath;
using Examine;
using Examine.LuceneEngine.Providers;
using Examine.LuceneEngine.SearchCriteria;
using Examine.Providers;
using Umbraco.Core;
using Umbraco.Core.Dynamics;
using Umbraco.Core.Logging;
using Umbraco.Core.Models;
using Umbraco.Core.Models.PublishedContent;
using Umbraco.Core.Xml;
using Umbraco.Web.Models;
using UmbracoExamine;
using umbraco;
using Umbraco.Core.Cache;
using Umbraco.Core.Services;

namespace Umbraco.Web.PublishedCache.XmlPublishedCache
{
	/// <summary>
	/// An IPublishedMediaStore that first checks for the media in Examine, and then reverts to the database
	/// </summary>
	/// <remarks>
	/// NOTE: In the future if we want to properly cache all media this class can be extended or replaced when these classes/interfaces are exposed publicly.
	/// </remarks>
    internal class PublishedMediaCache : PublishedCacheBase, IPublishedMediaCache
	{
        private readonly IMediaService _mediaService;

        // by default these are null unless specified by the ctor dedicated to tests
        // when they are null the cache derives them from the ExamineManager, see
        // method GetExamineManagerSafe().
        //
	    private readonly ILuceneSearcher _searchProvider;
        private readonly BaseIndexProvider _indexProvider;
        private readonly XmlStore _xmlStore;
        private readonly PublishedContentTypeCache _contentTypeCache;

        // must be specified by the ctor
	    private readonly ICacheProvider _cacheProvider;

	    public PublishedMediaCache(XmlStore xmlStore, IMediaService mediaService, ICacheProvider cacheProvider, PublishedContentTypeCache contentTypeCache)
	        : base(false)
		{
            if (mediaService == null) throw new ArgumentNullException(nameof(mediaService));
	        _mediaService = mediaService;
	        _cacheProvider = cacheProvider;
	        _xmlStore = xmlStore;
	        _contentTypeCache = contentTypeCache;
		}

	    /// <summary>
	    /// Generally used for unit testing to use an explicit examine searcher
	    /// </summary>
	    /// <param name="mediaService"></param>
	    /// <param name="searchProvider"></param>
	    /// <param name="indexProvider"></param>
	    /// <param name="cacheProvider"></param>
	    /// <param name="contentTypeCache"></param>
	    internal PublishedMediaCache(IMediaService mediaService, ILuceneSearcher searchProvider, BaseIndexProvider indexProvider, ICacheProvider cacheProvider, PublishedContentTypeCache contentTypeCache)
            : base(false)
	    {
            if (mediaService == null) throw new ArgumentNullException(nameof(mediaService));
	        if (searchProvider == null) throw new ArgumentNullException(nameof(searchProvider));
	        if (indexProvider == null) throw new ArgumentNullException(nameof(indexProvider));

            _mediaService = mediaService;
	        _searchProvider = searchProvider;
		    _indexProvider = indexProvider;
	        _cacheProvider = cacheProvider;
            _contentTypeCache = contentTypeCache;
        }

	    static PublishedMediaCache()
	    {
	        InitializeCacheConfig();
	    }

        public override IPublishedContent GetById(bool preview, int nodeId)
		{
			return GetUmbracoMedia(nodeId);
		}

	    public override bool HasById(bool preview, int contentId)
	    {
            return GetUmbracoMedia(contentId) != null;
	    }

	    public override IEnumerable<IPublishedContent> GetAtRoot(bool preview)
		{
            //TODO: We should be able to look these ids first in Examine!

		    var rootMedia = _mediaService.GetRootMedia();
		    return rootMedia.Select(m => GetUmbracoMedia(m.Id));
		}

        public override IPublishedContent GetSingleByXPath(bool preview, string xpath, XPathVariable[] vars)
        {
            throw new NotImplementedException("PublishedMediaCache does not support XPath.");
            //var navigator = CreateNavigator(preview);
            //var iterator = navigator.Select(xpath, vars);
            //return GetSingleByXPath(iterator);
        }

        public override IPublishedContent GetSingleByXPath(bool preview, XPathExpression xpath, XPathVariable[] vars)
        {
            throw new NotImplementedException("PublishedMediaCache does not support XPath.");
            //var navigator = CreateNavigator(preview);
            //var iterator = navigator.Select(xpath, vars);
            //return GetSingleByXPath(iterator);
        }

        private IPublishedContent GetSingleByXPath(XPathNodeIterator iterator)
        {
            throw new NotImplementedException("PublishedMediaCache does not support XPath.");
            //if (iterator.MoveNext() == false) return null;
            //var idAttr = iterator.Current.GetAttribute("id", "");
            //int id;
            //return int.TryParse(idAttr, out id) ? GetUmbracoMedia(id) : null;
        }

        public override IEnumerable<IPublishedContent> GetByXPath(bool preview, string xpath, XPathVariable[] vars)
        {
            throw new NotImplementedException("PublishedMediaCache does not support XPath.");
            //var navigator = CreateNavigator(preview);
            //var iterator = navigator.Select(xpath, vars);
            //return GetByXPath(iterator);
        }

        public override IEnumerable<IPublishedContent> GetByXPath(bool preview, XPathExpression xpath, XPathVariable[] vars)
        {
            throw new NotImplementedException("PublishedMediaCache does not support XPath.");
            //var navigator = CreateNavigator(preview);
            //var iterator = navigator.Select(xpath, vars);
            //return GetByXPath(iterator);
        }

        private IEnumerable<IPublishedContent> GetByXPath(XPathNodeIterator iterator)
        {
            while (iterator.MoveNext())
            {
                var idAttr = iterator.Current.GetAttribute("id", "");
                int id;
                if (int.TryParse(idAttr, out id))
                    yield return GetUmbracoMedia(id);
            }
        }

        public override XPathNavigator CreateNavigator(bool preview)
        {
            throw new NotImplementedException("PublishedMediaCache does not support XPath.");
            //var doc = _xmlStore.GetMediaXml();
            //return doc.CreateNavigator();
        }

        public override XPathNavigator CreateNodeNavigator(int id, bool preview)
        {
            // preview is ignored for media cache

            // this code is mostly used when replacing old media.ToXml() code, and that code
            // stored the XML attached to the media itself - so for some time in memory - so
            // unless we implement some sort of cache here, we're probably degrading perfs.

            XPathNavigator navigator = null;
            var node = _xmlStore.GetMediaXmlNode(id);
            if (node != null)
            {
                navigator = node.CreateNavigator();
            }
            return navigator;
        }

        public override bool HasContent(bool preview) { throw new NotImplementedException(); }

        private static ExamineManager GetExamineManagerSafe()
		{
			try
			{
				return ExamineManager.Instance;
			}
			catch (TypeInitializationException)
			{
				return null;
			}
		}

	    private BaseIndexProvider GetIndexProviderSafe()
	    {
            if (_indexProvider != null)
                return _indexProvider;

            var eMgr = GetExamineManagerSafe();
	        if (eMgr == null) return null;

	        try
	        {
	            //by default use the InternalSearcher
	            var indexer = eMgr.IndexProviderCollection["InternalIndexer"];
	            if (indexer.IndexerData.IncludeNodeTypes.Any() || indexer.IndexerData.ExcludeNodeTypes.Any())
	            {
	                LogHelper.Warn<PublishedMediaCache>("The InternalIndexer for examine is configured incorrectly, it should not list any include/exclude node types or field names, it should simply be configured as: " + "<IndexSet SetName=\"InternalIndexSet\" IndexPath=\"~/App_Data/TEMP/ExamineIndexes/Internal/\" />");
	            }
	            return indexer;
	        }
	        catch (Exception ex)
	        {
	            LogHelper.Error<PublishedMediaCache>("Could not retrieve the InternalIndexer", ex);
	            //something didn't work, continue returning null.
	        }
	        return null;
	    }

	    private ILuceneSearcher GetSearchProviderSafe()
		{
			if (_searchProvider != null)
				return _searchProvider;

			var eMgr = GetExamineManagerSafe();
	        if (eMgr == null) return null;

	        try
	        {
	            //by default use the InternalSearcher
	            return eMgr.GetSearcher(Constants.Examine.InternalIndexer);
	        }
	        catch (FileNotFoundException)
	        {
	            //Currently examine is throwing FileNotFound exceptions when we have a loadbalanced filestore and a node is published in umbraco
	            //See this thread: http://examine.cdodeplex.com/discussions/264341
	            //Catch the exception here for the time being, and just fallback to GetMedia
	            //TODO: Need to fix examine in LB scenarios!
	        }
	        catch (NullReferenceException)
	        {
	            //This will occur when the search provider cannot be initialized. In newer examine versions the initialization is lazy and therefore
	            // the manager will return the singleton without throwing initialization errors, however if examine isn't configured correctly a null
	            // reference error will occur because the examine settings are null.
	        }
	        return null;
		}

	    private IPublishedContent GetUmbracoMedia(int id)
	    {
            // this recreates an IPublishedContent and model each time
            // it is called, but at least it should NOT hit the database
            // nor Lucene each time, relying on the memory cache instead

	        if (id <= 0) return null; // fail fast

	        var cacheValues = GetCacheValues(id, GetUmbracoMediaCacheValues);

	        return cacheValues == null ? null : CreateFromCacheValues(cacheValues);
	    }

        private CacheValues GetUmbracoMediaCacheValues(int id)
        {
    	    var searchProvider = GetSearchProviderSafe();

			if (searchProvider != null)
			{
				try
				{
					//first check in Examine as this is WAY faster
					var criteria = searchProvider.CreateSearchCriteria("media");

                    var filter = criteria.Id(id).Not().Field(BaseUmbracoIndexer.IndexPathFieldName, "-1,-21,".MultipleCharacterWildcard());
                    //the above filter will create a query like this, NOTE: That since the use of the wildcard, it automatically escapes it in Lucene.
                    //+(+__NodeId:3113 -__Path:-1,-21,*) +__IndexType:media

					var results = searchProvider.Search(filter.Compile());
					if (results.Any())
					{
						return ConvertFromSearchResult(results.First());
					}
				}
				catch (FileNotFoundException ex)
				{
					//Currently examine is throwing FileNotFound exceptions when we have a loadbalanced filestore and a node is published in umbraco
					//See this thread: http://examine.cdodeplex.com/discussions/264341
					//Catch the exception here for the time being, and just fallback to GetMedia
					//TODO: Need to fix examine in LB scenarios!
                    LogHelper.Error<PublishedMediaCache>("Could not load data from Examine index for media", ex);
				}
			}

            LogHelper.Warn<PublishedMediaCache>(
                "Could not retrieve media {0} from Examine index, reverting to looking up media via legacy library.GetMedia method",
                () => id);

<<<<<<< HEAD
			var media = library.GetMedia(id, false);
=======
			//var media = global::umbraco.library.GetMedia(id, false);
		    //return ConvertFromXPathNodeIterator(media, id);
>>>>>>> d6462370

            var media = ApplicationContext.Current.Services.MediaService.GetById(id);
            return media == null ? null : ConvertFromIMedia(media);
        }

        internal CacheValues ConvertFromXPathNodeIterator(XPathNodeIterator media, int id)
	    {
            if (media?.Current != null)
            {
                return media.Current.Name.InvariantEquals("error")
                    ? null
                    : ConvertFromXPathNavigator(media.Current);
            }

            LogHelper.Warn<PublishedMediaCache>(
                "Could not retrieve media {0} from Examine index or from legacy library.GetMedia method",
                () => id);

            return null;
	    }

		internal CacheValues ConvertFromSearchResult(SearchResult searchResult)
		{
            // note: fixing fields in 7.x, removed by Shan for 8.0
			var values = new Dictionary<string, string>(searchResult.Fields);

			return new CacheValues
		    {
		        Values = values,
                FromExamine = true
		    };
		}

		internal CacheValues ConvertFromXPathNavigator(XPathNavigator xpath, bool forceNav = false)
		{
			if (xpath == null) throw new ArgumentNullException(nameof(xpath));

			var values = new Dictionary<string, string> {{"nodeName", xpath.GetAttribute("nodeName", "")}};
			values["nodeTypeAlias"] = xpath.Name;

			var result = xpath.SelectChildren(XPathNodeType.Element);
			//add the attributes e.g. id, parentId etc
			if (result.Current != null && result.Current.HasAttributes)
			{
				if (result.Current.MoveToFirstAttribute())
				{
					//checking for duplicate keys because of the 'nodeTypeAlias' might already be added above.
					if (values.ContainsKey(result.Current.Name) == false)
					{
					    values[result.Current.Name] = result.Current.Value;
					}
					while (result.Current.MoveToNextAttribute())
					{
						if (values.ContainsKey(result.Current.Name) == false)
						{
						    values[result.Current.Name] = result.Current.Value;
						}
					}
					result.Current.MoveToParent();
				}
			}
            // because, migration
		    if (values.ContainsKey("key") == false)
		        values["key"] = Guid.Empty.ToString();
			//add the user props
			while (result.MoveNext())
			{
				if (result.Current != null && result.Current.HasAttributes == false)
				{
					var value = result.Current.Value;
					if (string.IsNullOrEmpty(value))
					{
						if (result.Current.HasAttributes || result.Current.SelectChildren(XPathNodeType.Element).Count > 0)
						{
							value = result.Current.OuterXml;
						}
					}
				    values[result.Current.Name] = value;
				}
			}

		    return new CacheValues
		    {
                Values = values,
                XPath = forceNav ? xpath : null // outside of tests we do NOT want to cache the navigator!
		    };
		}

	    internal CacheValues ConvertFromIMedia(IMedia media)
	    {
	        var values = new Dictionary<string, string>();

	        var creator = _applicationContext.Services.UserService.GetProfileById(media.CreatorId);
            var creatorName = creator == null ? "" : creator.Name;

	        values["id"] = media.Id.ToString();
	        values["key"] = media.Key.ToString();
	        values["parentID"] = media.ParentId.ToString();
	        values["level"] = media.Level.ToString();
	        values["creatorID"] = media.CreatorId.ToString();
	        values["creatorName"] = creatorName;
            values["writerID"] = media.CreatorId.ToString();
	        values["writerName"] = creatorName;
            values["template"] = "0";
            values["urlName"] = "";
            values["sortOrder"] = media.SortOrder.ToString();
	        values["createDate"] = media.CreateDate.ToString("yyyy-MM-dd HH:mm:ss");
	        values["updateDate"] = media.UpdateDate.ToString("yyyy-MM-dd HH:mm:ss");
	        values["nodeName"] = media.Name;
	        values["path"] = media.Path;
	        values["nodeType"] = media.ContentType.Id.ToString();
	        values["nodeTypeAlias"] = media.ContentType.Alias;

            // add the user props
	        foreach (var prop in media.Properties)
	            values[prop.Alias] = prop.Value == null ? null : prop.Value.ToString();

            return new CacheValues
            {
                Values = values
            };
        }

        /// <summary>
        /// We will need to first check if the document was loaded by Examine, if so we'll need to check if this property exists
        /// in the results, if it does not, then we'll have to revert to looking up in the db.
        /// </summary>
        /// <param name="dd"> </param>
        /// <param name="alias"></param>
        /// <returns></returns>
        private IPublishedProperty GetProperty(DictionaryPublishedContent dd, string alias)
		{
            //lets check if the alias does not exist on the document.
            //NOTE: Examine will not index empty values and we do not output empty XML Elements to the cache - either of these situations
            // would mean that the property is missing from the collection whether we are getting the value from Examine or from the library media cache.
            if (dd.Properties.All(x => x.PropertyTypeAlias.InvariantEquals(alias) == false))
            {
                return null;
            }

		    if (dd.LoadedFromExamine)
		    {
		        //We are going to check for a special field however, that is because in some cases we store a 'Raw'
		        //value in the index such as for xml/html.
		        var rawValue = dd.Properties.FirstOrDefault(x => x.PropertyTypeAlias.InvariantEquals(BaseUmbracoIndexer.RawFieldPrefix + alias));
		        return rawValue
		               ?? dd.Properties.FirstOrDefault(x => x.PropertyTypeAlias.InvariantEquals(alias));
		    }

            //if its not loaded from examine, then just return the property
		    return dd.Properties.FirstOrDefault(x => x.PropertyTypeAlias.InvariantEquals(alias));
		}

		/// <summary>
		/// A Helper methods to return the children for media whther it is based on examine or xml
		/// </summary>
		/// <param name="parentId"></param>
		/// <param name="xpath"></param>
		/// <returns></returns>
		private IEnumerable<IPublishedContent> GetChildrenMedia(int parentId, XPathNavigator xpath = null)
		{

			//if there is no navigator, try examine first, then re-look it up
			if (xpath == null)
			{
				var searchProvider = GetSearchProviderSafe();

				if (searchProvider != null)
				{
					try
					{
						//first check in Examine as this is WAY faster
						var criteria = searchProvider.CreateCriteria("media");

                        var filter = criteria.ParentId(parentId).Not().Field(BaseUmbracoIndexer.IndexPathFieldName, "-1,-21,".MultipleCharacterWildcard());
                        //the above filter will create a query like this, NOTE: That since the use of the wildcard, it automatically escapes it in Lucene.
                        //+(+parentId:3113 -__Path:-1,-21,*) +__IndexType:media

					    // sort with the Sort field (updated for 8.0)
                        var results = searchProvider.Find(
                            filter.And().OrderBy(new SortableField("sortOrder", SortType.Int)).Compile());

                        if (results.Any())
						{
                            // var medias = results.Select(ConvertFromSearchResult);
						    var medias = results.Select(x =>
						    {
						        int nid;
						        if (int.TryParse(x["__NodeId"], out nid) == false && int.TryParse(x["NodeId"], out nid) == false)
						            throw new Exception("Failed to extract NodeId from search result.");
						        var cacheValues = GetCacheValues(nid, id => ConvertFromSearchResult(x));
						        return CreateFromCacheValues(cacheValues);
						    });

						    return medias;
						}

                        //if there's no result then return null. Previously we defaulted back to library.GetMedia below
					    //but this will always get called for when we are getting descendents since many items won't have
					    //children and then we are hitting the database again!
					    //So instead we're going to rely on Examine to have the correct results like it should.
					    return Enumerable.Empty<IPublishedContent>();
					}
					catch (FileNotFoundException)
					{
						//Currently examine is throwing FileNotFound exceptions when we have a loadbalanced filestore and a node is published in umbraco
						//See this thread: http://examine.cdodeplex.com/discussions/264341
						//Catch the exception here for the time being, and just fallback to GetMedia
					}
				}

                //falling back to get media

				var media = library.GetMedia(parentId, true);
				if (media?.Current != null)
				{
					xpath = media.Current;
				}
				else
				{
                    return Enumerable.Empty<IPublishedContent>();
				}
			}

            var mediaList = new List<IPublishedContent>();

            // this is so bad, really
            var item = xpath.Select("//*[@id='" + parentId + "']");
            if (item.Current == null)
                return Enumerable.Empty<IPublishedContent>();
            var items = item.Current.SelectChildren(XPathNodeType.Element);

            // and this does not work, because... meh
		    //var q = "//* [@id='" + parentId + "']/* [@id]";
            //var items = xpath.Select(q);

		    foreach (XPathNavigator itemm in items)
		    {
		        int id;
		        if (int.TryParse(itemm.GetAttribute("id", ""), out id) == false)
		            continue; // wtf?
		        var captured = itemm;
		        var cacheValues = GetCacheValues(id, idd => ConvertFromXPathNavigator(captured));
		        mediaList.Add(CreateFromCacheValues(cacheValues));
		    }

            ////The xpath might be the whole xpath including the current ones ancestors so we need to select the current node
            //var item = xpath.Select("//*[@id='" + parentId + "']");
            //if (item.Current == null)
            //{
            //    return Enumerable.Empty<IPublishedContent>();
            //}
            //var children = item.Current.SelectChildren(XPathNodeType.Element);

            //foreach(XPathNavigator x in children)
            //{
            //    //NOTE: I'm not sure why this is here, it is from legacy code of ExamineBackedMedia, but
            //    // will leave it here as it must have done something!
            //    if (x.Name != "contents")
            //    {
            //        //make sure it's actually a node, not a property
            //        if (!string.IsNullOrEmpty(x.GetAttribute("path", "")) &&
            //            !string.IsNullOrEmpty(x.GetAttribute("id", "")))
            //        {
            //            mediaList.Add(ConvertFromXPathNavigator(x));
            //        }
            //    }
            //}

			return mediaList;
		}

		/// <summary>
		/// An IPublishedContent that is represented all by a dictionary.
		/// </summary>
		/// <remarks>
		/// This is a helper class and definitely not intended for public use, it expects that all of the values required
		/// to create an IPublishedContent exist in the dictionary by specific aliases.
		/// </remarks>
		internal class DictionaryPublishedContent : PublishedContentWithKeyBase
		{
            // note: I'm not sure this class fully complies with IPublishedContent rules especially
            // I'm not sure that _properties contains all properties including those without a value,
            // neither that GetProperty will return a property without a value vs. null... @zpqrtbnk

            // List of properties that will appear in the XML and do not match
            // anything in the ContentType, so they must be ignored.
            private static readonly string[] IgnoredKeys = { "version", "isDoc" };

			public DictionaryPublishedContent(
				IDictionary<string, string> valueDictionary,
				Func<int, IPublishedContent> getParent,
				Func<int, XPathNavigator, IEnumerable<IPublishedContent>> getChildren,
				Func<DictionaryPublishedContent, string, IPublishedProperty> getProperty,
                ICacheProvider cacheProvider,
                PublishedContentTypeCache contentTypeCache,
                XPathNavigator nav,
				bool fromExamine)
			{
				if (valueDictionary == null) throw new ArgumentNullException(nameof(valueDictionary));
				if (getParent == null) throw new ArgumentNullException(nameof(getParent));
				if (getProperty == null) throw new ArgumentNullException(nameof(getProperty));

				_getParent = new Lazy<IPublishedContent>(() => getParent(ParentId));
				_getChildren = new Lazy<IEnumerable<IPublishedContent>>(() => getChildren(Id, nav));
				_getProperty = getProperty;
			    _cacheProvider = cacheProvider;

				LoadedFromExamine = fromExamine;

				ValidateAndSetProperty(valueDictionary, val => _id = int.Parse(val), "id", "nodeId", "__NodeId"); //should validate the int!
                ValidateAndSetProperty(valueDictionary, val => _key = Guid.Parse(val), "key");
                //ValidateAndSetProperty(valueDictionary, val => _templateId = int.Parse(val), "template", "templateId");
				ValidateAndSetProperty(valueDictionary, val => _sortOrder = int.Parse(val), "sortOrder");
				ValidateAndSetProperty(valueDictionary, val => _name = val, "nodeName", "__nodeName");
				ValidateAndSetProperty(valueDictionary, val => _urlName = val, "urlName");
				ValidateAndSetProperty(valueDictionary, val => _documentTypeAlias = val, "nodeTypeAlias", LuceneIndexer.NodeTypeAliasFieldName);
				ValidateAndSetProperty(valueDictionary, val => _documentTypeId = int.Parse(val), "nodeType");
				//ValidateAndSetProperty(valueDictionary, val => _writerName = val, "writerName");
				ValidateAndSetProperty(valueDictionary, val => _creatorName = val, "creatorName", "writerName"); //this is a bit of a hack fix for: U4-1132
				//ValidateAndSetProperty(valueDictionary, val => _writerId = int.Parse(val), "writerID");
				ValidateAndSetProperty(valueDictionary, val => _creatorId = int.Parse(val), "creatorID", "writerID"); //this is a bit of a hack fix for: U4-1132
				ValidateAndSetProperty(valueDictionary, val => _path = val, "path", "__Path");
				ValidateAndSetProperty(valueDictionary, val => _createDate = ParseDateTimeValue(val), "createDate");
				ValidateAndSetProperty(valueDictionary, val => _updateDate = ParseDateTimeValue(val), "updateDate");
				ValidateAndSetProperty(valueDictionary, val => _level = int.Parse(val), "level");
				ValidateAndSetProperty(valueDictionary, val =>
					{
						int pId;
						ParentId = -1;
						if (int.TryParse(val, out pId))
						{
							ParentId = pId;
						}
					}, "parentID");

			    _contentType = contentTypeCache.Get(PublishedItemType.Media, _documentTypeAlias);
				_properties = new Collection<IPublishedProperty>();

                //handle content type properties
                //make sure we create them even if there's no value
			    foreach (var propertyType in _contentType.PropertyTypes)
			    {
			        var alias = propertyType.PropertyTypeAlias;
                    _keysAdded.Add(alias);
                    string value;
                    const bool isPreviewing = false; // false :: never preview a media
                    var property = valueDictionary.TryGetValue(alias, out value) == false || value == null
                        ? new XmlPublishedProperty(propertyType, isPreviewing)
                        : new XmlPublishedProperty(propertyType, isPreviewing, value);
                    _properties.Add(property);
			    }

				//loop through remaining values that haven't been applied
				foreach (var i in valueDictionary.Where(x =>
                    _keysAdded.Contains(x.Key) == false // not already processed
                    && IgnoredKeys.Contains(x.Key) == false)) // not ignorable
				{
                    if (i.Key.InvariantStartsWith("__"))
                    {
                        // no type for that one, dunno how to convert
                        IPublishedProperty property = new PropertyResult(i.Key, i.Value, PropertyResultType.CustomProperty);
                        _properties.Add(property);
                    }
                    else
                    {
                        // this is a property that does not correspond to anything, ignore and log
                        LogHelper.Warn<PublishedMediaCache>("Dropping property \"" + i.Key + "\" because it does not belong to the content type.");
                    }
				}
			}

			private DateTime ParseDateTimeValue(string val)
			{
			    if (LoadedFromExamine == false)
                    return DateTime.Parse(val);

			    //we need to parse the date time using Lucene converters
			    var ticks = long.Parse(val);
			    return new DateTime(ticks);
			}

			/// <summary>
			/// Flag to get/set if this was laoded from examine cache
			/// </summary>
			internal bool LoadedFromExamine { get; }

			//private readonly Func<DictionaryPublishedContent, IPublishedContent> _getParent;
		    private readonly Lazy<IPublishedContent> _getParent;
			//private readonly Func<DictionaryPublishedContent, IEnumerable<IPublishedContent>> _getChildren;
		    private readonly Lazy<IEnumerable<IPublishedContent>> _getChildren;
			private readonly Func<DictionaryPublishedContent, string, IPublishedProperty> _getProperty;
            private readonly ICacheProvider _cacheProvider;

			/// <summary>
			/// Returns 'Media' as the item type
			/// </summary>
			public override PublishedItemType ItemType => PublishedItemType.Media;

		    public override IPublishedContent Parent => _getParent.Value;

		    public int ParentId { get; private set; }

			public override int Id => _id;

		    public override Guid Key => _key;

		    public override int TemplateId => 0;

		    public override int SortOrder => _sortOrder;

		    public override string Name => _name;

		    public override string UrlName => _urlName;

		    public override string DocumentTypeAlias => _documentTypeAlias;

		    public override int DocumentTypeId => _documentTypeId;

		    public override string WriterName => _creatorName;

		    public override string CreatorName => _creatorName;

		    public override int WriterId => _creatorId;

		    public override int CreatorId => _creatorId;

		    public override string Path => _path;

		    public override DateTime CreateDate => _createDate;

		    public override DateTime UpdateDate => _updateDate;

		    public override Guid Version => Guid.Empty;

		    public override int Level => _level;

		    public override bool IsDraft => false;

		    public override ICollection<IPublishedProperty> Properties => _properties;

		    public override IEnumerable<IPublishedContent> Children => _getChildren.Value;

		    public override IPublishedProperty GetProperty(string alias)
			{
				return _getProperty(this, alias);
			}

            public override PublishedContentType ContentType => _contentType;

		    // override to implement cache
            //   cache at context level, ie once for the whole request
            //   but cache is not shared by requests because we wouldn't know how to clear it
            public override IPublishedProperty GetProperty(string alias, bool recurse)
            {
                if (recurse == false) return GetProperty(alias);

                var key = $"XmlPublishedCache.PublishedMediaCache:RecursiveProperty-{Id}-{alias.ToLowerInvariant()}";
                var cacheProvider = _cacheProvider;
                return cacheProvider.GetCacheItem<IPublishedProperty>(key, () => base.GetProperty(alias, true));
            }

			private readonly List<string> _keysAdded = new List<string>();
			private int _id;
		    private Guid _key;
			//private int _templateId;
			private int _sortOrder;
			private string _name;
			private string _urlName;
			private string _documentTypeAlias;
			private int _documentTypeId;
			//private string _writerName;
			private string _creatorName;
			//private int _writerId;
			private int _creatorId;
			private string _path;
			private DateTime _createDate;
			private DateTime _updateDate;
			//private Guid _version;
			private int _level;
			private readonly ICollection<IPublishedProperty> _properties;
		    private readonly PublishedContentType _contentType;

			private void ValidateAndSetProperty(IDictionary<string, string> valueDictionary, Action<string> setProperty, params string[] potentialKeys)
			{
				var key = potentialKeys.FirstOrDefault(x => valueDictionary.ContainsKey(x) && valueDictionary[x] != null);
				if (key == null)
				{
					throw new FormatException("The valueDictionary is not formatted correctly and is missing any of the  '" + string.Join(",", potentialKeys) + "' elements");
				}

				setProperty(valueDictionary[key]);
				_keysAdded.Add(key);
			}
        }

	    internal void Resync()
	    {
            // clear recursive properties cached by XmlPublishedContent.GetProperty
            // assume that nothing else is going to cache IPublishedProperty items (else would need to do ByKeySearch)
            // NOTE all properties cleared when clearing the content cache (see content cache)
            //_cacheProvider.ClearCacheObjectTypes<IPublishedProperty>();
            //_cacheProvider.ClearCacheByKeySearch("XmlPublishedCache.PublishedMediaCache:RecursiveProperty-");
        }

        #region Content types

        public override PublishedContentType GetContentType(int id)
        {
            return _contentTypeCache.Get(PublishedItemType.Media, id);
        }

        public override PublishedContentType GetContentType(string alias)
        {
            return _contentTypeCache.Get(PublishedItemType.Media, alias);
        }

	    public override IEnumerable<IPublishedContent> GetByContentType(PublishedContentType contentType)
	    {
	        throw new NotImplementedException();
	    }

	    #endregion

        // REFACTORING

        // caching the basic atomic values - and the parent id
        // but NOT caching actual parent nor children and NOT even
        // the list of children ids - BUT caching the path

	    internal class CacheValues
	    {
            public IDictionary<string, string> Values { get; set; }
            public XPathNavigator XPath { get; set; }
            public bool FromExamine { get; set; }
	    }

        public const string PublishedMediaCacheKey = "MediaCacheMeh.";
	    private const int PublishedMediaCacheTimespanSeconds = 4 * 60; // 4 mins
        private static TimeSpan _publishedMediaCacheTimespan;
	    private static bool _publishedMediaCacheEnabled;

	    private static void InitializeCacheConfig()
	    {
	        var value = ConfigurationManager.AppSettings["Umbraco.PublishedMediaCache.Seconds"];
	        int seconds;
	        if (int.TryParse(value, out seconds) == false)
	            seconds = PublishedMediaCacheTimespanSeconds;
	        if (seconds > 0)
	        {
	            _publishedMediaCacheEnabled = true;
	            _publishedMediaCacheTimespan = TimeSpan.FromSeconds(seconds);
	        }
	        else
	        {
	            _publishedMediaCacheEnabled = false;
	        }
	    }

        internal IPublishedContent CreateFromCacheValues(CacheValues cacheValues)
        {
            var content = new DictionaryPublishedContent(
                cacheValues.Values,
                parentId => parentId < 0 ? null : GetUmbracoMedia(parentId),
                GetChildrenMedia,
                GetProperty,
                _cacheProvider,
                _contentTypeCache,
                cacheValues.XPath, // though, outside of tests, that should be null
                cacheValues.FromExamine
            );
            return content.CreateModel();
        }

	    private static CacheValues GetCacheValues(int id, Func<int, CacheValues> func)
	    {
	        if (_publishedMediaCacheEnabled == false)
	            return func(id);

	        var cache = ApplicationContext.Current.ApplicationCache.RuntimeCache;
            var key = PublishedMediaCacheKey + id;
            return (CacheValues) cache.GetCacheItem(key, () => func(id), _publishedMediaCacheTimespan);
	    }

	    internal static void ClearCache(int id)
	    {
            var cache = ApplicationContext.Current.ApplicationCache.RuntimeCache;
	        var sid = id.ToString();
            var key = PublishedMediaCacheKey + sid;

            // we do clear a lot of things... but the cache refresher is somewhat
            // convoluted and it's hard to tell what to clear exactly ;-(

            // clear the parent - NOT (why?)
            //var exist = (CacheValues) cache.GetCacheItem(key);
            //if (exist != null)
            //    cache.ClearCacheItem(PublishedMediaCacheKey + GetValuesValue(exist.Values, "parentID"));

            // clear the item
            cache.ClearCacheItem(key);

            // clear all children - in case we moved and their path has changed
	        var fid = "/" + sid + "/";
            cache.ClearCacheObjectTypes<CacheValues>((k, v) =>
                GetValuesValue(v.Values, "path", "__Path").Contains(fid));
        }

	    private static string GetValuesValue(IDictionary<string, string> d, params string[] keys)
	    {
	        string value = null;
	        var ignored = keys.Any(x => d.TryGetValue(x, out value));
            return value ?? "";
	    }
    }
}
<|MERGE_RESOLUTION|>--- conflicted
+++ resolved
@@ -1,916 +1,918 @@
-using System;
-using System.Collections.Generic;
-using System.Collections.ObjectModel;
-using System.Configuration;
-using System.IO;
-using System.Linq;
-using System.Xml.XPath;
-using Examine;
-using Examine.LuceneEngine.Providers;
-using Examine.LuceneEngine.SearchCriteria;
-using Examine.Providers;
-using Umbraco.Core;
-using Umbraco.Core.Dynamics;
-using Umbraco.Core.Logging;
-using Umbraco.Core.Models;
-using Umbraco.Core.Models.PublishedContent;
-using Umbraco.Core.Xml;
-using Umbraco.Web.Models;
-using UmbracoExamine;
-using umbraco;
-using Umbraco.Core.Cache;
-using Umbraco.Core.Services;
-
-namespace Umbraco.Web.PublishedCache.XmlPublishedCache
-{
-	/// <summary>
-	/// An IPublishedMediaStore that first checks for the media in Examine, and then reverts to the database
-	/// </summary>
-	/// <remarks>
-	/// NOTE: In the future if we want to properly cache all media this class can be extended or replaced when these classes/interfaces are exposed publicly.
-	/// </remarks>
-    internal class PublishedMediaCache : PublishedCacheBase, IPublishedMediaCache
-	{
-        private readonly IMediaService _mediaService;
-
-        // by default these are null unless specified by the ctor dedicated to tests
-        // when they are null the cache derives them from the ExamineManager, see
-        // method GetExamineManagerSafe().
-        //
-	    private readonly ILuceneSearcher _searchProvider;
-        private readonly BaseIndexProvider _indexProvider;
-        private readonly XmlStore _xmlStore;
-        private readonly PublishedContentTypeCache _contentTypeCache;
-
-        // must be specified by the ctor
-	    private readonly ICacheProvider _cacheProvider;
-
-	    public PublishedMediaCache(XmlStore xmlStore, IMediaService mediaService, ICacheProvider cacheProvider, PublishedContentTypeCache contentTypeCache)
-	        : base(false)
-		{
-            if (mediaService == null) throw new ArgumentNullException(nameof(mediaService));
-	        _mediaService = mediaService;
-	        _cacheProvider = cacheProvider;
-	        _xmlStore = xmlStore;
-	        _contentTypeCache = contentTypeCache;
-		}
-
-	    /// <summary>
-	    /// Generally used for unit testing to use an explicit examine searcher
-	    /// </summary>
-	    /// <param name="mediaService"></param>
-	    /// <param name="searchProvider"></param>
-	    /// <param name="indexProvider"></param>
-	    /// <param name="cacheProvider"></param>
-	    /// <param name="contentTypeCache"></param>
-	    internal PublishedMediaCache(IMediaService mediaService, ILuceneSearcher searchProvider, BaseIndexProvider indexProvider, ICacheProvider cacheProvider, PublishedContentTypeCache contentTypeCache)
-            : base(false)
-	    {
-            if (mediaService == null) throw new ArgumentNullException(nameof(mediaService));
-	        if (searchProvider == null) throw new ArgumentNullException(nameof(searchProvider));
-	        if (indexProvider == null) throw new ArgumentNullException(nameof(indexProvider));
-
-            _mediaService = mediaService;
-	        _searchProvider = searchProvider;
-		    _indexProvider = indexProvider;
-	        _cacheProvider = cacheProvider;
-            _contentTypeCache = contentTypeCache;
-        }
-
-	    static PublishedMediaCache()
-	    {
-	        InitializeCacheConfig();
-	    }
-
-        public override IPublishedContent GetById(bool preview, int nodeId)
-		{
-			return GetUmbracoMedia(nodeId);
-		}
-
-	    public override bool HasById(bool preview, int contentId)
-	    {
-            return GetUmbracoMedia(contentId) != null;
-	    }
-
-	    public override IEnumerable<IPublishedContent> GetAtRoot(bool preview)
-		{
-            //TODO: We should be able to look these ids first in Examine!
-
-		    var rootMedia = _mediaService.GetRootMedia();
-		    return rootMedia.Select(m => GetUmbracoMedia(m.Id));
-		}
-
-        public override IPublishedContent GetSingleByXPath(bool preview, string xpath, XPathVariable[] vars)
-        {
-            throw new NotImplementedException("PublishedMediaCache does not support XPath.");
-            //var navigator = CreateNavigator(preview);
-            //var iterator = navigator.Select(xpath, vars);
-            //return GetSingleByXPath(iterator);
-        }
-
-        public override IPublishedContent GetSingleByXPath(bool preview, XPathExpression xpath, XPathVariable[] vars)
-        {
-            throw new NotImplementedException("PublishedMediaCache does not support XPath.");
-            //var navigator = CreateNavigator(preview);
-            //var iterator = navigator.Select(xpath, vars);
-            //return GetSingleByXPath(iterator);
-        }
-
-        private IPublishedContent GetSingleByXPath(XPathNodeIterator iterator)
-        {
-            throw new NotImplementedException("PublishedMediaCache does not support XPath.");
-            //if (iterator.MoveNext() == false) return null;
-            //var idAttr = iterator.Current.GetAttribute("id", "");
-            //int id;
-            //return int.TryParse(idAttr, out id) ? GetUmbracoMedia(id) : null;
-        }
-
-        public override IEnumerable<IPublishedContent> GetByXPath(bool preview, string xpath, XPathVariable[] vars)
-        {
-            throw new NotImplementedException("PublishedMediaCache does not support XPath.");
-            //var navigator = CreateNavigator(preview);
-            //var iterator = navigator.Select(xpath, vars);
-            //return GetByXPath(iterator);
-        }
-
-        public override IEnumerable<IPublishedContent> GetByXPath(bool preview, XPathExpression xpath, XPathVariable[] vars)
-        {
-            throw new NotImplementedException("PublishedMediaCache does not support XPath.");
-            //var navigator = CreateNavigator(preview);
-            //var iterator = navigator.Select(xpath, vars);
-            //return GetByXPath(iterator);
-        }
-
-        private IEnumerable<IPublishedContent> GetByXPath(XPathNodeIterator iterator)
-        {
-            while (iterator.MoveNext())
-            {
-                var idAttr = iterator.Current.GetAttribute("id", "");
-                int id;
-                if (int.TryParse(idAttr, out id))
-                    yield return GetUmbracoMedia(id);
-            }
-        }
-
-        public override XPathNavigator CreateNavigator(bool preview)
-        {
-            throw new NotImplementedException("PublishedMediaCache does not support XPath.");
-            //var doc = _xmlStore.GetMediaXml();
-            //return doc.CreateNavigator();
-        }
-
-        public override XPathNavigator CreateNodeNavigator(int id, bool preview)
-        {
-            // preview is ignored for media cache
-
-            // this code is mostly used when replacing old media.ToXml() code, and that code
-            // stored the XML attached to the media itself - so for some time in memory - so
-            // unless we implement some sort of cache here, we're probably degrading perfs.
-
-            XPathNavigator navigator = null;
-            var node = _xmlStore.GetMediaXmlNode(id);
-            if (node != null)
-            {
-                navigator = node.CreateNavigator();
-            }
-            return navigator;
-        }
-
-        public override bool HasContent(bool preview) { throw new NotImplementedException(); }
-
-        private static ExamineManager GetExamineManagerSafe()
-		{
-			try
-			{
-				return ExamineManager.Instance;
-			}
-			catch (TypeInitializationException)
-			{
-				return null;
-			}
-		}
-
-	    private BaseIndexProvider GetIndexProviderSafe()
-	    {
-            if (_indexProvider != null)
-                return _indexProvider;
-
-            var eMgr = GetExamineManagerSafe();
-	        if (eMgr == null) return null;
-
-	        try
-	        {
-	            //by default use the InternalSearcher
-	            var indexer = eMgr.IndexProviderCollection["InternalIndexer"];
-	            if (indexer.IndexerData.IncludeNodeTypes.Any() || indexer.IndexerData.ExcludeNodeTypes.Any())
-	            {
-	                LogHelper.Warn<PublishedMediaCache>("The InternalIndexer for examine is configured incorrectly, it should not list any include/exclude node types or field names, it should simply be configured as: " + "<IndexSet SetName=\"InternalIndexSet\" IndexPath=\"~/App_Data/TEMP/ExamineIndexes/Internal/\" />");
-	            }
-	            return indexer;
-	        }
-	        catch (Exception ex)
-	        {
-	            LogHelper.Error<PublishedMediaCache>("Could not retrieve the InternalIndexer", ex);
-	            //something didn't work, continue returning null.
-	        }
-	        return null;
-	    }
-
-	    private ILuceneSearcher GetSearchProviderSafe()
-		{
-			if (_searchProvider != null)
-				return _searchProvider;
-
-			var eMgr = GetExamineManagerSafe();
-	        if (eMgr == null) return null;
-
-	        try
-	        {
-	            //by default use the InternalSearcher
-	            return eMgr.GetSearcher(Constants.Examine.InternalIndexer);
-	        }
-	        catch (FileNotFoundException)
-	        {
-	            //Currently examine is throwing FileNotFound exceptions when we have a loadbalanced filestore and a node is published in umbraco
-	            //See this thread: http://examine.cdodeplex.com/discussions/264341
-	            //Catch the exception here for the time being, and just fallback to GetMedia
-	            //TODO: Need to fix examine in LB scenarios!
-	        }
-	        catch (NullReferenceException)
-	        {
-	            //This will occur when the search provider cannot be initialized. In newer examine versions the initialization is lazy and therefore
-	            // the manager will return the singleton without throwing initialization errors, however if examine isn't configured correctly a null
-	            // reference error will occur because the examine settings are null.
-	        }
-	        return null;
-		}
-
-	    private IPublishedContent GetUmbracoMedia(int id)
-	    {
-            // this recreates an IPublishedContent and model each time
-            // it is called, but at least it should NOT hit the database
-            // nor Lucene each time, relying on the memory cache instead
-
-	        if (id <= 0) return null; // fail fast
-
-	        var cacheValues = GetCacheValues(id, GetUmbracoMediaCacheValues);
-
-	        return cacheValues == null ? null : CreateFromCacheValues(cacheValues);
-	    }
-
-        private CacheValues GetUmbracoMediaCacheValues(int id)
-        {
-    	    var searchProvider = GetSearchProviderSafe();
-
-			if (searchProvider != null)
-			{
-				try
-				{
-					//first check in Examine as this is WAY faster
-					var criteria = searchProvider.CreateSearchCriteria("media");
-
-                    var filter = criteria.Id(id).Not().Field(BaseUmbracoIndexer.IndexPathFieldName, "-1,-21,".MultipleCharacterWildcard());
-                    //the above filter will create a query like this, NOTE: That since the use of the wildcard, it automatically escapes it in Lucene.
-                    //+(+__NodeId:3113 -__Path:-1,-21,*) +__IndexType:media
-
-					var results = searchProvider.Search(filter.Compile());
-					if (results.Any())
-					{
-						return ConvertFromSearchResult(results.First());
-					}
-				}
-				catch (FileNotFoundException ex)
-				{
-					//Currently examine is throwing FileNotFound exceptions when we have a loadbalanced filestore and a node is published in umbraco
-					//See this thread: http://examine.cdodeplex.com/discussions/264341
-					//Catch the exception here for the time being, and just fallback to GetMedia
-					//TODO: Need to fix examine in LB scenarios!
-                    LogHelper.Error<PublishedMediaCache>("Could not load data from Examine index for media", ex);
-				}
-			}
-
-            LogHelper.Warn<PublishedMediaCache>(
-                "Could not retrieve media {0} from Examine index, reverting to looking up media via legacy library.GetMedia method",
-                () => id);
-
-<<<<<<< HEAD
-			var media = library.GetMedia(id, false);
-=======
-			//var media = global::umbraco.library.GetMedia(id, false);
-		    //return ConvertFromXPathNodeIterator(media, id);
->>>>>>> d6462370
-
-            var media = ApplicationContext.Current.Services.MediaService.GetById(id);
-            return media == null ? null : ConvertFromIMedia(media);
-        }
-
-        internal CacheValues ConvertFromXPathNodeIterator(XPathNodeIterator media, int id)
-	    {
-            if (media?.Current != null)
-            {
-                return media.Current.Name.InvariantEquals("error")
-                    ? null
-                    : ConvertFromXPathNavigator(media.Current);
-            }
-
-            LogHelper.Warn<PublishedMediaCache>(
-                "Could not retrieve media {0} from Examine index or from legacy library.GetMedia method",
-                () => id);
-
-            return null;
-	    }
-
-		internal CacheValues ConvertFromSearchResult(SearchResult searchResult)
-		{
-            // note: fixing fields in 7.x, removed by Shan for 8.0
-			var values = new Dictionary<string, string>(searchResult.Fields);
-
-			return new CacheValues
-		    {
-		        Values = values,
-                FromExamine = true
-		    };
-		}
-
-		internal CacheValues ConvertFromXPathNavigator(XPathNavigator xpath, bool forceNav = false)
-		{
-			if (xpath == null) throw new ArgumentNullException(nameof(xpath));
-
-			var values = new Dictionary<string, string> {{"nodeName", xpath.GetAttribute("nodeName", "")}};
-			values["nodeTypeAlias"] = xpath.Name;
-
-			var result = xpath.SelectChildren(XPathNodeType.Element);
-			//add the attributes e.g. id, parentId etc
-			if (result.Current != null && result.Current.HasAttributes)
-			{
-				if (result.Current.MoveToFirstAttribute())
-				{
-					//checking for duplicate keys because of the 'nodeTypeAlias' might already be added above.
-					if (values.ContainsKey(result.Current.Name) == false)
-					{
-					    values[result.Current.Name] = result.Current.Value;
-					}
-					while (result.Current.MoveToNextAttribute())
-					{
-						if (values.ContainsKey(result.Current.Name) == false)
-						{
-						    values[result.Current.Name] = result.Current.Value;
-						}
-					}
-					result.Current.MoveToParent();
-				}
-			}
-            // because, migration
-		    if (values.ContainsKey("key") == false)
-		        values["key"] = Guid.Empty.ToString();
-			//add the user props
-			while (result.MoveNext())
-			{
-				if (result.Current != null && result.Current.HasAttributes == false)
-				{
-					var value = result.Current.Value;
-					if (string.IsNullOrEmpty(value))
-					{
-						if (result.Current.HasAttributes || result.Current.SelectChildren(XPathNodeType.Element).Count > 0)
-						{
-							value = result.Current.OuterXml;
-						}
-					}
-				    values[result.Current.Name] = value;
-				}
-			}
-
-		    return new CacheValues
-		    {
-                Values = values,
-                XPath = forceNav ? xpath : null // outside of tests we do NOT want to cache the navigator!
-		    };
-		}
-
-	    internal CacheValues ConvertFromIMedia(IMedia media)
-	    {
-	        var values = new Dictionary<string, string>();
-
-	        var creator = _applicationContext.Services.UserService.GetProfileById(media.CreatorId);
-            var creatorName = creator == null ? "" : creator.Name;
-
-	        values["id"] = media.Id.ToString();
-	        values["key"] = media.Key.ToString();
-	        values["parentID"] = media.ParentId.ToString();
-	        values["level"] = media.Level.ToString();
-	        values["creatorID"] = media.CreatorId.ToString();
-	        values["creatorName"] = creatorName;
-            values["writerID"] = media.CreatorId.ToString();
-	        values["writerName"] = creatorName;
-            values["template"] = "0";
-            values["urlName"] = "";
-            values["sortOrder"] = media.SortOrder.ToString();
-	        values["createDate"] = media.CreateDate.ToString("yyyy-MM-dd HH:mm:ss");
-	        values["updateDate"] = media.UpdateDate.ToString("yyyy-MM-dd HH:mm:ss");
-	        values["nodeName"] = media.Name;
-	        values["path"] = media.Path;
-	        values["nodeType"] = media.ContentType.Id.ToString();
-	        values["nodeTypeAlias"] = media.ContentType.Alias;
-
-            // add the user props
-	        foreach (var prop in media.Properties)
-	            values[prop.Alias] = prop.Value == null ? null : prop.Value.ToString();
-
-            return new CacheValues
-            {
-                Values = values
-            };
-        }
-
-        /// <summary>
-        /// We will need to first check if the document was loaded by Examine, if so we'll need to check if this property exists
-        /// in the results, if it does not, then we'll have to revert to looking up in the db.
-        /// </summary>
-        /// <param name="dd"> </param>
-        /// <param name="alias"></param>
-        /// <returns></returns>
-        private IPublishedProperty GetProperty(DictionaryPublishedContent dd, string alias)
-		{
-            //lets check if the alias does not exist on the document.
-            //NOTE: Examine will not index empty values and we do not output empty XML Elements to the cache - either of these situations
-            // would mean that the property is missing from the collection whether we are getting the value from Examine or from the library media cache.
-            if (dd.Properties.All(x => x.PropertyTypeAlias.InvariantEquals(alias) == false))
-            {
-                return null;
-            }
-
-		    if (dd.LoadedFromExamine)
-		    {
-		        //We are going to check for a special field however, that is because in some cases we store a 'Raw'
-		        //value in the index such as for xml/html.
-		        var rawValue = dd.Properties.FirstOrDefault(x => x.PropertyTypeAlias.InvariantEquals(BaseUmbracoIndexer.RawFieldPrefix + alias));
-		        return rawValue
-		               ?? dd.Properties.FirstOrDefault(x => x.PropertyTypeAlias.InvariantEquals(alias));
-		    }
-
-            //if its not loaded from examine, then just return the property
-		    return dd.Properties.FirstOrDefault(x => x.PropertyTypeAlias.InvariantEquals(alias));
-		}
-
-		/// <summary>
-		/// A Helper methods to return the children for media whther it is based on examine or xml
-		/// </summary>
-		/// <param name="parentId"></param>
-		/// <param name="xpath"></param>
-		/// <returns></returns>
-		private IEnumerable<IPublishedContent> GetChildrenMedia(int parentId, XPathNavigator xpath = null)
-		{
-
-			//if there is no navigator, try examine first, then re-look it up
-			if (xpath == null)
-			{
-				var searchProvider = GetSearchProviderSafe();
-
-				if (searchProvider != null)
-				{
-					try
-					{
-						//first check in Examine as this is WAY faster
-						var criteria = searchProvider.CreateCriteria("media");
-
-                        var filter = criteria.ParentId(parentId).Not().Field(BaseUmbracoIndexer.IndexPathFieldName, "-1,-21,".MultipleCharacterWildcard());
-                        //the above filter will create a query like this, NOTE: That since the use of the wildcard, it automatically escapes it in Lucene.
-                        //+(+parentId:3113 -__Path:-1,-21,*) +__IndexType:media
-
-					    // sort with the Sort field (updated for 8.0)
-                        var results = searchProvider.Find(
-                            filter.And().OrderBy(new SortableField("sortOrder", SortType.Int)).Compile());
-
-                        if (results.Any())
-						{
-                            // var medias = results.Select(ConvertFromSearchResult);
-						    var medias = results.Select(x =>
-						    {
-						        int nid;
-						        if (int.TryParse(x["__NodeId"], out nid) == false && int.TryParse(x["NodeId"], out nid) == false)
-						            throw new Exception("Failed to extract NodeId from search result.");
-						        var cacheValues = GetCacheValues(nid, id => ConvertFromSearchResult(x));
-						        return CreateFromCacheValues(cacheValues);
-						    });
-
-						    return medias;
-						}
-
-                        //if there's no result then return null. Previously we defaulted back to library.GetMedia below
-					    //but this will always get called for when we are getting descendents since many items won't have
-					    //children and then we are hitting the database again!
-					    //So instead we're going to rely on Examine to have the correct results like it should.
-					    return Enumerable.Empty<IPublishedContent>();
-					}
-					catch (FileNotFoundException)
-					{
-						//Currently examine is throwing FileNotFound exceptions when we have a loadbalanced filestore and a node is published in umbraco
-						//See this thread: http://examine.cdodeplex.com/discussions/264341
-						//Catch the exception here for the time being, and just fallback to GetMedia
-					}
-				}
-
-                //falling back to get media
-
-				var media = library.GetMedia(parentId, true);
-				if (media?.Current != null)
-				{
-					xpath = media.Current;
-				}
-				else
-				{
-                    return Enumerable.Empty<IPublishedContent>();
-				}
-			}
-
-            var mediaList = new List<IPublishedContent>();
-
-            // this is so bad, really
-            var item = xpath.Select("//*[@id='" + parentId + "']");
-            if (item.Current == null)
-                return Enumerable.Empty<IPublishedContent>();
-            var items = item.Current.SelectChildren(XPathNodeType.Element);
-
-            // and this does not work, because... meh
-		    //var q = "//* [@id='" + parentId + "']/* [@id]";
-            //var items = xpath.Select(q);
-
-		    foreach (XPathNavigator itemm in items)
-		    {
-		        int id;
-		        if (int.TryParse(itemm.GetAttribute("id", ""), out id) == false)
-		            continue; // wtf?
-		        var captured = itemm;
-		        var cacheValues = GetCacheValues(id, idd => ConvertFromXPathNavigator(captured));
-		        mediaList.Add(CreateFromCacheValues(cacheValues));
-		    }
-
-            ////The xpath might be the whole xpath including the current ones ancestors so we need to select the current node
-            //var item = xpath.Select("//*[@id='" + parentId + "']");
-            //if (item.Current == null)
-            //{
-            //    return Enumerable.Empty<IPublishedContent>();
-            //}
-            //var children = item.Current.SelectChildren(XPathNodeType.Element);
-
-            //foreach(XPathNavigator x in children)
-            //{
-            //    //NOTE: I'm not sure why this is here, it is from legacy code of ExamineBackedMedia, but
-            //    // will leave it here as it must have done something!
-            //    if (x.Name != "contents")
-            //    {
-            //        //make sure it's actually a node, not a property
-            //        if (!string.IsNullOrEmpty(x.GetAttribute("path", "")) &&
-            //            !string.IsNullOrEmpty(x.GetAttribute("id", "")))
-            //        {
-            //            mediaList.Add(ConvertFromXPathNavigator(x));
-            //        }
-            //    }
-            //}
-
-			return mediaList;
-		}
-
-		/// <summary>
-		/// An IPublishedContent that is represented all by a dictionary.
-		/// </summary>
-		/// <remarks>
-		/// This is a helper class and definitely not intended for public use, it expects that all of the values required
-		/// to create an IPublishedContent exist in the dictionary by specific aliases.
-		/// </remarks>
-		internal class DictionaryPublishedContent : PublishedContentWithKeyBase
-		{
-            // note: I'm not sure this class fully complies with IPublishedContent rules especially
-            // I'm not sure that _properties contains all properties including those without a value,
-            // neither that GetProperty will return a property without a value vs. null... @zpqrtbnk
-
-            // List of properties that will appear in the XML and do not match
-            // anything in the ContentType, so they must be ignored.
-            private static readonly string[] IgnoredKeys = { "version", "isDoc" };
-
-			public DictionaryPublishedContent(
-				IDictionary<string, string> valueDictionary,
-				Func<int, IPublishedContent> getParent,
-				Func<int, XPathNavigator, IEnumerable<IPublishedContent>> getChildren,
-				Func<DictionaryPublishedContent, string, IPublishedProperty> getProperty,
-                ICacheProvider cacheProvider,
-                PublishedContentTypeCache contentTypeCache,
-                XPathNavigator nav,
-				bool fromExamine)
-			{
-				if (valueDictionary == null) throw new ArgumentNullException(nameof(valueDictionary));
-				if (getParent == null) throw new ArgumentNullException(nameof(getParent));
-				if (getProperty == null) throw new ArgumentNullException(nameof(getProperty));
-
-				_getParent = new Lazy<IPublishedContent>(() => getParent(ParentId));
-				_getChildren = new Lazy<IEnumerable<IPublishedContent>>(() => getChildren(Id, nav));
-				_getProperty = getProperty;
-			    _cacheProvider = cacheProvider;
-
-				LoadedFromExamine = fromExamine;
-
-				ValidateAndSetProperty(valueDictionary, val => _id = int.Parse(val), "id", "nodeId", "__NodeId"); //should validate the int!
-                ValidateAndSetProperty(valueDictionary, val => _key = Guid.Parse(val), "key");
-                //ValidateAndSetProperty(valueDictionary, val => _templateId = int.Parse(val), "template", "templateId");
-				ValidateAndSetProperty(valueDictionary, val => _sortOrder = int.Parse(val), "sortOrder");
-				ValidateAndSetProperty(valueDictionary, val => _name = val, "nodeName", "__nodeName");
-				ValidateAndSetProperty(valueDictionary, val => _urlName = val, "urlName");
-				ValidateAndSetProperty(valueDictionary, val => _documentTypeAlias = val, "nodeTypeAlias", LuceneIndexer.NodeTypeAliasFieldName);
-				ValidateAndSetProperty(valueDictionary, val => _documentTypeId = int.Parse(val), "nodeType");
-				//ValidateAndSetProperty(valueDictionary, val => _writerName = val, "writerName");
-				ValidateAndSetProperty(valueDictionary, val => _creatorName = val, "creatorName", "writerName"); //this is a bit of a hack fix for: U4-1132
-				//ValidateAndSetProperty(valueDictionary, val => _writerId = int.Parse(val), "writerID");
-				ValidateAndSetProperty(valueDictionary, val => _creatorId = int.Parse(val), "creatorID", "writerID"); //this is a bit of a hack fix for: U4-1132
-				ValidateAndSetProperty(valueDictionary, val => _path = val, "path", "__Path");
-				ValidateAndSetProperty(valueDictionary, val => _createDate = ParseDateTimeValue(val), "createDate");
-				ValidateAndSetProperty(valueDictionary, val => _updateDate = ParseDateTimeValue(val), "updateDate");
-				ValidateAndSetProperty(valueDictionary, val => _level = int.Parse(val), "level");
-				ValidateAndSetProperty(valueDictionary, val =>
-					{
-						int pId;
-						ParentId = -1;
-						if (int.TryParse(val, out pId))
-						{
-							ParentId = pId;
-						}
-					}, "parentID");
-
-			    _contentType = contentTypeCache.Get(PublishedItemType.Media, _documentTypeAlias);
-				_properties = new Collection<IPublishedProperty>();
-
-                //handle content type properties
-                //make sure we create them even if there's no value
-			    foreach (var propertyType in _contentType.PropertyTypes)
-			    {
-			        var alias = propertyType.PropertyTypeAlias;
-                    _keysAdded.Add(alias);
-                    string value;
-                    const bool isPreviewing = false; // false :: never preview a media
-                    var property = valueDictionary.TryGetValue(alias, out value) == false || value == null
-                        ? new XmlPublishedProperty(propertyType, isPreviewing)
-                        : new XmlPublishedProperty(propertyType, isPreviewing, value);
-                    _properties.Add(property);
-			    }
-
-				//loop through remaining values that haven't been applied
-				foreach (var i in valueDictionary.Where(x =>
-                    _keysAdded.Contains(x.Key) == false // not already processed
-                    && IgnoredKeys.Contains(x.Key) == false)) // not ignorable
-				{
-                    if (i.Key.InvariantStartsWith("__"))
-                    {
-                        // no type for that one, dunno how to convert
-                        IPublishedProperty property = new PropertyResult(i.Key, i.Value, PropertyResultType.CustomProperty);
-                        _properties.Add(property);
-                    }
-                    else
-                    {
-                        // this is a property that does not correspond to anything, ignore and log
-                        LogHelper.Warn<PublishedMediaCache>("Dropping property \"" + i.Key + "\" because it does not belong to the content type.");
-                    }
-				}
-			}
-
-			private DateTime ParseDateTimeValue(string val)
-			{
-			    if (LoadedFromExamine == false)
-                    return DateTime.Parse(val);
-
-			    //we need to parse the date time using Lucene converters
-			    var ticks = long.Parse(val);
-			    return new DateTime(ticks);
-			}
-
-			/// <summary>
-			/// Flag to get/set if this was laoded from examine cache
-			/// </summary>
-			internal bool LoadedFromExamine { get; }
-
-			//private readonly Func<DictionaryPublishedContent, IPublishedContent> _getParent;
-		    private readonly Lazy<IPublishedContent> _getParent;
-			//private readonly Func<DictionaryPublishedContent, IEnumerable<IPublishedContent>> _getChildren;
-		    private readonly Lazy<IEnumerable<IPublishedContent>> _getChildren;
-			private readonly Func<DictionaryPublishedContent, string, IPublishedProperty> _getProperty;
-            private readonly ICacheProvider _cacheProvider;
-
-			/// <summary>
-			/// Returns 'Media' as the item type
-			/// </summary>
-			public override PublishedItemType ItemType => PublishedItemType.Media;
-
-		    public override IPublishedContent Parent => _getParent.Value;
-
-		    public int ParentId { get; private set; }
-
-			public override int Id => _id;
-
-		    public override Guid Key => _key;
-
-		    public override int TemplateId => 0;
-
-		    public override int SortOrder => _sortOrder;
-
-		    public override string Name => _name;
-
-		    public override string UrlName => _urlName;
-
-		    public override string DocumentTypeAlias => _documentTypeAlias;
-
-		    public override int DocumentTypeId => _documentTypeId;
-
-		    public override string WriterName => _creatorName;
-
-		    public override string CreatorName => _creatorName;
-
-		    public override int WriterId => _creatorId;
-
-		    public override int CreatorId => _creatorId;
-
-		    public override string Path => _path;
-
-		    public override DateTime CreateDate => _createDate;
-
-		    public override DateTime UpdateDate => _updateDate;
-
-		    public override Guid Version => Guid.Empty;
-
-		    public override int Level => _level;
-
-		    public override bool IsDraft => false;
-
-		    public override ICollection<IPublishedProperty> Properties => _properties;
-
-		    public override IEnumerable<IPublishedContent> Children => _getChildren.Value;
-
-		    public override IPublishedProperty GetProperty(string alias)
-			{
-				return _getProperty(this, alias);
-			}
-
-            public override PublishedContentType ContentType => _contentType;
-
-		    // override to implement cache
-            //   cache at context level, ie once for the whole request
-            //   but cache is not shared by requests because we wouldn't know how to clear it
-            public override IPublishedProperty GetProperty(string alias, bool recurse)
-            {
-                if (recurse == false) return GetProperty(alias);
-
-                var key = $"XmlPublishedCache.PublishedMediaCache:RecursiveProperty-{Id}-{alias.ToLowerInvariant()}";
-                var cacheProvider = _cacheProvider;
-                return cacheProvider.GetCacheItem<IPublishedProperty>(key, () => base.GetProperty(alias, true));
-            }
-
-			private readonly List<string> _keysAdded = new List<string>();
-			private int _id;
-		    private Guid _key;
-			//private int _templateId;
-			private int _sortOrder;
-			private string _name;
-			private string _urlName;
-			private string _documentTypeAlias;
-			private int _documentTypeId;
-			//private string _writerName;
-			private string _creatorName;
-			//private int _writerId;
-			private int _creatorId;
-			private string _path;
-			private DateTime _createDate;
-			private DateTime _updateDate;
-			//private Guid _version;
-			private int _level;
-			private readonly ICollection<IPublishedProperty> _properties;
-		    private readonly PublishedContentType _contentType;
-
-			private void ValidateAndSetProperty(IDictionary<string, string> valueDictionary, Action<string> setProperty, params string[] potentialKeys)
-			{
-				var key = potentialKeys.FirstOrDefault(x => valueDictionary.ContainsKey(x) && valueDictionary[x] != null);
-				if (key == null)
-				{
-					throw new FormatException("The valueDictionary is not formatted correctly and is missing any of the  '" + string.Join(",", potentialKeys) + "' elements");
-				}
-
-				setProperty(valueDictionary[key]);
-				_keysAdded.Add(key);
-			}
-        }
-
-	    internal void Resync()
-	    {
-            // clear recursive properties cached by XmlPublishedContent.GetProperty
-            // assume that nothing else is going to cache IPublishedProperty items (else would need to do ByKeySearch)
-            // NOTE all properties cleared when clearing the content cache (see content cache)
-            //_cacheProvider.ClearCacheObjectTypes<IPublishedProperty>();
-            //_cacheProvider.ClearCacheByKeySearch("XmlPublishedCache.PublishedMediaCache:RecursiveProperty-");
-        }
-
-        #region Content types
-
-        public override PublishedContentType GetContentType(int id)
-        {
-            return _contentTypeCache.Get(PublishedItemType.Media, id);
-        }
-
-        public override PublishedContentType GetContentType(string alias)
-        {
-            return _contentTypeCache.Get(PublishedItemType.Media, alias);
-        }
-
-	    public override IEnumerable<IPublishedContent> GetByContentType(PublishedContentType contentType)
-	    {
-	        throw new NotImplementedException();
-	    }
-
-	    #endregion
-
-        // REFACTORING
-
-        // caching the basic atomic values - and the parent id
-        // but NOT caching actual parent nor children and NOT even
-        // the list of children ids - BUT caching the path
-
-	    internal class CacheValues
-	    {
-            public IDictionary<string, string> Values { get; set; }
-            public XPathNavigator XPath { get; set; }
-            public bool FromExamine { get; set; }
-	    }
-
-        public const string PublishedMediaCacheKey = "MediaCacheMeh.";
-	    private const int PublishedMediaCacheTimespanSeconds = 4 * 60; // 4 mins
-        private static TimeSpan _publishedMediaCacheTimespan;
-	    private static bool _publishedMediaCacheEnabled;
-
-	    private static void InitializeCacheConfig()
-	    {
-	        var value = ConfigurationManager.AppSettings["Umbraco.PublishedMediaCache.Seconds"];
-	        int seconds;
-	        if (int.TryParse(value, out seconds) == false)
-	            seconds = PublishedMediaCacheTimespanSeconds;
-	        if (seconds > 0)
-	        {
-	            _publishedMediaCacheEnabled = true;
-	            _publishedMediaCacheTimespan = TimeSpan.FromSeconds(seconds);
-	        }
-	        else
-	        {
-	            _publishedMediaCacheEnabled = false;
-	        }
-	    }
-
-        internal IPublishedContent CreateFromCacheValues(CacheValues cacheValues)
-        {
-            var content = new DictionaryPublishedContent(
-                cacheValues.Values,
-                parentId => parentId < 0 ? null : GetUmbracoMedia(parentId),
-                GetChildrenMedia,
-                GetProperty,
-                _cacheProvider,
-                _contentTypeCache,
-                cacheValues.XPath, // though, outside of tests, that should be null
-                cacheValues.FromExamine
-            );
-            return content.CreateModel();
-        }
-
-	    private static CacheValues GetCacheValues(int id, Func<int, CacheValues> func)
-	    {
-	        if (_publishedMediaCacheEnabled == false)
-	            return func(id);
-
-	        var cache = ApplicationContext.Current.ApplicationCache.RuntimeCache;
-            var key = PublishedMediaCacheKey + id;
-            return (CacheValues) cache.GetCacheItem(key, () => func(id), _publishedMediaCacheTimespan);
-	    }
-
-	    internal static void ClearCache(int id)
-	    {
-            var cache = ApplicationContext.Current.ApplicationCache.RuntimeCache;
-	        var sid = id.ToString();
-            var key = PublishedMediaCacheKey + sid;
-
-            // we do clear a lot of things... but the cache refresher is somewhat
-            // convoluted and it's hard to tell what to clear exactly ;-(
-
-            // clear the parent - NOT (why?)
-            //var exist = (CacheValues) cache.GetCacheItem(key);
-            //if (exist != null)
-            //    cache.ClearCacheItem(PublishedMediaCacheKey + GetValuesValue(exist.Values, "parentID"));
-
-            // clear the item
-            cache.ClearCacheItem(key);
-
-            // clear all children - in case we moved and their path has changed
-	        var fid = "/" + sid + "/";
-            cache.ClearCacheObjectTypes<CacheValues>((k, v) =>
-                GetValuesValue(v.Values, "path", "__Path").Contains(fid));
-        }
-
-	    private static string GetValuesValue(IDictionary<string, string> d, params string[] keys)
-	    {
-	        string value = null;
-	        var ignored = keys.Any(x => d.TryGetValue(x, out value));
-            return value ?? "";
-	    }
-    }
-}
+using System;
+using System.Collections.Generic;
+using System.Collections.ObjectModel;
+using System.Configuration;
+using System.IO;
+using System.Linq;
+using System.Xml.XPath;
+using Examine;
+using Examine.LuceneEngine.Providers;
+using Examine.LuceneEngine.SearchCriteria;
+using Examine.Providers;
+using Umbraco.Core;
+using Umbraco.Core.Dynamics;
+using Umbraco.Core.Logging;
+using Umbraco.Core.Models;
+using Umbraco.Core.Models.PublishedContent;
+using Umbraco.Core.Xml;
+using Umbraco.Web.Models;
+using UmbracoExamine;
+using umbraco;
+using Umbraco.Core.Cache;
+using Umbraco.Core.Services;
+
+namespace Umbraco.Web.PublishedCache.XmlPublishedCache
+{
+	/// <summary>
+	/// An IPublishedMediaStore that first checks for the media in Examine, and then reverts to the database
+	/// </summary>
+	/// <remarks>
+	/// NOTE: In the future if we want to properly cache all media this class can be extended or replaced when these classes/interfaces are exposed publicly.
+	/// </remarks>
+    internal class PublishedMediaCache : PublishedCacheBase, IPublishedMediaCache
+	{
+        private readonly IMediaService _mediaService;
+	    private readonly IUserService _userService;
+
+        // by default these are null unless specified by the ctor dedicated to tests
+        // when they are null the cache derives them from the ExamineManager, see
+        // method GetExamineManagerSafe().
+        //
+	    private readonly ILuceneSearcher _searchProvider;
+        private readonly BaseIndexProvider _indexProvider;
+        private readonly XmlStore _xmlStore;
+        private readonly PublishedContentTypeCache _contentTypeCache;
+
+        // must be specified by the ctor
+	    private readonly ICacheProvider _cacheProvider;
+
+	    public PublishedMediaCache(XmlStore xmlStore, IMediaService mediaService, IUserService userService, ICacheProvider cacheProvider, PublishedContentTypeCache contentTypeCache)
+	        : base(false)
+		{
+            if (mediaService == null) throw new ArgumentNullException(nameof(mediaService));
+            if (userService == null) throw new ArgumentNullException(nameof(userService));
+            _mediaService = mediaService;
+            _userService = userService;
+
+            _cacheProvider = cacheProvider;
+	        _xmlStore = xmlStore;
+	        _contentTypeCache = contentTypeCache;
+		}
+
+	    /// <summary>
+	    /// Generally used for unit testing to use an explicit examine searcher
+	    /// </summary>
+	    /// <param name="mediaService"></param>
+	    /// <param name="searchProvider"></param>
+	    /// <param name="indexProvider"></param>
+	    /// <param name="cacheProvider"></param>
+	    /// <param name="contentTypeCache"></param>
+	    internal PublishedMediaCache(IMediaService mediaService, IUserService userService, ILuceneSearcher searchProvider, BaseIndexProvider indexProvider, ICacheProvider cacheProvider, PublishedContentTypeCache contentTypeCache)
+            : base(false)
+	    {
+            if (mediaService == null) throw new ArgumentNullException(nameof(mediaService));
+            if (userService == null) throw new ArgumentNullException(nameof(userService));
+            if (searchProvider == null) throw new ArgumentNullException(nameof(searchProvider));
+	        if (indexProvider == null) throw new ArgumentNullException(nameof(indexProvider));
+
+            _mediaService = mediaService;
+            _userService = userService;
+            _searchProvider = searchProvider;
+		    _indexProvider = indexProvider;
+	        _cacheProvider = cacheProvider;
+            _contentTypeCache = contentTypeCache;
+        }
+
+	    static PublishedMediaCache()
+	    {
+	        InitializeCacheConfig();
+	    }
+
+        public override IPublishedContent GetById(bool preview, int nodeId)
+		{
+			return GetUmbracoMedia(nodeId);
+		}
+
+	    public override bool HasById(bool preview, int contentId)
+	    {
+            return GetUmbracoMedia(contentId) != null;
+	    }
+
+	    public override IEnumerable<IPublishedContent> GetAtRoot(bool preview)
+		{
+            //TODO: We should be able to look these ids first in Examine!
+
+		    var rootMedia = _mediaService.GetRootMedia();
+		    return rootMedia.Select(m => GetUmbracoMedia(m.Id));
+		}
+
+        public override IPublishedContent GetSingleByXPath(bool preview, string xpath, XPathVariable[] vars)
+        {
+            throw new NotImplementedException("PublishedMediaCache does not support XPath.");
+            //var navigator = CreateNavigator(preview);
+            //var iterator = navigator.Select(xpath, vars);
+            //return GetSingleByXPath(iterator);
+        }
+
+        public override IPublishedContent GetSingleByXPath(bool preview, XPathExpression xpath, XPathVariable[] vars)
+        {
+            throw new NotImplementedException("PublishedMediaCache does not support XPath.");
+            //var navigator = CreateNavigator(preview);
+            //var iterator = navigator.Select(xpath, vars);
+            //return GetSingleByXPath(iterator);
+        }
+
+        private IPublishedContent GetSingleByXPath(XPathNodeIterator iterator)
+        {
+            throw new NotImplementedException("PublishedMediaCache does not support XPath.");
+            //if (iterator.MoveNext() == false) return null;
+            //var idAttr = iterator.Current.GetAttribute("id", "");
+            //int id;
+            //return int.TryParse(idAttr, out id) ? GetUmbracoMedia(id) : null;
+        }
+
+        public override IEnumerable<IPublishedContent> GetByXPath(bool preview, string xpath, XPathVariable[] vars)
+        {
+            throw new NotImplementedException("PublishedMediaCache does not support XPath.");
+            //var navigator = CreateNavigator(preview);
+            //var iterator = navigator.Select(xpath, vars);
+            //return GetByXPath(iterator);
+        }
+
+        public override IEnumerable<IPublishedContent> GetByXPath(bool preview, XPathExpression xpath, XPathVariable[] vars)
+        {
+            throw new NotImplementedException("PublishedMediaCache does not support XPath.");
+            //var navigator = CreateNavigator(preview);
+            //var iterator = navigator.Select(xpath, vars);
+            //return GetByXPath(iterator);
+        }
+
+        private IEnumerable<IPublishedContent> GetByXPath(XPathNodeIterator iterator)
+        {
+            while (iterator.MoveNext())
+            {
+                var idAttr = iterator.Current.GetAttribute("id", "");
+                int id;
+                if (int.TryParse(idAttr, out id))
+                    yield return GetUmbracoMedia(id);
+            }
+        }
+
+        public override XPathNavigator CreateNavigator(bool preview)
+        {
+            throw new NotImplementedException("PublishedMediaCache does not support XPath.");
+            //var doc = _xmlStore.GetMediaXml();
+            //return doc.CreateNavigator();
+        }
+
+        public override XPathNavigator CreateNodeNavigator(int id, bool preview)
+        {
+            // preview is ignored for media cache
+
+            // this code is mostly used when replacing old media.ToXml() code, and that code
+            // stored the XML attached to the media itself - so for some time in memory - so
+            // unless we implement some sort of cache here, we're probably degrading perfs.
+
+            XPathNavigator navigator = null;
+            var node = _xmlStore.GetMediaXmlNode(id);
+            if (node != null)
+            {
+                navigator = node.CreateNavigator();
+            }
+            return navigator;
+        }
+
+        public override bool HasContent(bool preview) { throw new NotImplementedException(); }
+
+        private static ExamineManager GetExamineManagerSafe()
+		{
+			try
+			{
+				return ExamineManager.Instance;
+			}
+			catch (TypeInitializationException)
+			{
+				return null;
+			}
+		}
+
+	    private BaseIndexProvider GetIndexProviderSafe()
+	    {
+            if (_indexProvider != null)
+                return _indexProvider;
+
+            var eMgr = GetExamineManagerSafe();
+	        if (eMgr == null) return null;
+
+	        try
+	        {
+	            //by default use the InternalSearcher
+	            var indexer = eMgr.IndexProviderCollection["InternalIndexer"];
+	            if (indexer.IndexerData.IncludeNodeTypes.Any() || indexer.IndexerData.ExcludeNodeTypes.Any())
+	            {
+	                LogHelper.Warn<PublishedMediaCache>("The InternalIndexer for examine is configured incorrectly, it should not list any include/exclude node types or field names, it should simply be configured as: " + "<IndexSet SetName=\"InternalIndexSet\" IndexPath=\"~/App_Data/TEMP/ExamineIndexes/Internal/\" />");
+	            }
+	            return indexer;
+	        }
+	        catch (Exception ex)
+	        {
+	            LogHelper.Error<PublishedMediaCache>("Could not retrieve the InternalIndexer", ex);
+	            //something didn't work, continue returning null.
+	        }
+	        return null;
+	    }
+
+	    private ILuceneSearcher GetSearchProviderSafe()
+		{
+			if (_searchProvider != null)
+				return _searchProvider;
+
+			var eMgr = GetExamineManagerSafe();
+	        if (eMgr == null) return null;
+
+	        try
+	        {
+	            //by default use the InternalSearcher
+	            return eMgr.GetSearcher(Constants.Examine.InternalIndexer);
+	        }
+	        catch (FileNotFoundException)
+	        {
+	            //Currently examine is throwing FileNotFound exceptions when we have a loadbalanced filestore and a node is published in umbraco
+	            //See this thread: http://examine.cdodeplex.com/discussions/264341
+	            //Catch the exception here for the time being, and just fallback to GetMedia
+	            //TODO: Need to fix examine in LB scenarios!
+	        }
+	        catch (NullReferenceException)
+	        {
+	            //This will occur when the search provider cannot be initialized. In newer examine versions the initialization is lazy and therefore
+	            // the manager will return the singleton without throwing initialization errors, however if examine isn't configured correctly a null
+	            // reference error will occur because the examine settings are null.
+	        }
+	        return null;
+		}
+
+	    private IPublishedContent GetUmbracoMedia(int id)
+	    {
+            // this recreates an IPublishedContent and model each time
+            // it is called, but at least it should NOT hit the database
+            // nor Lucene each time, relying on the memory cache instead
+
+	        if (id <= 0) return null; // fail fast
+
+	        var cacheValues = GetCacheValues(id, GetUmbracoMediaCacheValues);
+
+	        return cacheValues == null ? null : CreateFromCacheValues(cacheValues);
+	    }
+
+        private CacheValues GetUmbracoMediaCacheValues(int id)
+        {
+    	    var searchProvider = GetSearchProviderSafe();
+
+			if (searchProvider != null)
+			{
+				try
+				{
+					//first check in Examine as this is WAY faster
+					var criteria = searchProvider.CreateSearchCriteria("media");
+
+                    var filter = criteria.Id(id).Not().Field(BaseUmbracoIndexer.IndexPathFieldName, "-1,-21,".MultipleCharacterWildcard());
+                    //the above filter will create a query like this, NOTE: That since the use of the wildcard, it automatically escapes it in Lucene.
+                    //+(+__NodeId:3113 -__Path:-1,-21,*) +__IndexType:media
+
+					var results = searchProvider.Search(filter.Compile());
+					if (results.Any())
+					{
+						return ConvertFromSearchResult(results.First());
+					}
+				}
+				catch (FileNotFoundException ex)
+				{
+					//Currently examine is throwing FileNotFound exceptions when we have a loadbalanced filestore and a node is published in umbraco
+					//See this thread: http://examine.cdodeplex.com/discussions/264341
+					//Catch the exception here for the time being, and just fallback to GetMedia
+					//TODO: Need to fix examine in LB scenarios!
+                    LogHelper.Error<PublishedMediaCache>("Could not load data from Examine index for media", ex);
+				}
+			}
+
+            LogHelper.Warn<PublishedMediaCache>(
+                "Could not retrieve media {0} from Examine index, reverting to looking up media via legacy library.GetMedia method",
+                () => id);
+
+			//var media = library.GetMedia(id, false);
+		    //return ConvertFromXPathNodeIterator(media, id);
+
+            var media = ApplicationContext.Current.Services.MediaService.GetById(id);
+            return media == null ? null : ConvertFromIMedia(media);
+        }
+
+        internal CacheValues ConvertFromXPathNodeIterator(XPathNodeIterator media, int id)
+	    {
+            if (media?.Current != null)
+            {
+                return media.Current.Name.InvariantEquals("error")
+                    ? null
+                    : ConvertFromXPathNavigator(media.Current);
+            }
+
+            LogHelper.Warn<PublishedMediaCache>(
+                "Could not retrieve media {0} from Examine index or from legacy library.GetMedia method",
+                () => id);
+
+            return null;
+	    }
+
+		internal CacheValues ConvertFromSearchResult(SearchResult searchResult)
+		{
+            // note: fixing fields in 7.x, removed by Shan for 8.0
+			var values = new Dictionary<string, string>(searchResult.Fields);
+
+			return new CacheValues
+		    {
+		        Values = values,
+                FromExamine = true
+		    };
+		}
+
+		internal CacheValues ConvertFromXPathNavigator(XPathNavigator xpath, bool forceNav = false)
+		{
+			if (xpath == null) throw new ArgumentNullException(nameof(xpath));
+
+			var values = new Dictionary<string, string> {{"nodeName", xpath.GetAttribute("nodeName", "")}};
+			values["nodeTypeAlias"] = xpath.Name;
+
+			var result = xpath.SelectChildren(XPathNodeType.Element);
+			//add the attributes e.g. id, parentId etc
+			if (result.Current != null && result.Current.HasAttributes)
+			{
+				if (result.Current.MoveToFirstAttribute())
+				{
+					//checking for duplicate keys because of the 'nodeTypeAlias' might already be added above.
+					if (values.ContainsKey(result.Current.Name) == false)
+					{
+					    values[result.Current.Name] = result.Current.Value;
+					}
+					while (result.Current.MoveToNextAttribute())
+					{
+						if (values.ContainsKey(result.Current.Name) == false)
+						{
+						    values[result.Current.Name] = result.Current.Value;
+						}
+					}
+					result.Current.MoveToParent();
+				}
+			}
+            // because, migration
+		    if (values.ContainsKey("key") == false)
+		        values["key"] = Guid.Empty.ToString();
+			//add the user props
+			while (result.MoveNext())
+			{
+				if (result.Current != null && result.Current.HasAttributes == false)
+				{
+					var value = result.Current.Value;
+					if (string.IsNullOrEmpty(value))
+					{
+						if (result.Current.HasAttributes || result.Current.SelectChildren(XPathNodeType.Element).Count > 0)
+						{
+							value = result.Current.OuterXml;
+						}
+					}
+				    values[result.Current.Name] = value;
+				}
+			}
+
+		    return new CacheValues
+		    {
+                Values = values,
+                XPath = forceNav ? xpath : null // outside of tests we do NOT want to cache the navigator!
+		    };
+		}
+
+	    internal CacheValues ConvertFromIMedia(IMedia media)
+	    {
+	        var values = new Dictionary<string, string>();
+
+	        var creator = _userService.GetProfileById(media.CreatorId);
+            var creatorName = creator == null ? "" : creator.Name;
+
+	        values["id"] = media.Id.ToString();
+	        values["key"] = media.Key.ToString();
+	        values["parentID"] = media.ParentId.ToString();
+	        values["level"] = media.Level.ToString();
+	        values["creatorID"] = media.CreatorId.ToString();
+	        values["creatorName"] = creatorName;
+            values["writerID"] = media.CreatorId.ToString();
+	        values["writerName"] = creatorName;
+            values["template"] = "0";
+            values["urlName"] = "";
+            values["sortOrder"] = media.SortOrder.ToString();
+	        values["createDate"] = media.CreateDate.ToString("yyyy-MM-dd HH:mm:ss");
+	        values["updateDate"] = media.UpdateDate.ToString("yyyy-MM-dd HH:mm:ss");
+	        values["nodeName"] = media.Name;
+	        values["path"] = media.Path;
+	        values["nodeType"] = media.ContentType.Id.ToString();
+	        values["nodeTypeAlias"] = media.ContentType.Alias;
+
+            // add the user props
+	        foreach (var prop in media.Properties)
+	            values[prop.Alias] = prop.Value == null ? null : prop.Value.ToString();
+
+            return new CacheValues
+            {
+                Values = values
+            };
+        }
+
+        /// <summary>
+        /// We will need to first check if the document was loaded by Examine, if so we'll need to check if this property exists
+        /// in the results, if it does not, then we'll have to revert to looking up in the db.
+        /// </summary>
+        /// <param name="dd"> </param>
+        /// <param name="alias"></param>
+        /// <returns></returns>
+        private IPublishedProperty GetProperty(DictionaryPublishedContent dd, string alias)
+		{
+            //lets check if the alias does not exist on the document.
+            //NOTE: Examine will not index empty values and we do not output empty XML Elements to the cache - either of these situations
+            // would mean that the property is missing from the collection whether we are getting the value from Examine or from the library media cache.
+            if (dd.Properties.All(x => x.PropertyTypeAlias.InvariantEquals(alias) == false))
+            {
+                return null;
+            }
+
+		    if (dd.LoadedFromExamine)
+		    {
+		        //We are going to check for a special field however, that is because in some cases we store a 'Raw'
+		        //value in the index such as for xml/html.
+		        var rawValue = dd.Properties.FirstOrDefault(x => x.PropertyTypeAlias.InvariantEquals(BaseUmbracoIndexer.RawFieldPrefix + alias));
+		        return rawValue
+		               ?? dd.Properties.FirstOrDefault(x => x.PropertyTypeAlias.InvariantEquals(alias));
+		    }
+
+            //if its not loaded from examine, then just return the property
+		    return dd.Properties.FirstOrDefault(x => x.PropertyTypeAlias.InvariantEquals(alias));
+		}
+
+		/// <summary>
+		/// A Helper methods to return the children for media whther it is based on examine or xml
+		/// </summary>
+		/// <param name="parentId"></param>
+		/// <param name="xpath"></param>
+		/// <returns></returns>
+		private IEnumerable<IPublishedContent> GetChildrenMedia(int parentId, XPathNavigator xpath = null)
+		{
+
+			//if there is no navigator, try examine first, then re-look it up
+			if (xpath == null)
+			{
+				var searchProvider = GetSearchProviderSafe();
+
+				if (searchProvider != null)
+				{
+					try
+					{
+						//first check in Examine as this is WAY faster
+						var criteria = searchProvider.CreateCriteria("media");
+
+                        var filter = criteria.ParentId(parentId).Not().Field(BaseUmbracoIndexer.IndexPathFieldName, "-1,-21,".MultipleCharacterWildcard());
+                        //the above filter will create a query like this, NOTE: That since the use of the wildcard, it automatically escapes it in Lucene.
+                        //+(+parentId:3113 -__Path:-1,-21,*) +__IndexType:media
+
+					    // sort with the Sort field (updated for 8.0)
+                        var results = searchProvider.Find(
+                            filter.And().OrderBy(new SortableField("sortOrder", SortType.Int)).Compile());
+
+                        if (results.Any())
+						{
+                            // var medias = results.Select(ConvertFromSearchResult);
+						    var medias = results.Select(x =>
+						    {
+						        int nid;
+						        if (int.TryParse(x["__NodeId"], out nid) == false && int.TryParse(x["NodeId"], out nid) == false)
+						            throw new Exception("Failed to extract NodeId from search result.");
+						        var cacheValues = GetCacheValues(nid, id => ConvertFromSearchResult(x));
+						        return CreateFromCacheValues(cacheValues);
+						    });
+
+						    return medias;
+						}
+
+                        //if there's no result then return null. Previously we defaulted back to library.GetMedia below
+					    //but this will always get called for when we are getting descendents since many items won't have
+					    //children and then we are hitting the database again!
+					    //So instead we're going to rely on Examine to have the correct results like it should.
+					    return Enumerable.Empty<IPublishedContent>();
+					}
+					catch (FileNotFoundException)
+					{
+						//Currently examine is throwing FileNotFound exceptions when we have a loadbalanced filestore and a node is published in umbraco
+						//See this thread: http://examine.cdodeplex.com/discussions/264341
+						//Catch the exception here for the time being, and just fallback to GetMedia
+					}
+				}
+
+                //falling back to get media
+
+				var media = library.GetMedia(parentId, true);
+				if (media?.Current != null)
+				{
+					xpath = media.Current;
+				}
+				else
+				{
+                    return Enumerable.Empty<IPublishedContent>();
+				}
+			}
+
+            var mediaList = new List<IPublishedContent>();
+
+            // this is so bad, really
+            var item = xpath.Select("//*[@id='" + parentId + "']");
+            if (item.Current == null)
+                return Enumerable.Empty<IPublishedContent>();
+            var items = item.Current.SelectChildren(XPathNodeType.Element);
+
+            // and this does not work, because... meh
+		    //var q = "//* [@id='" + parentId + "']/* [@id]";
+            //var items = xpath.Select(q);
+
+		    foreach (XPathNavigator itemm in items)
+		    {
+		        int id;
+		        if (int.TryParse(itemm.GetAttribute("id", ""), out id) == false)
+		            continue; // wtf?
+		        var captured = itemm;
+		        var cacheValues = GetCacheValues(id, idd => ConvertFromXPathNavigator(captured));
+		        mediaList.Add(CreateFromCacheValues(cacheValues));
+		    }
+
+            ////The xpath might be the whole xpath including the current ones ancestors so we need to select the current node
+            //var item = xpath.Select("//*[@id='" + parentId + "']");
+            //if (item.Current == null)
+            //{
+            //    return Enumerable.Empty<IPublishedContent>();
+            //}
+            //var children = item.Current.SelectChildren(XPathNodeType.Element);
+
+            //foreach(XPathNavigator x in children)
+            //{
+            //    //NOTE: I'm not sure why this is here, it is from legacy code of ExamineBackedMedia, but
+            //    // will leave it here as it must have done something!
+            //    if (x.Name != "contents")
+            //    {
+            //        //make sure it's actually a node, not a property
+            //        if (!string.IsNullOrEmpty(x.GetAttribute("path", "")) &&
+            //            !string.IsNullOrEmpty(x.GetAttribute("id", "")))
+            //        {
+            //            mediaList.Add(ConvertFromXPathNavigator(x));
+            //        }
+            //    }
+            //}
+
+			return mediaList;
+		}
+
+		/// <summary>
+		/// An IPublishedContent that is represented all by a dictionary.
+		/// </summary>
+		/// <remarks>
+		/// This is a helper class and definitely not intended for public use, it expects that all of the values required
+		/// to create an IPublishedContent exist in the dictionary by specific aliases.
+		/// </remarks>
+		internal class DictionaryPublishedContent : PublishedContentWithKeyBase
+		{
+            // note: I'm not sure this class fully complies with IPublishedContent rules especially
+            // I'm not sure that _properties contains all properties including those without a value,
+            // neither that GetProperty will return a property without a value vs. null... @zpqrtbnk
+
+            // List of properties that will appear in the XML and do not match
+            // anything in the ContentType, so they must be ignored.
+            private static readonly string[] IgnoredKeys = { "version", "isDoc" };
+
+			public DictionaryPublishedContent(
+				IDictionary<string, string> valueDictionary,
+				Func<int, IPublishedContent> getParent,
+				Func<int, XPathNavigator, IEnumerable<IPublishedContent>> getChildren,
+				Func<DictionaryPublishedContent, string, IPublishedProperty> getProperty,
+                ICacheProvider cacheProvider,
+                PublishedContentTypeCache contentTypeCache,
+                XPathNavigator nav,
+				bool fromExamine)
+			{
+				if (valueDictionary == null) throw new ArgumentNullException(nameof(valueDictionary));
+				if (getParent == null) throw new ArgumentNullException(nameof(getParent));
+				if (getProperty == null) throw new ArgumentNullException(nameof(getProperty));
+
+				_getParent = new Lazy<IPublishedContent>(() => getParent(ParentId));
+				_getChildren = new Lazy<IEnumerable<IPublishedContent>>(() => getChildren(Id, nav));
+				_getProperty = getProperty;
+			    _cacheProvider = cacheProvider;
+
+				LoadedFromExamine = fromExamine;
+
+				ValidateAndSetProperty(valueDictionary, val => _id = int.Parse(val), "id", "nodeId", "__NodeId"); //should validate the int!
+                ValidateAndSetProperty(valueDictionary, val => _key = Guid.Parse(val), "key");
+                //ValidateAndSetProperty(valueDictionary, val => _templateId = int.Parse(val), "template", "templateId");
+				ValidateAndSetProperty(valueDictionary, val => _sortOrder = int.Parse(val), "sortOrder");
+				ValidateAndSetProperty(valueDictionary, val => _name = val, "nodeName", "__nodeName");
+				ValidateAndSetProperty(valueDictionary, val => _urlName = val, "urlName");
+				ValidateAndSetProperty(valueDictionary, val => _documentTypeAlias = val, "nodeTypeAlias", LuceneIndexer.NodeTypeAliasFieldName);
+				ValidateAndSetProperty(valueDictionary, val => _documentTypeId = int.Parse(val), "nodeType");
+				//ValidateAndSetProperty(valueDictionary, val => _writerName = val, "writerName");
+				ValidateAndSetProperty(valueDictionary, val => _creatorName = val, "creatorName", "writerName"); //this is a bit of a hack fix for: U4-1132
+				//ValidateAndSetProperty(valueDictionary, val => _writerId = int.Parse(val), "writerID");
+				ValidateAndSetProperty(valueDictionary, val => _creatorId = int.Parse(val), "creatorID", "writerID"); //this is a bit of a hack fix for: U4-1132
+				ValidateAndSetProperty(valueDictionary, val => _path = val, "path", "__Path");
+				ValidateAndSetProperty(valueDictionary, val => _createDate = ParseDateTimeValue(val), "createDate");
+				ValidateAndSetProperty(valueDictionary, val => _updateDate = ParseDateTimeValue(val), "updateDate");
+				ValidateAndSetProperty(valueDictionary, val => _level = int.Parse(val), "level");
+				ValidateAndSetProperty(valueDictionary, val =>
+					{
+						int pId;
+						ParentId = -1;
+						if (int.TryParse(val, out pId))
+						{
+							ParentId = pId;
+						}
+					}, "parentID");
+
+			    _contentType = contentTypeCache.Get(PublishedItemType.Media, _documentTypeAlias);
+				_properties = new Collection<IPublishedProperty>();
+
+                //handle content type properties
+                //make sure we create them even if there's no value
+			    foreach (var propertyType in _contentType.PropertyTypes)
+			    {
+			        var alias = propertyType.PropertyTypeAlias;
+                    _keysAdded.Add(alias);
+                    string value;
+                    const bool isPreviewing = false; // false :: never preview a media
+                    var property = valueDictionary.TryGetValue(alias, out value) == false || value == null
+                        ? new XmlPublishedProperty(propertyType, isPreviewing)
+                        : new XmlPublishedProperty(propertyType, isPreviewing, value);
+                    _properties.Add(property);
+			    }
+
+				//loop through remaining values that haven't been applied
+				foreach (var i in valueDictionary.Where(x =>
+                    _keysAdded.Contains(x.Key) == false // not already processed
+                    && IgnoredKeys.Contains(x.Key) == false)) // not ignorable
+				{
+                    if (i.Key.InvariantStartsWith("__"))
+                    {
+                        // no type for that one, dunno how to convert
+                        IPublishedProperty property = new PropertyResult(i.Key, i.Value, PropertyResultType.CustomProperty);
+                        _properties.Add(property);
+                    }
+                    else
+                    {
+                        // this is a property that does not correspond to anything, ignore and log
+                        LogHelper.Warn<PublishedMediaCache>("Dropping property \"" + i.Key + "\" because it does not belong to the content type.");
+                    }
+				}
+			}
+
+			private DateTime ParseDateTimeValue(string val)
+			{
+			    if (LoadedFromExamine == false)
+                    return DateTime.Parse(val);
+
+			    //we need to parse the date time using Lucene converters
+			    var ticks = long.Parse(val);
+			    return new DateTime(ticks);
+			}
+
+			/// <summary>
+			/// Flag to get/set if this was laoded from examine cache
+			/// </summary>
+			internal bool LoadedFromExamine { get; }
+
+			//private readonly Func<DictionaryPublishedContent, IPublishedContent> _getParent;
+		    private readonly Lazy<IPublishedContent> _getParent;
+			//private readonly Func<DictionaryPublishedContent, IEnumerable<IPublishedContent>> _getChildren;
+		    private readonly Lazy<IEnumerable<IPublishedContent>> _getChildren;
+			private readonly Func<DictionaryPublishedContent, string, IPublishedProperty> _getProperty;
+            private readonly ICacheProvider _cacheProvider;
+
+			/// <summary>
+			/// Returns 'Media' as the item type
+			/// </summary>
+			public override PublishedItemType ItemType => PublishedItemType.Media;
+
+		    public override IPublishedContent Parent => _getParent.Value;
+
+		    public int ParentId { get; private set; }
+
+			public override int Id => _id;
+
+		    public override Guid Key => _key;
+
+		    public override int TemplateId => 0;
+
+		    public override int SortOrder => _sortOrder;
+
+		    public override string Name => _name;
+
+		    public override string UrlName => _urlName;
+
+		    public override string DocumentTypeAlias => _documentTypeAlias;
+
+		    public override int DocumentTypeId => _documentTypeId;
+
+		    public override string WriterName => _creatorName;
+
+		    public override string CreatorName => _creatorName;
+
+		    public override int WriterId => _creatorId;
+
+		    public override int CreatorId => _creatorId;
+
+		    public override string Path => _path;
+
+		    public override DateTime CreateDate => _createDate;
+
+		    public override DateTime UpdateDate => _updateDate;
+
+		    public override Guid Version => Guid.Empty;
+
+		    public override int Level => _level;
+
+		    public override bool IsDraft => false;
+
+		    public override ICollection<IPublishedProperty> Properties => _properties;
+
+		    public override IEnumerable<IPublishedContent> Children => _getChildren.Value;
+
+		    public override IPublishedProperty GetProperty(string alias)
+			{
+				return _getProperty(this, alias);
+			}
+
+            public override PublishedContentType ContentType => _contentType;
+
+		    // override to implement cache
+            //   cache at context level, ie once for the whole request
+            //   but cache is not shared by requests because we wouldn't know how to clear it
+            public override IPublishedProperty GetProperty(string alias, bool recurse)
+            {
+                if (recurse == false) return GetProperty(alias);
+
+                var key = $"XmlPublishedCache.PublishedMediaCache:RecursiveProperty-{Id}-{alias.ToLowerInvariant()}";
+                var cacheProvider = _cacheProvider;
+                return cacheProvider.GetCacheItem<IPublishedProperty>(key, () => base.GetProperty(alias, true));
+            }
+
+			private readonly List<string> _keysAdded = new List<string>();
+			private int _id;
+		    private Guid _key;
+			//private int _templateId;
+			private int _sortOrder;
+			private string _name;
+			private string _urlName;
+			private string _documentTypeAlias;
+			private int _documentTypeId;
+			//private string _writerName;
+			private string _creatorName;
+			//private int _writerId;
+			private int _creatorId;
+			private string _path;
+			private DateTime _createDate;
+			private DateTime _updateDate;
+			//private Guid _version;
+			private int _level;
+			private readonly ICollection<IPublishedProperty> _properties;
+		    private readonly PublishedContentType _contentType;
+
+			private void ValidateAndSetProperty(IDictionary<string, string> valueDictionary, Action<string> setProperty, params string[] potentialKeys)
+			{
+				var key = potentialKeys.FirstOrDefault(x => valueDictionary.ContainsKey(x) && valueDictionary[x] != null);
+				if (key == null)
+				{
+					throw new FormatException("The valueDictionary is not formatted correctly and is missing any of the  '" + string.Join(",", potentialKeys) + "' elements");
+				}
+
+				setProperty(valueDictionary[key]);
+				_keysAdded.Add(key);
+			}
+        }
+
+	    internal void Resync()
+	    {
+            // clear recursive properties cached by XmlPublishedContent.GetProperty
+            // assume that nothing else is going to cache IPublishedProperty items (else would need to do ByKeySearch)
+            // NOTE all properties cleared when clearing the content cache (see content cache)
+            //_cacheProvider.ClearCacheObjectTypes<IPublishedProperty>();
+            //_cacheProvider.ClearCacheByKeySearch("XmlPublishedCache.PublishedMediaCache:RecursiveProperty-");
+        }
+
+        #region Content types
+
+        public override PublishedContentType GetContentType(int id)
+        {
+            return _contentTypeCache.Get(PublishedItemType.Media, id);
+        }
+
+        public override PublishedContentType GetContentType(string alias)
+        {
+            return _contentTypeCache.Get(PublishedItemType.Media, alias);
+        }
+
+	    public override IEnumerable<IPublishedContent> GetByContentType(PublishedContentType contentType)
+	    {
+	        throw new NotImplementedException();
+	    }
+
+	    #endregion
+
+        // REFACTORING
+
+        // caching the basic atomic values - and the parent id
+        // but NOT caching actual parent nor children and NOT even
+        // the list of children ids - BUT caching the path
+
+	    internal class CacheValues
+	    {
+            public IDictionary<string, string> Values { get; set; }
+            public XPathNavigator XPath { get; set; }
+            public bool FromExamine { get; set; }
+	    }
+
+        public const string PublishedMediaCacheKey = "MediaCacheMeh.";
+	    private const int PublishedMediaCacheTimespanSeconds = 4 * 60; // 4 mins
+        private static TimeSpan _publishedMediaCacheTimespan;
+	    private static bool _publishedMediaCacheEnabled;
+
+	    private static void InitializeCacheConfig()
+	    {
+	        var value = ConfigurationManager.AppSettings["Umbraco.PublishedMediaCache.Seconds"];
+	        int seconds;
+	        if (int.TryParse(value, out seconds) == false)
+	            seconds = PublishedMediaCacheTimespanSeconds;
+	        if (seconds > 0)
+	        {
+	            _publishedMediaCacheEnabled = true;
+	            _publishedMediaCacheTimespan = TimeSpan.FromSeconds(seconds);
+	        }
+	        else
+	        {
+	            _publishedMediaCacheEnabled = false;
+	        }
+	    }
+
+        internal IPublishedContent CreateFromCacheValues(CacheValues cacheValues)
+        {
+            var content = new DictionaryPublishedContent(
+                cacheValues.Values,
+                parentId => parentId < 0 ? null : GetUmbracoMedia(parentId),
+                GetChildrenMedia,
+                GetProperty,
+                _cacheProvider,
+                _contentTypeCache,
+                cacheValues.XPath, // though, outside of tests, that should be null
+                cacheValues.FromExamine
+            );
+            return content.CreateModel();
+        }
+
+	    private static CacheValues GetCacheValues(int id, Func<int, CacheValues> func)
+	    {
+	        if (_publishedMediaCacheEnabled == false)
+	            return func(id);
+
+	        var cache = ApplicationContext.Current.ApplicationCache.RuntimeCache;
+            var key = PublishedMediaCacheKey + id;
+            return (CacheValues) cache.GetCacheItem(key, () => func(id), _publishedMediaCacheTimespan);
+	    }
+
+	    internal static void ClearCache(int id)
+	    {
+            var cache = ApplicationContext.Current.ApplicationCache.RuntimeCache;
+	        var sid = id.ToString();
+            var key = PublishedMediaCacheKey + sid;
+
+            // we do clear a lot of things... but the cache refresher is somewhat
+            // convoluted and it's hard to tell what to clear exactly ;-(
+
+            // clear the parent - NOT (why?)
+            //var exist = (CacheValues) cache.GetCacheItem(key);
+            //if (exist != null)
+            //    cache.ClearCacheItem(PublishedMediaCacheKey + GetValuesValue(exist.Values, "parentID"));
+
+            // clear the item
+            cache.ClearCacheItem(key);
+
+            // clear all children - in case we moved and their path has changed
+	        var fid = "/" + sid + "/";
+            cache.ClearCacheObjectTypes<CacheValues>((k, v) =>
+                GetValuesValue(v.Values, "path", "__Path").Contains(fid));
+        }
+
+	    private static string GetValuesValue(IDictionary<string, string> d, params string[] keys)
+	    {
+	        string value = null;
+	        var ignored = keys.Any(x => d.TryGetValue(x, out value));
+            return value ?? "";
+	    }
+    }
+}