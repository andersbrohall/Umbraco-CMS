﻿using HtmlAgilityPack;
using System;
using System.Collections.Generic;
using System.IO;
using System.Text.RegularExpressions;
using Umbraco.Core;
using Umbraco.Core.IO;
using Umbraco.Core.Logging;
using Umbraco.Core.Models;
using Umbraco.Core.Services;
using Umbraco.Web.Composing;
using Umbraco.Web.PublishedCache;
using Umbraco.Web.Routing;
using File = System.IO.File;

namespace Umbraco.Web.Templates
{
    //NOTE: I realize there is only one class in this namespace but I'm pretty positive that there will be more classes in
    //this namespace once we start migrating and cleaning up more code.

    /// <summary>
    /// Utility class used for templates
    /// </summary>
    public static class TemplateUtilities
    {
        const string TemporaryImageDataAttribute = "data-tmpimg";

        internal static string ParseInternalLinks(string text, bool preview, UmbracoContext umbracoContext)
        {
            using (umbracoContext.ForcedPreview(preview)) // force for url provider
            {
                text = ParseInternalLinks(text, umbracoContext.UrlProvider);
            }

            return text;
        }

        /// <summary>
        /// Parses the string looking for the {localLink} syntax and updates them to their correct links.
        /// </summary>
        /// <param name="text"></param>
        /// <param name="urlProvider"></param>
        /// <returns></returns>
        public static string ParseInternalLinks(string text, UrlProvider urlProvider) =>
            ParseInternalLinks(text, urlProvider, Current.UmbracoContext.MediaCache);

        // TODO: Replace mediaCache with media url provider
        internal static string ParseInternalLinks(string text, UrlProvider urlProvider, IPublishedMediaCache mediaCache)
        {
            if (urlProvider == null) throw new ArgumentNullException(nameof(urlProvider));
            if (mediaCache == null) throw new ArgumentNullException(nameof(mediaCache));

            // Parse internal links
            var tags = LocalLinkPattern.Matches(text);
            foreach (Match tag in tags)
            {
                if (tag.Groups.Count > 0)
                {
                    var id = tag.Groups[1].Value; //.Remove(tag.Groups[1].Value.Length - 1, 1);

                    //The id could be an int or a UDI
                    if (Udi.TryParse(id, out var udi))
                    {
                        var guidUdi = udi as GuidUdi;
                        if (guidUdi != null)
                        {
                            var newLink = "#";
                            if (guidUdi.EntityType == Constants.UdiEntityType.Document)
                                newLink = urlProvider.GetUrl(guidUdi.Guid);
                            else if (guidUdi.EntityType == Constants.UdiEntityType.Media)
                                newLink = mediaCache.GetById(guidUdi.Guid)?.Url;

                            if (newLink == null)
                                newLink = "#";

                            text = text.Replace(tag.Value, "href=\"" + newLink);
                        }
                    }

                    if (int.TryParse(id, out var intId))
                    {
                        var newLink = urlProvider.GetUrl(intId);
                        text = text.Replace(tag.Value, "href=\"" + newLink);
                    }
                }
            }

            return text;
        }


        // static compiled regex for faster performance
        private static readonly Regex LocalLinkPattern = new Regex(@"href=""[/]?(?:\{|\%7B)localLink:([a-zA-Z0-9-://]+)(?:\}|\%7D)",
            RegexOptions.IgnoreCase | RegexOptions.IgnorePatternWhitespace);

        private static readonly Regex ResolveUrlPattern = new Regex("(=[\"\']?)(\\W?\\~(?:.(?![\"\']?\\s+(?:\\S+)=|[>\"\']))+.)[\"\']?",
            RegexOptions.Compiled | RegexOptions.IgnoreCase | RegexOptions.IgnorePatternWhitespace);

        private static readonly Regex ResolveImgPattern = new Regex(@"(<img[^>]*src="")([^""\?]*)([^""]*""[^>]*data-udi="")([^""]*)(""[^>]*>)",
            RegexOptions.Compiled | RegexOptions.IgnoreCase | RegexOptions.IgnorePatternWhitespace);

        /// <summary>
        /// The RegEx matches any HTML attribute values that start with a tilde (~), those that match are passed to ResolveUrl to replace the tilde with the application path.
        /// </summary>
        /// <param name="text"></param>
        /// <returns></returns>
        /// <remarks>
        /// When used with a Virtual-Directory set-up, this would resolve all URLs correctly.
        /// The recommendation is that the "ResolveUrlsFromTextString" option (in umbracoSettings.config) is set to false for non-Virtual-Directory installs.
        /// </remarks>
        public static string ResolveUrlsFromTextString(string text)
        {
            if (Current.Configs.Settings().Content.ResolveUrlsFromTextString == false) return text;

            using (var timer = Current.ProfilingLogger.DebugDuration(typeof(IOHelper), "ResolveUrlsFromTextString starting", "ResolveUrlsFromTextString complete"))
            {
                // find all relative urls (ie. urls that contain ~)
                var tags = ResolveUrlPattern.Matches(text);
                Current.Logger.Debug(typeof(IOHelper), "After regex: {Duration} matched: {TagsCount}", timer.Stopwatch.ElapsedMilliseconds, tags.Count);
                foreach (Match tag in tags)
                {
                    var url = "";
                    if (tag.Groups[1].Success)
                        url = tag.Groups[1].Value;

                    // The richtext editor inserts a slash in front of the url. That's why we need this little fix
                    //                if (url.StartsWith("/"))
                    //                    text = text.Replace(url, ResolveUrl(url.Substring(1)));
                    //                else
                    if (String.IsNullOrEmpty(url) == false)
                    {
                        var resolvedUrl = (url.Substring(0, 1) == "/") ? IOHelper.ResolveUrl(url.Substring(1)) : IOHelper.ResolveUrl(url);
                        text = text.Replace(url, resolvedUrl);
                    }
                }
            }

            return text;
        }

        public static string CleanForXss(string text, params char[] ignoreFromClean)
        {
            return text.CleanForXss(ignoreFromClean);
        }

        /// <summary>
        /// Parses the string looking for Umbraco image tags and updates them to their up-to-date image sources.
        /// </summary>
        /// <param name="text"></param>
        /// <returns></returns>
        /// <remarks>Umbraco image tags are identified by their data-udi attributes</remarks>
        public static string ResolveMediaFromTextString(string text)
        {
            // don't attempt to proceed without a context
            if (Current.UmbracoContext == null || Current.UmbracoContext.Media == null)
            {
                return text;
            }

            return ResolveImgPattern.Replace(text, match =>
            {
                // match groups:
                // - 1 = from the beginning of the image tag until src attribute value begins
                // - 2 = the src attribute value excluding the querystring (if present)
                // - 3 = anything after group 2 and before the data-udi attribute value begins
                // - 4 = the data-udi attribute value
                // - 5 = anything after group 4 until the image tag is closed
                var udi = match.Groups[4].Value;
                if(udi.IsNullOrWhiteSpace() || GuidUdi.TryParse(udi, out var guidUdi) == false)
                {
                    return match.Value;
                }
                var media = Current.UmbracoContext.Media.GetById(guidUdi.Guid);
                if(media == null)
                {
                    // image does not exist - we could choose to remove the image entirely here (return empty string),
                    // but that would leave the editors completely in the dark as to why the image doesn't show
                    return match.Value;
                }

                var url = media.Url;
                return $"{match.Groups[1].Value}{url}{match.Groups[3].Value}{udi}{match.Groups[5].Value}";
            });
        }

        /// <summary>
        /// Removes media urls from &lt;img&gt; tags where a data-udi attribute is present
        /// </summary>
        /// <param name="text"></param>
        /// <returns></returns>
        internal static string RemoveMediaUrlsFromTextString(string text)
            // see comment in ResolveMediaFromTextString for group reference
            => ResolveImgPattern.Replace(text, "$1$3$4$5");

        internal static string FindAndPersistPastedTempImages(string html, Guid mediaParentFolder, int userId, IMediaService mediaService, IContentTypeBaseServiceProvider contentTypeBaseServiceProvider, ILogger logger)
        {
            // Find all img's that has data-tmpimg attribute
            // Use HTML Agility Pack - https://html-agility-pack.net
            var htmlDoc = new HtmlDocument();
            htmlDoc.LoadHtml(html);

            var tmpImages = htmlDoc.DocumentNode.SelectNodes($"//img[@{TemporaryImageDataAttribute}]");
            if (tmpImages == null || tmpImages.Count == 0)
                return html;

            // An array to contain a list of URLs that
            //  we have already processed to avoid dupes
            var uploadedImages = new Dictionary<string, GuidUdi>();

            foreach (var img in tmpImages)
            {
                // The data attribute contains the path to the tmp img to persist as a media item
                var tmpImgPath = img.GetAttributeValue(TemporaryImageDataAttribute, string.Empty);

                if (string.IsNullOrEmpty(tmpImgPath))
                    continue;
                                
                var absoluteTempImagePath = IOHelper.MapPath(tmpImgPath);
                var fileName = Path.GetFileName(absoluteTempImagePath);
                var safeFileName = fileName.ToSafeFileName();

                var mediaItemName = safeFileName.ToFriendlyName();
                IMedia mediaFile;
                GuidUdi udi;

                if (uploadedImages.ContainsKey(tmpImgPath) == false)
                {
                    if (mediaParentFolder == Guid.Empty)
                        mediaFile = mediaService.CreateMedia(mediaItemName, Constants.System.Root, Constants.Conventions.MediaTypes.Image, userId);
                    else
                        mediaFile = mediaService.CreateMedia(mediaItemName, mediaParentFolder, Constants.Conventions.MediaTypes.Image, userId);

                    var fileInfo = new FileInfo(absoluteTempImagePath);

                    var fileStream = fileInfo.OpenReadWithRetry();
                    if (fileStream == null) throw new InvalidOperationException("Could not acquire file stream");
                    using (fileStream)
                    {
                        mediaFile.SetValue(contentTypeBaseServiceProvider, Constants.Conventions.Media.File, safeFileName, fileStream);
                    }

                    mediaService.Save(mediaFile, userId);

                    udi = mediaFile.GetUdi();
                }
                else
                {
                    // Already been uploaded & we have it's UDI
                    udi = uploadedImages[tmpImgPath];
                }                

                // Add the UDI to the img element as new data attribute
                img.SetAttributeValue("data-udi", udi.ToString());

<<<<<<< HEAD
                //Get the new persisted image url
                var mediaTyped = Current.UmbracoHelper.Media(udi.Guid);
=======
                // Get the new persisted image url
                var mediaTyped = Current.UmbracoHelper.Media(mediaFile.Id);
>>>>>>> 51c0550c
                var location = mediaTyped.Url;

                // Find the width & height attributes as we need to set the imageprocessor QueryString
                var width = img.GetAttributeValue("width", int.MinValue);
                var height = img.GetAttributeValue("height", int.MinValue);

                if(width != int.MinValue && height != int.MinValue)
                {
                    location = $"{location}?width={width}&height={height}&mode=max";
                }
                
                img.SetAttributeValue("src", location);

                // Remove the data attribute (so we do not re-process this)
                img.Attributes.Remove(TemporaryImageDataAttribute);

                // Add to the dictionary to avoid dupes
                if(uploadedImages.ContainsKey(tmpImgPath) == false)
                {
                    uploadedImages.Add(tmpImgPath, udi);

                    // Delete folder & image now its saved in media
                    // The folder should contain one image - as a unique guid folder created
                    // for each image uploaded from TinyMceController
                    var folderName = Path.GetDirectoryName(absoluteTempImagePath);
                    try
                    {
                        Directory.Delete(folderName, true);
                    }
                    catch (Exception ex)
                    {
                        logger.Error(typeof(TemplateUtilities), ex, "Could not delete temp file or folder {FileName}", absoluteTempImagePath);
                    }
                }
            }

            return htmlDoc.DocumentNode.OuterHtml;
        }
    }
}<|MERGE_RESOLUTION|>--- conflicted
+++ resolved
@@ -204,7 +204,7 @@
                 return html;
 
             // An array to contain a list of URLs that
-            //  we have already processed to avoid dupes
+            // we have already processed to avoid dupes
             var uploadedImages = new Dictionary<string, GuidUdi>();
 
             foreach (var img in tmpImages)
@@ -252,13 +252,8 @@
                 // Add the UDI to the img element as new data attribute
                 img.SetAttributeValue("data-udi", udi.ToString());
 
-<<<<<<< HEAD
-                //Get the new persisted image url
+                // Get the new persisted image url
                 var mediaTyped = Current.UmbracoHelper.Media(udi.Guid);
-=======
-                // Get the new persisted image url
-                var mediaTyped = Current.UmbracoHelper.Media(mediaFile.Id);
->>>>>>> 51c0550c
                 var location = mediaTyped.Url;
 
                 // Find the width & height attributes as we need to set the imageprocessor QueryString
