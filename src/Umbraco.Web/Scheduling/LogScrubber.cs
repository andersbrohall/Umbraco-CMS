using System;
using System.Threading.Tasks;
using System.Web;
using System.Web.Caching;
using umbraco.BusinessLogic;
using Umbraco.Core;
using Umbraco.Core.Configuration.UmbracoSettings;
using Umbraco.Core.Logging;

namespace Umbraco.Web.Scheduling
{
    internal class LogScrubber : DelayedRecurringTaskBase<LogScrubber>
    {
        private readonly ApplicationContext _appContext;
        private readonly IUmbracoSettingsSection _settings;

        public LogScrubber(IBackgroundTaskRunner<LogScrubber> runner, int delayMilliseconds, int periodMilliseconds, 
            ApplicationContext appContext, IUmbracoSettingsSection settings)
            : base(runner, delayMilliseconds, periodMilliseconds)
        {
            _appContext = appContext;
            _settings = settings;
        }

        public LogScrubber(LogScrubber source)
            : base(source)
        {
            _appContext = source._appContext;
            _settings = source._settings;
        }

        protected override LogScrubber GetRecurring()
        {
            return new LogScrubber(this);
        }

<<<<<<< HEAD
        // maximum age, in minutes
=======
>>>>>>> ec742d1f
        private int GetLogScrubbingMaximumAge(IUmbracoSettingsSection settings)
        {
            var maximumAge = 24 * 60; // 24 hours, in minutes
            try
            {
                if (settings.Logging.MaxLogAge > -1)
                    maximumAge = settings.Logging.MaxLogAge;
            }
            catch (Exception e)
            {
                LogHelper.Error<Scheduler>("Unable to locate a log scrubbing maximum age. Defaulting to 24 hours.", e);
            }
            return maximumAge;

        }

<<<<<<< HEAD
        // scrubbing interval, in milliseconds
=======
>>>>>>> ec742d1f
        public static int GetLogScrubbingInterval(IUmbracoSettingsSection settings)
        {
            var interval = 4 * 60 * 60 * 1000; // 4 hours, in milliseconds
            try
            {
                if (settings.Logging.CleaningMiliseconds > -1)
                    interval = settings.Logging.CleaningMiliseconds;
            }
            catch (Exception e)
            {
<<<<<<< HEAD
                LogHelper.Error<Scheduler>("Unable to locate a log scrubbing interval. Defaulting to 4 hours.", e);
=======
                LogHelper.Error<LogScrubber>("Unable to locate a log scrubbing interval. Defaulting to 4 hours.", e);
>>>>>>> ec742d1f
            }
            return interval;
        }

        public override void PerformRun()
        {
            using (DisposableTimer.DebugDuration<LogScrubber>("Log scrubbing executing", "Log scrubbing complete"))
            {
                Log.CleanLogs(GetLogScrubbingMaximumAge(_settings));
            }           
        }

        public override Task PerformRunAsync()
        {
            throw new NotImplementedException();
        }

        public override bool IsAsync
        {
            get { return false; }
        }

        public override bool RunsOnShutdown
        {
            get { return false; }
        }
    }
}<|MERGE_RESOLUTION|>--- conflicted
+++ resolved
@@ -34,10 +34,7 @@
             return new LogScrubber(this);
         }
 
-<<<<<<< HEAD
         // maximum age, in minutes
-=======
->>>>>>> ec742d1f
         private int GetLogScrubbingMaximumAge(IUmbracoSettingsSection settings)
         {
             var maximumAge = 24 * 60; // 24 hours, in minutes
@@ -54,10 +51,6 @@
 
         }
 
-<<<<<<< HEAD
-        // scrubbing interval, in milliseconds
-=======
->>>>>>> ec742d1f
         public static int GetLogScrubbingInterval(IUmbracoSettingsSection settings)
         {
             var interval = 4 * 60 * 60 * 1000; // 4 hours, in milliseconds
@@ -68,11 +61,7 @@
             }
             catch (Exception e)
             {
-<<<<<<< HEAD
-                LogHelper.Error<Scheduler>("Unable to locate a log scrubbing interval. Defaulting to 4 hours.", e);
-=======
                 LogHelper.Error<LogScrubber>("Unable to locate a log scrubbing interval. Defaulting to 4 hours.", e);
->>>>>>> ec742d1f
             }
             return interval;
         }
