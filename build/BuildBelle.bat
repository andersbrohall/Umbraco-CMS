--- conflicted
+++ resolved
@@ -5,30 +5,6 @@
 SET toolsFolder=%CD%\tools\
 ECHO Current folder: %CD%
 
-<<<<<<< HEAD
-%CD%\..\src\.nuget\NuGet.exe install Npm.js -OutputDirectory %nuGetFolder%  -Verbosity quiet
-
-for /f "delims=" %%A in ('dir %nuGetFolder%node.js.* /b') do set "nodePath=%nuGetFolder%%%A\"
-for /f "delims=" %%A in ('dir %nuGetFolder%npm.js.* /b') do set "npmPath=%nuGetFolder%%%A\tools\"
-
-ECHO Adding Npm and Node to path 
-REM SETLOCAL is on, so changes to the path not persist to the actual user's path
-PATH=%npmPath%;%nodePath%;%PATH%
-
-SET buildFolder=%CD%
-
-ECHO Change directory to %CD%\..\src\Umbraco.Web.UI.Client\
-CD %CD%\..\src\Umbraco.Web.UI.Client\
-
-ECHO Do npm install and the grunt build of Belle
-call npm cache clean --quiet
-call npm install --quiet
-call npm install -g gulp-cli --quiet
-call gulp
-
-ECHO Move back to the build folder
-CD %buildFolder% 
-=======
 SET nodeFileName=node-v6.9.1-win-x86.7z
 SET nodeExtractFolder=%toolsFolder%node.js.691
 
@@ -74,11 +50,11 @@
 
     ECHO Do npm install and the grunt build of Belle
     call npm cache clean --quiet
+
+    call npm install -g gulp-cli --quiet
+    call npm install -g bower --quiet
     call npm install --quiet
-    call npm install -g grunt-cli --quiet
-    call npm install -g bower --quiet
-    call grunt build --buildversion=%release%
+    call gulp --buildversion=%release%
 
     ECHO Move back to the build folder
-    CD "%buildFolder%"
->>>>>>> cb6f9347
+    CD "%buildFolder%"